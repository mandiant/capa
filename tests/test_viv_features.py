# Copyright (C) 2020 FireEye, Inc. All Rights Reserved.
# Licensed under the Apache License, Version 2.0 (the "License");
#  you may not use this file except in compliance with the License.
# You may obtain a copy of the License at: [package root]/LICENSE.txt
# Unless required by applicable law or agreed to in writing, software distributed under the License
#  is distributed on an "AS IS" BASIS, WITHOUT WARRANTIES OR CONDITIONS OF ANY KIND, either express or implied.
# See the License for the specific language governing permissions and limitations under the License.

<<<<<<< HEAD
import collections

import viv_utils
=======
>>>>>>> d8f2b7b4
from fixtures import *


@parametrize(
    "sample,scope,feature,expected", FEATURE_PRESENCE_TESTS, indirect=["sample", "scope"],
)
def test_viv_features(sample, scope, feature, expected):
    do_test_feature_presence(get_viv_extractor, sample, scope, feature, expected)


@parametrize(
    "sample,scope,feature,expected", FEATURE_COUNT_TESTS, indirect=["sample", "scope"],
)
def test_viv_feature_counts(sample, scope, feature, expected):
    do_test_feature_count(get_viv_extractor, sample, scope, feature, expected)<|MERGE_RESOLUTION|>--- conflicted
+++ resolved
@@ -6,12 +6,6 @@
 #  is distributed on an "AS IS" BASIS, WITHOUT WARRANTIES OR CONDITIONS OF ANY KIND, either express or implied.
 # See the License for the specific language governing permissions and limitations under the License.
 
-<<<<<<< HEAD
-import collections
-
-import viv_utils
-=======
->>>>>>> d8f2b7b4
 from fixtures import *
 
 
