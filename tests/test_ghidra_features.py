--- conflicted
+++ resolved
@@ -66,30 +66,24 @@
 def test_ghidra_features(sample, scope, feature, expected):
     try:
         check_input_file(sample)
-        fixtures.do_test_feature_presence(get_ghidra_extractor, sample, scope, feature, expected)
+        fixtures.do_test_feature_presence(fixtures.get_ghidra_extractor, sample, scope, feature, expected)
     except RuntimeError:
         pytest.skip(reason="Test must be ran against sample loaded in Ghidra")
 
-<<<<<<< HEAD
-=======
     fixtures.do_test_feature_presence(fixtures.get_ghidra_extractor, sample, scope, feature, expected)
 
->>>>>>> 9eecba50
 
 @pytest.mark.skipif(ghidra_present is False, reason="Ghidra tests must be ran within Ghidra")
 @fixtures.parametrize("sample,scope,feature,expected", fixtures.FEATURE_COUNT_TESTS, indirect=["sample", "scope"])
 def test_ghidra_feature_counts(sample, scope, feature, expected):
     try:
         check_input_file(sample)
-        fixtures.do_test_feature_count(get_ghidra_extractor, sample, scope, feature, expected)
+        fixtures.do_test_feature_count(fixtures.get_ghidra_extractor, sample, scope, feature, expected)
     except RuntimeError:
         pytest.skip(reason="Test must be ran against sample loaded in Ghidra")
 
-<<<<<<< HEAD
-=======
     fixtures.do_test_feature_count(fixtures.get_ghidra_extractor, sample, scope, feature, expected)
 
->>>>>>> 9eecba50
 
 if __name__ == "__main__":
     # No support for faulthandler module in Ghidrathon, see:
