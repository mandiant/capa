--- conflicted
+++ resolved
@@ -105,13 +105,8 @@
     if (args.format == "freeze") or (
         args.format == capa.features.common.FORMAT_AUTO and capa.features.freeze.is_freeze(taste)
     ):
-<<<<<<< HEAD
-        extractor = capa.features.freeze.load(Path(args.sample).read_bytes())
-=======
-        with open(args.sample, "rb") as f:
-            extractor: FeatureExtractor = capa.features.freeze.load(f.read())
-            assert isinstance(extractor, StaticFeatureExtractor)
->>>>>>> ce15a2b0
+        extractor: FeatureExtractor = capa.features.freeze.load(Path(args.sample).read_bytes())
+        assert isinstance(extractor, StaticFeatureExtractor)
     else:
         extractor = capa.main.get_extractor(
             args.sample, args.format, args.os, capa.main.BACKEND_VIV, sig_paths, should_save_workspace=False
