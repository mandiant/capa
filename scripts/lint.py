--- conflicted
+++ resolved
@@ -999,11 +999,8 @@
     OrStatementWithAlwaysTrueChild(),
     NotNotUnderAnd(),
     OptionalNotUnderAnd(),
-<<<<<<< HEAD
     DuplicateFeatureUnderStatement(),
-=======
     RuleDependencyScopeMismatch(),
->>>>>>> 91d0d8c2
 )
 
 
