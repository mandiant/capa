#!/usr/bin/env python2
# Copyright (C) 2023 Mandiant, Inc. All Rights Reserved.
# Licensed under the Apache License, Version 2.0 (the "License");
#  you may not use this file except in compliance with the License.
# You may obtain a copy of the License at: [package root]/LICENSE.txt
# Unless required by applicable law or agreed to in writing, software distributed under the License
#  is distributed on an "AS IS" BASIS, WITHOUT WARRANTIES OR CONDITIONS OF ANY KIND, either express or implied.
# See the License for the specific language governing permissions and limitations under the License.
"""
show-capabilities-by-function

Invoke capa to extract the capabilities of the given sample
and emit the results grouped by function.

This is useful to identify "complex functions" - that is,
functions that implement a lot of different types of logic.

Example::

    $ python scripts/show-capabilities-by-function.py /tmp/suspicious.dll_
    function at 0x1000321A with 33 features:
      - get hostname
      - initialize Winsock library
    function at 0x10003286 with 63 features:
      - create thread
      - terminate thread
    function at 0x10003415 with 116 features:
      - write file
      - send data
      - link function at runtime
      - create HTTP request
      - get common file path
      - send HTTP request
      - connect to HTTP server
    function at 0x10003797 with 81 features:
      - get socket status
      - send data
      - receive data
      - create TCP socket
      - send data on socket
      - receive data on socket
      - act as TCP client
      - resolve DNS
      - create UDP socket
      - initialize Winsock library
      - set socket configuration
      - connect TCP socket
    ...

Copyright (C) 2023 Mandiant, Inc. All Rights Reserved.
Licensed under the Apache License, Version 2.0 (the "License");
 you may not use this file except in compliance with the License.
You may obtain a copy of the License at: [package root]/LICENSE.txt
Unless required by applicable law or agreed to in writing, software distributed under the License
 is distributed on an "AS IS" BASIS, WITHOUT WARRANTIES OR CONDITIONS OF ANY KIND, either express or implied.
See the License for the specific language governing permissions and limitations under the License.
"""
import os
import sys
import logging
import argparse
import collections
from typing import Dict
from pathlib import Path

import colorama

import capa.main
import capa.rules
import capa.engine
import capa.helpers
import capa.features
import capa.exceptions
import capa.render.utils as rutils
import capa.render.verbose
import capa.features.freeze
import capa.render.result_document as rd
from capa.helpers import get_file_taste
from capa.features.common import FORMAT_AUTO
from capa.features.freeze import Address
from capa.features.extractors.base_extractor import FeatureExtractor, StaticFeatureExtractor

logger = logging.getLogger("capa.show-capabilities-by-function")


def render_matches_by_function(doc: rd.ResultDocument):
    """
    like:

        function at 0x1000321a with 33 features:
          - get hostname
          - initialize Winsock library
        function at 0x10003286 with 63 features:
          - create thread
          - terminate thread
        function at 0x10003415 with 116 features:
          - write file
          - send data
          - link function at runtime
          - create HTTP request
          - get common file path
          - send HTTP request
          - connect to HTTP server
    """
    functions_by_bb: Dict[Address, Address] = {}
    for finfo in doc.meta.analysis.layout.functions:
        faddress = finfo.address

        for bb in finfo.matched_basic_blocks:
            bbaddress = bb.address
            functions_by_bb[bbaddress] = faddress

    ostream = rutils.StringIO()

    matches_by_function = collections.defaultdict(set)
    for rule in rutils.capability_rules(doc):
        if rule.meta.scope == capa.rules.FUNCTION_SCOPE:
            for addr, _ in rule.matches:
                matches_by_function[addr].add(rule.meta.name)
        elif rule.meta.scope == capa.rules.BASIC_BLOCK_SCOPE:
            for addr, _ in rule.matches:
                function = functions_by_bb[addr]
                matches_by_function[function].add(rule.meta.name)
        else:
            # file scope
            pass

    for f in doc.meta.analysis.feature_counts.functions:
        if not matches_by_function.get(f.address, {}):
            continue
        ostream.writeln(f"function at {capa.render.verbose.format_address(addr)} with {f.count} features: ")
        for rule_name in sorted(matches_by_function[f.address]):
            ostream.writeln("  - " + rule_name)

    return ostream.getvalue()


def main(argv=None):
    if argv is None:
        argv = sys.argv[1:]

    parser = argparse.ArgumentParser(description="detect capabilities in programs.")
    capa.main.install_common_args(parser, wanted={"format", "os", "backend", "sample", "signatures", "rules", "tag"})
    args = parser.parse_args(args=argv)
    capa.main.handle_common_args(args)

    try:
        taste = get_file_taste(Path(args.sample))
    except IOError as e:
        logger.error("%s", str(e))
        return -1

    try:
        rules = capa.main.get_rules(args.rules)
        logger.info("successfully loaded %s rules", len(rules))
        if args.tag:
            rules = rules.filter_rules_by_meta(args.tag)
            logger.info("selected %s rules", len(rules))
    except (IOError, capa.rules.InvalidRule, capa.rules.InvalidRuleSet) as e:
        logger.error("%s", str(e))
        return -1

    try:
        sig_paths = capa.main.get_signatures(args.signatures)
    except IOError as e:
        logger.error("%s", str(e))
        return -1

    if (args.format == "freeze") or (args.format == FORMAT_AUTO and capa.features.freeze.is_freeze(taste)):
        format_ = "freeze"
<<<<<<< HEAD
        extractor = capa.features.freeze.load(Path(args.sample).read_bytes())
=======
        with open(args.sample, "rb") as f:
            extractor: FeatureExtractor = capa.features.freeze.load(f.read())
>>>>>>> ce15a2b0
    else:
        format_ = args.format
        should_save_workspace = os.environ.get("CAPA_SAVE_WORKSPACE") not in ("0", "no", "NO", "n", None)

        try:
            extractor = capa.main.get_extractor(
                args.sample, args.format, args.os, args.backend, sig_paths, should_save_workspace
            )
            assert isinstance(extractor, StaticFeatureExtractor)
        except capa.exceptions.UnsupportedFormatError:
            capa.helpers.log_unsupported_format_error()
            return -1
        except capa.exceptions.UnsupportedRuntimeError:
            capa.helpers.log_unsupported_runtime_error()
            return -1

    meta = capa.main.collect_metadata(argv, args.sample, format_, args.os, args.rules, extractor)
    capabilities, counts = capa.main.find_capabilities(rules, extractor)

    meta.analysis.feature_counts = counts["feature_counts"]
    meta.analysis.library_functions = counts["library_functions"]
    meta.analysis.layout = capa.main.compute_layout(rules, extractor, capabilities)

    if capa.main.has_file_limitation(rules, capabilities):
        # bail if capa encountered file limitation e.g. a packed binary
        # do show the output in verbose mode, though.
        if not (args.verbose or args.vverbose or args.json):
            return -1

    # colorama will detect:
    #  - when on Windows console, and fixup coloring, and
    #  - when not an interactive session, and disable coloring
    # renderers should use coloring and assume it will be stripped out if necessary.
    colorama.init()
    doc = rd.ResultDocument.from_capa(meta, rules, capabilities)
    print(render_matches_by_function(doc))
    colorama.deinit()

    return 0


if __name__ == "__main__":
    sys.exit(main())<|MERGE_RESOLUTION|>--- conflicted
+++ resolved
@@ -168,12 +168,7 @@
 
     if (args.format == "freeze") or (args.format == FORMAT_AUTO and capa.features.freeze.is_freeze(taste)):
         format_ = "freeze"
-<<<<<<< HEAD
-        extractor = capa.features.freeze.load(Path(args.sample).read_bytes())
-=======
-        with open(args.sample, "rb") as f:
-            extractor: FeatureExtractor = capa.features.freeze.load(f.read())
->>>>>>> ce15a2b0
+        extractor: FeatureExtractor = capa.features.freeze.load(Path(args.sample).read_bytes())
     else:
         format_ = args.format
         should_save_workspace = os.environ.get("CAPA_SAVE_WORKSPACE") not in ("0", "no", "NO", "n", None)
