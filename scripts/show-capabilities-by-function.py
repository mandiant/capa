#!/usr/bin/env python2
# Copyright 2020 Google LLC
#
# Licensed under the Apache License, Version 2.0 (the "License");
# you may not use this file except in compliance with the License.
# You may obtain a copy of the License at
#
#     http://www.apache.org/licenses/LICENSE-2.0
#
# Unless required by applicable law or agreed to in writing, software
# distributed under the License is distributed on an "AS IS" BASIS,
# WITHOUT WARRANTIES OR CONDITIONS OF ANY KIND, either express or implied.
# See the License for the specific language governing permissions and
# limitations under the License.

"""
show-capabilities-by-function

Invoke capa to extract the capabilities of the given sample
and emit the results grouped by function.

This is useful to identify "complex functions" - that is,
functions that implement a lot of different types of logic.

Example::

    $ python scripts/show-capabilities-by-function.py /tmp/suspicious.dll_
    function at 0x1000321A with 33 features:
      - get hostname
      - initialize Winsock library
    function at 0x10003286 with 63 features:
      - create thread
      - terminate thread
    function at 0x10003415 with 116 features:
      - write file
      - send data
      - link function at runtime
      - create HTTP request
      - get common file path
      - send HTTP request
      - connect to HTTP server
    function at 0x10003797 with 81 features:
      - get socket status
      - send data
      - receive data
      - create TCP socket
      - send data on socket
      - receive data on socket
      - act as TCP client
      - resolve DNS
      - create UDP socket
      - initialize Winsock library
      - set socket configuration
      - connect TCP socket
    ...
"""
import sys
import logging
import argparse
import collections

import colorama

import capa.main
import capa.rules
import capa.engine
import capa.helpers
import capa.features
import capa.exceptions
import capa.render.utils as rutils
import capa.render.verbose
import capa.features.freeze
import capa.capabilities.common
import capa.render.result_document as rd
from capa.features.freeze import Address

logger = logging.getLogger("capa.show-capabilities-by-function")


def render_matches_by_function(doc: rd.ResultDocument):
    """
    like:

        function at 0x1000321a with 33 features:
          - get hostname
          - initialize Winsock library
        function at 0x10003286 with 63 features:
          - create thread
          - terminate thread
        function at 0x10003415 with 116 features:
          - write file
          - send data
          - link function at runtime
          - create HTTP request
          - get common file path
          - send HTTP request
          - connect to HTTP server
    """
    assert isinstance(doc.meta.analysis, rd.StaticAnalysis)
    functions_by_bb: dict[Address, Address] = {}
    for finfo in doc.meta.analysis.layout.functions:
        faddress = finfo.address

        for bb in finfo.matched_basic_blocks:
            bbaddress = bb.address
            functions_by_bb[bbaddress] = faddress

    ostream = rutils.StringIO()

    matches_by_function = collections.defaultdict(set)
    for rule in rutils.capability_rules(doc):
        if capa.rules.Scope.FUNCTION in rule.meta.scopes:
            for addr, _ in rule.matches:
                matches_by_function[addr].add(rule.meta.name)
        elif capa.rules.Scope.BASIC_BLOCK in rule.meta.scopes:
            for addr, _ in rule.matches:
                function = functions_by_bb[addr]
                matches_by_function[function].add(rule.meta.name)
        else:
            # file scope
            pass

    for f in doc.meta.analysis.feature_counts.functions:
        if not matches_by_function.get(f.address, {}):
            continue
        ostream.writeln(f"function at {capa.render.verbose.format_address(f.address)} with {f.count} features: ")
        for rule_name in sorted(matches_by_function[f.address]):
            ostream.writeln("  - " + rule_name)

    return ostream.getvalue()


def main(argv=None):
    if argv is None:
        argv = sys.argv[1:]

    parser = argparse.ArgumentParser(description="detect capabilities in programs.")
    capa.main.install_common_args(
        parser, wanted={"format", "os", "backend", "input_file", "signatures", "rules", "tag"}
    )
    args = parser.parse_args(args=argv)

    try:
        capa.main.handle_common_args(args)
        capa.main.ensure_input_exists_from_cli(args)
        input_format = capa.main.get_input_format_from_cli(args)
        rules = capa.main.get_rules_from_cli(args)
        backend = capa.main.get_backend_from_cli(args, input_format)
        sample_path = capa.main.get_sample_path_from_cli(args, backend)
        if sample_path is None:
            os_ = "unknown"
        else:
            os_ = capa.loader.get_os(sample_path)
        extractor = capa.main.get_extractor_from_cli(args, input_format, backend)
    except capa.main.ShouldExitError as e:
        return e.status_code

    capabilities = capa.capabilities.common.find_capabilities(rules, extractor)

    meta = capa.loader.collect_metadata(argv, args.input_file, input_format, os_, args.rules, extractor, capabilities)
    meta.analysis.layout = capa.loader.compute_layout(rules, extractor, capabilities.matches)

<<<<<<< HEAD
    if capa.capabilities.common.has_static_limitation(rules, capabilities):
=======
    if capa.capabilities.common.has_file_limitation(rules, capabilities.matches):
>>>>>>> 83ec75c4
        # bail if capa encountered file limitation e.g. a packed binary
        # do show the output in verbose mode, though.
        if not (args.verbose or args.vverbose or args.json):
            return capa.main.E_FILE_LIMITATION

    doc = rd.ResultDocument.from_capa(meta, rules, capabilities.matches)
    print(render_matches_by_function(doc))
    colorama.deinit()

    return 0


if __name__ == "__main__":
    sys.exit(main())<|MERGE_RESOLUTION|>--- conflicted
+++ resolved
@@ -160,11 +160,7 @@
     meta = capa.loader.collect_metadata(argv, args.input_file, input_format, os_, args.rules, extractor, capabilities)
     meta.analysis.layout = capa.loader.compute_layout(rules, extractor, capabilities.matches)
 
-<<<<<<< HEAD
     if capa.capabilities.common.has_static_limitation(rules, capabilities):
-=======
-    if capa.capabilities.common.has_file_limitation(rules, capabilities.matches):
->>>>>>> 83ec75c4
         # bail if capa encountered file limitation e.g. a packed binary
         # do show the output in verbose mode, though.
         if not (args.verbose or args.vverbose or args.json):
