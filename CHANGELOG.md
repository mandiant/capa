# Change Log

## master (unreleased)

### New Features
<<<<<<< HEAD

### Breaking Changes

### New Rules (0)

-

### Bug Fixes

### capa explorer IDA Pro plugin

### Development

### Raw diffs
- [capa v7.2.0...master](https://github.com/mandiant/capa/compare/v7.2.0...master)
- [capa-rules v7.2.0...master](https://github.com/mandiant/capa-rules/compare/v7.2.0...master)

### v7.2.0
capa v7.2.0 introduces a first version of capa explorer web: a web-based user interface to inspect capa results using your browser. Users can inspect capa result JSON documents in an online web instance or a standalone HTML page for offline usage. capa explorer supports interactive exploring of capa results to make it easier to understand them. Users can filter, sort, and see the details of all identified capabilities. capa explorer web was worked on by @s-ff as part of a [GSoC project](https://summerofcode.withgoogle.com/programs/2024/projects/cR3hjbsq), and it is available at https://mandiant.github.io/capa/explorer/#/.

This release also adds a feature extractor for output from the DRAKVUF sandbox. Now, analysts can pass the resulting `drakmon.log` file to capa and extract capabilities from the artifacts captured by the sandbox. This feature extractor will also be added to the DRAKVUF sandbox as a post-processing script, and it was worked on by @yelhamer as part of a [GSoC project](https://summerofcode.withgoogle.com/programs/2024/projects/fCnBGuEC).

Additionally, we fixed several bugs handling ELF files, and added the ability to filter capa analysis by functions or processes. We also added support to the IDA Pro extractor to leverage analyst recovered API names.

Special thanks to our repeat and new contributors:
* @lakshayletsgo for their first contribution in https://github.com/mandiant/capa/pull/2248
* @msm-cert for their first contribution in https://github.com/mandiant/capa/pull/2143
* @VascoSch92 for their first contribution in https://github.com/mandiant/capa/pull/2143

### New Features

=======
- cli: add the ability to select which specific functions or processes to analyze @yelhamer
>>>>>>> 791f5e23
- webui: explore capa analysis results in a web-based UI online and offline #2224 @s-ff
- support analyzing DRAKVUF traces #2143 @yelhamer
- IDA extractor: extract names from dynamically resolved APIs stored in renamed global variables #2201 @Ana06


### Breaking Changes

### New Rules (5)

- nursery/upload-file-to-onedrive jaredswilson@google.com ervinocampo@google.com
- data-manipulation/encoding/base64/decode-data-using-base64-via-vbmi-lookup-table still@teamt5.org
- communication/socket/attach-bpf-to-socket-on-linux jakub.jozwiak@mandiant.com
- anti-analysis/anti-av/overwrite-dll-text-section-to-remove-hooks jakub.jozwiak@mandiant.com
- nursery/delete-file-on-linux mehunhoff@google.com

### Bug Fixes

- elf: extract import / export symbols from stripped binaries #2096 @ygasparis
- elf: fix handling of symbols in corrupt ELF files #2226 @williballenthin

### capa explorer IDA Pro plugin

### Development
- CI: use macos-12 since macos-11 is deprecated and will be removed on June 28th, 2024 #2173 @mr-tz
- CI: update Binary Ninja version to 4.1 and use Python 3.9 to test it #2211 @xusheng6
- CI: update tests.yml workflow to exclude web and documentation files #2263 @s-ff
- CI: update build.yml workflow to exclude web and documentation files #2270 @s-ff

### Raw diffs
- [capa v7.1.0...7.2.0](https://github.com/mandiant/capa/compare/v7.1.0...7.2.0)
- [capa-rules v7.1.0...7.2.0](https://github.com/mandiant/capa-rules/compare/v7.1.0...7.2.0)

## v7.1.0
The v7.1.0 release brings large performance improvements to capa's rule matching engine.
Additionally, we've fixed various bugs and added new features for people using and developing capa.

Special thanks to our repeat and new contributors:
* @sjha2048 made their first contribution in https://github.com/mandiant/capa/pull/2000
* @Rohit1123 made their first contribution in https://github.com/mandiant/capa/pull/1990
* @psahithireddy made their first contribution in https://github.com/mandiant/capa/pull/2020
* @Atlas-64 made their first contribution in https://github.com/mandiant/capa/pull/2018
* @s-ff made their first contribution in https://github.com/mandiant/capa/pull/2011
* @samadpls made their first contribution in https://github.com/mandiant/capa/pull/2024
* @acelynnzhang made their first contribution in https://github.com/mandiant/capa/pull/2044
* @RainRat made their first contribution in https://github.com/mandiant/capa/pull/2058
* @ReversingWithMe made their first contribution in https://github.com/mandiant/capa/pull/2093
* @malwarefrank made their first contribution in https://github.com/mandiant/capa/pull/2037

### New Features
- Emit "dotnet" as format to ResultDocument when processing .NET files #2024 @samadpls
- ELF: detect OS from statically-linked Go binaries #1978 @williballenthin
- add function in capa/helpers to load plain and compressed JSON reports #1883 @Rohit1123
- document Antivirus warnings and VirusTotal false positive detections #2028 @RionEV @mr-tz
- Add json to sarif conversion script @reversingwithme
- render maec/* fields #843 @s-ff
- replace Halo spinner with Rich #2086 @s-ff
- optimize rule matching #2080 @williballenthin
- add aarch64 as a valid architecture #2144 mehunhoff@google.com @williballenthin
- relax dependency version requirements for the capa library #2053 @williballenthin
- add scripts dependency group and update documentation #2145 @mr-tz

### New Rules (25)

- impact/wipe-disk/delete-drive-layout-via-ioctl william.ballenthin@mandiant.com
- host-interaction/driver/interact-with-driver-via-ioctl moritz.raabe@mandiant.com
- host-interaction/driver/unload-driver moritz.raabe@mandiant.com
- nursery/get-disk-information-via-ioctl william.ballenthin@mandiant.com
- nursery/get-volume-information-via-ioctl william.ballenthin@mandiant.com
- nursery/unmount-volume-via-ioctl william.ballenthin@mandiant.com
- data-manipulation/encryption/rc4/encrypt-data-using-rc4-via-systemfunction033 daniel.stepanic@elastic.co
- anti-analysis/anti-forensic/self-deletion/self-delete-using-alternate-data-streams daniel.stepanic@elastic.co
- nursery/change-memory-permission-on-linux mehunhoff@google.com
- nursery/check-file-permission-on-linux mehunhoff@google.com
- nursery/check-if-process-is-running-under-android-emulator-on-android mehunhoff@google.com
- nursery/map-or-unmap-memory-on-linux mehunhoff@google.com
- persistence/act-as-share-provider-dll jakub.jozwiak@mandiant.com
- persistence/act-as-windbg-extension jakub.jozwiak@mandiant.com
- persistence/act-as-time-provider-dll jakub.jozwiak@mandiant.com
- host-interaction/gui/window/hide/hide-graphical-window-from-taskbar jakub.jozwiak@mandiant.com
- compiler/dart/compiled-with-dart jakub.jozwiak@mandiant.com
- nursery/bypass-hidden-api-restrictions-via-jni-on-android mehunhoff@google.com
- nursery/get-current-process-filesystem-mounts-on-linux mehunhoff@google.com
- nursery/get-current-process-memory-mapping-on-linux mehunhoff@google.com
- nursery/get-system-property-on-android mehunhoff@google.com
- nursery/hook-routines-via-lsplant mehunhoff@google.com
- nursery/load-packed-dex-via-jiagu-on-android mehunhoff@google.com
- nursery/modify-api-blacklist-or-denylist-via-jni-on-android mehunhoff@google.com
- nursery/truncate-file-on-linux mehunhoff@google.com

### Bug Fixes

- do some imports closer to where they are used #1810 @williballenthin
- binja: fix and simplify stack string detection code after binja 4.0 @xusheng6
- binja: add support for forwarded export #1646 @xusheng6
- cape: support more report formats #2035 @mr-tz

### capa explorer IDA Pro plugin
- replace deprecated IDA API find_binary with bin_search #1606 @s-ff

### Development

- ci: Fix PR review in the changelog check GH action #2004 @Ana06
- ci: use rules number badge stored in our bot gist and generated using `schneegans/dynamic-badges-action` #2001 capa-rules#882 @Ana06
- ci: update github workflows to use latest version of actions that were using a deprecated version of node #1967 #2003 capa-rules#883 @sjha2048 @Ana06
- ci: update binja version to stable 4.0 #2016 @xusheng6
- ci: update github workflows to reflect the latest ghidrathon installation and bumped up jep, ghidra versions  #2020 @psahithireddy
- ci: include rule caching in PyInstaller build process #2097 @s-ff
- add deptry support #1497 @s-ff

### Raw diffs
- [capa v7.0.1...v7.1.0](https://github.com/mandiant/capa/compare/v7.0.1...v7.1.0)
- [capa-rules v7.0.1...v7.1.0](https://github.com/mandiant/capa-rules/compare/v7.0.1...v7.1.0)

## v7.0.1

This release fixes a circular import error when using capa as a library.

### Bug Fixes

- fix potentially circular import errors #1969 @williballenthin

### Raw diffs
- [capa v7.0.0...v7.0.1](https://github.com/mandiant/capa/compare/v7.0.0...v7.0.1)
- [capa-rules v7.0.0...v7.0.1](https://github.com/mandiant/capa-rules/compare/v7.0.0...v7.0.1)

## v7.0.0
This is the v7.0.0 release of capa which was mainly worked on during the Google Summer of Code (GSoC) 2023. A huge
shoutout to our GSoC contributors @colton-gabertan and @yelhamer for their amazing work.

Also, a big thanks to the other contributors: @aaronatp, @Aayush-Goel-04, @bkojusner, @doomedraven, @ruppde, @larchchen, @JCoonradt, and @xusheng6.

### New Features

- add Ghidra backend #1770 #1767 @colton-gabertan @mike-hunhoff
- add Ghidra UI integration #1734 @colton-gabertan @mike-hunhoff
- add dynamic analysis via CAPE sandbox reports #48 #1535 @yelhamer
  - add call scope #771 @yelhamer
  - add thread scope #1517 @yelhamer
  - add process scope #1517 @yelhamer
  - rules: change `meta.scope` to `meta.scopes` @yelhamer
  - protobuf: add `Metadata.flavor` @williballenthin
- binja: add support for forwarded exports #1646 @xusheng6
- binja: add support for symtab names #1504 @xusheng6
- add com class/interface features #322 @Aayush-goel-04
- dotnet: emit enclosing class information for nested classes #1780 #1913 @bkojusner @mike-hunhoff

### Breaking Changes

- remove the `SCOPE_*` constants in favor of the `Scope` enum #1764 @williballenthin
- protobuf: deprecate `RuleMetadata.scope` in favor of `RuleMetadata.scopes` @williballenthin
- protobuf: deprecate `Metadata.analysis` in favor of `Metadata.analysis2` that is dynamic analysis aware @williballenthin
- update freeze format to v3, adding support for dynamic analysis @williballenthin
- extractor: ignore DLL name for api features #1815 @mr-tz
- main: introduce wrapping routines within main for working with CLI args #1813 @williballenthin
- move functions from `capa.main` to new `capa.loader` namespace #1821 @williballenthin
- proto: add `package` declaration #1960 @larchchen

### New Rules (41)

- nursery/get-ntoskrnl-base-address @mr-tz
- host-interaction/network/connectivity/set-tcp-connection-state @johnk3r
- nursery/capture-process-snapshot-data @mr-tz
- collection/network/capture-packets-using-sharppcap jakub.jozwiak@mandiant.com
- nursery/communicate-with-kernel-module-via-netlink-socket-on-linux michael.hunhoff@mandiant.com
- nursery/get-current-pid-on-linux michael.hunhoff@mandiant.com
- nursery/get-file-system-information-on-linux michael.hunhoff@mandiant.com
- nursery/get-password-database-entry-on-linux michael.hunhoff@mandiant.com
- nursery/mark-thread-detached-on-linux michael.hunhoff@mandiant.com
- nursery/persist-via-gnome-autostart-on-linux michael.hunhoff@mandiant.com
- nursery/set-thread-name-on-linux michael.hunhoff@mandiant.com
- load-code/dotnet/load-windows-common-language-runtime michael.hunhoff@mandiant.com blas.kojusner@mandiant.com jakub.jozwiak@mandiant.com
- nursery/log-keystrokes-via-input-method-manager @mr-tz
- nursery/encrypt-data-using-rc4-via-systemfunction032 richard.weiss@mandiant.com
- nursery/add-value-to-global-atom-table @mr-tz
- nursery/enumerate-processes-that-use-resource @Ana06
- host-interaction/process/inject/allocate-or-change-rwx-memory @mr-tz
- lib/allocate-or-change-rw-memory 0x534a@mailbox.org @mr-tz
- lib/change-memory-protection @mr-tz
- anti-analysis/anti-av/patch-antimalware-scan-interface-function jakub.jozwiak@mandiant.com
- executable/dotnet-singlefile/bundled-with-dotnet-single-file-deployment sara.rincon@mandiant.com
- internal/limitation/file/internal-dotnet-single-file-deployment-limitation sara.rincon@mandiant.com
- data-manipulation/encoding/encode-data-using-add-xor-sub-operations jakub.jozwiak@mandiant.com
- nursery/access-camera-in-dotnet-on-android michael.hunhoff@mandiant.com
- nursery/capture-microphone-audio-in-dotnet-on-android michael.hunhoff@mandiant.com
- nursery/capture-screenshot-in-dotnet-on-android michael.hunhoff@mandiant.com
- nursery/check-for-incoming-call-in-dotnet-on-android michael.hunhoff@mandiant.com
- nursery/check-for-outgoing-call-in-dotnet-on-android michael.hunhoff@mandiant.com
- nursery/compiled-with-xamarin michael.hunhoff@mandiant.com
- nursery/get-os-version-in-dotnet-on-android michael.hunhoff@mandiant.com
- data-manipulation/compression/create-cabinet-on-windows michael.hunhoff@mandiant.com jakub.jozwiak@mandiant.com
- data-manipulation/compression/extract-cabinet-on-windows jakub.jozwiak@mandiant.com
- lib/create-file-decompression-interface-context-on-windows jakub.jozwiak@mandiant.com
- nursery/enumerate-files-in-dotnet moritz.raabe@mandiant.com anushka.virgaonkar@mandiant.com
- nursery/get-mac-address-in-dotnet moritz.raabe@mandiant.com michael.hunhoff@mandiant.com echernofsky@google.com
- nursery/get-current-process-command-line william.ballenthin@mandiant.com
- nursery/get-current-process-file-path william.ballenthin@mandiant.com
- nursery/hook-routines-via-dlsym-rtld_next william.ballenthin@mandiant.com
- nursery/linked-against-hp-socket still@teamt5.org
- host-interaction/process/inject/process-ghostly-hollowing sara.rincon@mandiant.com

### Bug Fixes
- ghidra: fix `ints_to_bytes` performance #1761 @mike-hunhoff
- binja: improve function call site detection @xusheng6
- binja: use `binaryninja.load` to open files @xusheng6
- binja: bump binja version to 3.5 #1789 @xusheng6
- elf: better detect ELF OS via GCC .ident directives #1928 @williballenthin
- elf: better detect ELF OS via Android dependencies #1947 @williballenthin
- fix setuptools package discovery #1886 @gmacon @mr-tz
- remove unnecessary scripts/vivisect-py2-vs-py3.sh file #1949 @JCoonradt

### capa explorer IDA Pro plugin
- various integration updates and minor bug fixes

### Development
- update ATT&CK/MBC data for linting #1932 @mr-tz

#### Developer Notes
With this new release, many classes and concepts have been split up into static (mostly identical to the
prior implementations) and dynamic ones. For example, the legacy FeatureExtractor class has been renamed to
StaticFeatureExtractor and the DynamicFeatureExtractor has been added.

Starting from version 7.0, we have moved the component responsible for feature extractor from main to a new
capabilities' module. Now, users wishing to utilize capa’s feature extraction abilities should use that module instead
of importing the relevant logic from the main file.

For sandbox-based feature extractors, we are using Pydantic models. Contributions of more models for other sandboxes
are very welcome!

With this release we've reorganized the logic found in `main()` to localize logic and ease readability and ease changes
and integrations. The new "main routines" are expected to be used only within main functions, either capa main or
related scripts. These functions should not be invoked from library code.

Beyond copying code around, we've refined the handling of the input file/format/backend. The logic for picking the
format and backend is more consistent. We've documented that the input file is not necessarily the sample itself
(cape/freeze/etc.) inputs are not actually the sample.

### Raw diffs
- [capa v6.1.0...v7.0.0](https://github.com/mandiant/capa/compare/v6.1.0...v7.0.0)
- [capa-rules v6.1.0...v7.0.0](https://github.com/mandiant/capa-rules/compare/v6.1.0...v7.0.0)

## v6.1.0

capa v6.1.0 is a bug fix release, most notably fixing unhandled exceptions in the capa explorer IDA Pro plugin.
@Aayush-Goel-04 put a lot of effort into improving code quality and adding a script for rule authors.
The script shows which features are present in a sample but not referenced by any existing rule.
You could use this script to find opportunities for new rules.

Speaking of new rules, we have eight additions, coming from Ronnie, Jakub, Moritz, Ervin, and still@teamt5.org!

### New Features
- ELF: implement import and export name extractor #1607 #1608 @Aayush-Goel-04
- bump pydantic from 1.10.9 to 2.1.1 #1582 @Aayush-Goel-04
- develop script to highlight features not used during matching #331 @Aayush-Goel-04

### New Rules (8)

- executable/pe/export/forwarded-export ronnie.salomonsen@mandiant.com
- host-interaction/bootloader/get-uefi-variable jakub.jozwiak@mandiant.com
- host-interaction/bootloader/set-uefi-variable jakub.jozwiak@mandiant.com
- nursery/enumerate-device-drivers-on-linux @mr-tz
- anti-analysis/anti-vm/vm-detection/check-for-foreground-window-switch ervin.ocampo@mandiant.com
- linking/static/sqlite3/linked-against-cppsqlite3 still@teamt5.org
- linking/static/sqlite3/linked-against-sqlite3 still@teamt5.org

### Bug Fixes

- rules: fix forwarded export characteristic #1656 @RonnieSalomonsen
- Binary Ninja: Fix stack string detection #1473 @xusheng6
- linter: skip native API check for NtProtectVirtualMemory #1675 @williballenthin 
- OS: detect Android ELF files #1705 @williballenthin
- ELF: fix parsing of symtab #1704 @williballenthin
- result document: don't use deprecated pydantic functions #1718 @williballenthin
- pytest: don't mark IDA tests as pytest tests #1719 @williballenthin

### capa explorer IDA Pro plugin
- fix unhandled exception when resolving rule path #1693 @mike-hunhoff

### Raw diffs
- [capa v6.0.0...v6.1.0](https://github.com/mandiant/capa/compare/v6.0.0...v6.1.0)
- [capa-rules v6.0.0...v6.1.0](https://github.com/mandiant/capa-rules/compare/v6.0.0...v6.1.0)

## v6.0.0

capa v6.0 brings many bug fixes and quality improvements, including 64 rule updates and 26 new rules. We're now publishing to PyPI via [Trusted Publishing](https://blog.pypi.org/posts/2023-04-20-introducing-trusted-publishers/) and have migrated to using a `pyproject.toml` file. @Aayush-Goel-04 contributed a lot of new code across many files, so please welcome them to the project, along with @anders-v @crowface28 @dkelly2e @RonnieSalomonsen and @ejfocampo as first-time rule contributors!

For those that use capa as a library, we've introduced some limited breaking changes that better represent data types (versus less-structured data like dictionaries and strings). With the recent deprecation, we've also dropped support for Python 3.7.

### New Features
- add script to detect feature overlap between new and existing capa rules [#1451](https://github.com/mandiant/capa/issues/1451) [@Aayush-Goel-04](https://github.com/aayush-goel-04)
- extract forwarded exports from PE files #1624 @williballenthin
- extract function and API names from ELF symtab entries @yelhamer https://github.com/mandiant/capa-rules/issues/736
- use fancy box drawing characters for default output #1586 @williballenthin

### Breaking Changes
- use a class to represent Metadata (not dict) #1411 @Aayush-Goel-04 @manasghandat
- use pathlib.Path to represent file paths #1534 @Aayush-Goel-04
- Python 3.8 is now the minimum supported Python version #1578 @williballenthin
- Require a Contributor License Agreement (CLA) for PRs going forward #1642 @williballenthin

### New Rules (26)

- load-code/shellcode/execute-shellcode-via-windows-callback-function ervin.ocampo@mandiant.com jakub.jozwiak@mandiant.com
- nursery/execute-shellcode-via-indirect-call ronnie.salomonsen@mandiant.com
- data-manipulation/encryption/aes/encrypt-data-using-aes-mixcolumns-step @mr-tz
- linking/static/aplib/linked-against-aplib still@teamt5.org
- communication/mailslot/read-from-mailslot nick.simonian@mandiant.com
- nursery/hash-data-using-sha512managed-in-dotnet jonathanlepore@google.com
- nursery/compiled-with-exescript jonathanlepore@google.com
- nursery/check-for-sandbox-via-mac-address-ouis-in-dotnet jonathanlepore@google.com
- host-interaction/hardware/enumerate-devices-by-category @mr-tz
- host-interaction/service/continue-service @mr-tz
- host-interaction/service/pause-service @mr-tz
- persistence/exchange/act-as-exchange-transport-agent jakub.jozwiak@mandiant.com
- host-interaction/file-system/create-virtual-file-system-in-dotnet jakub.jozwiak@mandiant.com
- compiler/cx_freeze/compiled-with-cx_freeze @mr-tz jakub.jozwiak@mandiant.com
- communication/socket/create-vmci-socket jakub.jozwiak@mandiant.com
- persistence/office/act-as-excel-xll-add-in jakub.jozwiak@mandiant.com
- persistence/office/act-as-office-com-add-in jakub.jozwiak@mandiant.com
- persistence/office/act-as-word-wll-add-in jakub.jozwiak@mandiant.com
- anti-analysis/anti-debugging/debugger-evasion/hide-thread-from-debugger michael.hunhoff@mandiant.com jakub.jozwiak@mandiant.com
- host-interaction/memory/create-new-application-domain-in-dotnet jakub.jozwiak@mandiant.com
- host-interaction/gui/switch-active-desktop jakub.jozwiak@mandiant.com
- host-interaction/service/query-service-configuration @mr-tz
- anti-analysis/anti-av/patch-event-tracing-for-windows-function jakub.jozwiak@mandiant.com
- data-manipulation/encoding/xor/covertly-decode-and-write-data-to-windows-directory-using-indirect-calls dan.kelly@mandiant.com
- linking/runtime-linking/resolve-function-by-brute-ratel-badger-hash jakub.jozwiak@mandiant.com

### Bug Fixes
- extractor: add a Binary Ninja test that asserts its version #1487 @xusheng6
- extractor: update Binary Ninja stack string detection after the new constant outlining feature #1473 @xusheng6
- extractor: update vivisect Arch extraction #1334 @mr-tz
- extractor: avoid Binary Ninja exception when analyzing certain files #1441 @xusheng6 
- symtab: fix struct.unpack() format for 64-bit ELF files @yelhamer
- symtab: safeguard against ZeroDivisionError for files containing a symtab with a null entry size @yelhamer
- improve ELF strtab and needed parsing @mr-tz
- better handle exceptional cases when parsing ELF files #1458 @Aayush-Goel-04
- improved testing coverage for Binary Ninja backend #1446 @Aayush-Goel-04
- add logging and print redirect to tqdm for capa main #749 @Aayush-Goel-04
- extractor: fix binja installation path detection does not work with Python 3.11
- tests: refine the IDA test runner script #1513 @williballenthin
- output: don't leave behind traces of progress bar @williballenthin
- import-to-ida: fix bug introduced with JSON report changes in v5 #1584 @williballenthin
- main: don't show spinner when emitting debug messages #1636 @williballenthin
- rules: add forwarded export characteristics to rule syntax file scope #1653 @RonnieSalomonsen

### capa explorer IDA Pro plugin

### Development
- update ATT&CK/MBC data for linting #1568 @mr-tz
- log time taken to analyze each function #1290 @williballenthin
- tests: make fixture available via conftest.py #1592 @williballenthin
- publish via PyPI trusted publishing #1491 @williballenthin
- migrate to pyproject.toml #1301 @williballenthin
- use [pre-commit](https://pre-commit.com/) to invoke linters #1579 @williballenthin


### Raw diffs
- [capa v5.1.0...v6.0.0](https://github.com/mandiant/capa/compare/v5.1.0...v6.0.0)
- [capa-rules v5.1.0...v6.0.0](https://github.com/mandiant/capa-rules/compare/v5.1.0...v6.0.0)

## v5.1.0
capa version 5.1.0 adds a Protocol Buffers (protobuf) format for result documents. Additionally, the [Vector35](https://vector35.com/) team contributed a new feature extractor using Binary Ninja. Other new features are a new CLI flag to override the detected operating system, functionality to read and render existing result documents, and an output color format that's easier to read.

Over 25 capa rules have been added and improved.

Thanks for all the support, especially to @xusheng6, @captainGeech42, @ggold7046, @manasghandat, @ooprathamm, @linpeiyu164, @yelhamer, @HongThatCong, @naikordian, @stevemk14ebr, @emtuls, @raymondlleong, @bkojusner, @joren485, and everyone else who submitted bugs and provided feedback!

### New Features
- add protobuf format for result documents #1219 @williballenthin @mr-tz 
- extractor: add Binary Ninja feature extractor @xusheng6
- new cli flag `--os` to override auto-detected operating system for a sample @captainGeech42
- change colour/highlight to "cyan" instead of "blue" for better readability #1384 @ggold7046
- add new format to parse output json back to capa #1396 @ooprathamm
- parse ELF symbols' names to guess OS #1403 @yelhamer

### New Rules (26)

- persistence/scheduled-tasks/schedule-task-via-at joren485
- data-manipulation/prng/generate-random-numbers-via-rtlgenrandom william.ballenthin@mandiant.com
- communication/ip/convert-ip-address-from-string @mr-tz
- data-manipulation/compression/compress-data-via-zlib-inflate-or-deflate blas.kojusner@mandiant.com
- executable/installer/dotnet/packaged-as-single-file-dotnet-application michael.hunhoff@mandiant.com
- communication/socket/create-raw-socket blas.kojusner@mandiant.com
- communication/http/reference-http-user-agent-string @mr-tz
- communication/http/get-http-content-length william.ballenthin@mandiant.com
- nursery/move-directory michael.hunhoff@mandiant.com
- nursery/get-http-request-uri william.ballenthin@mandiant.com
- nursery/create-zip-archive-in-dotnet michael.hunhoff@mandiant.com
- nursery/extract-zip-archive-in-dotnet anushka.virgaonkar@mandiant.com michael.hunhoff@mandiant.com
- data-manipulation/encryption/tea/decrypt-data-using-tea william.ballenthin@mandiant.com raymond.leong@mandiant.com
- data-manipulation/encryption/tea/encrypt-data-using-tea william.ballenthin@mandiant.com raymond.leong@mandiant.com
- data-manipulation/encryption/xtea/encrypt-data-using-xtea raymond.leong@mandiant.com
- data-manipulation/encryption/xxtea/encrypt-data-using-xxtea raymond.leong@mandiant.com
- nursery/hash-data-using-ripemd128 raymond.leong@mandiant.com
- nursery/hash-data-using-ripemd256 raymond.leong@mandiant.com
- nursery/hash-data-using-ripemd320 raymond.leong@mandiant.com
- nursery/set-web-proxy-in-dotnet michael.hunhoff@mandiant.com
- nursery/check-for-windows-sandbox-via-subdirectory echernofsky@google.com
- nursery/enumerate-pe-sections-in-dotnet @mr-tz
- nursery/destroy-software-breakpoint-capability echernofsky@google.com
- nursery/send-data-to-internet michael.hunhoff@mandiant.com
- nursery/compiled-with-cx_freeze @mr-tz
- nursery/contain-a-thread-local-storage-tls-section-in-dotnet michael.hunhoff@mandiant.com

### Bug Fixes
- extractor: interface of cache modified to prevent extracting file and global features multiple times @stevemk14ebr
- extractor: removed '.dynsym' as the library name for ELF imports #1318 @stevemk14ebr 
- extractor: fix vivisect loop detection corner case #1310 @mr-tz
- match: extend OS characteristic to match OS_ANY to all supported OSes #1324 @mike-hunhoff
- extractor: fix IDA and vivisect string and bytes features overlap and tests #1327 #1336 @xusheng6

### capa explorer IDA Pro plugin
- rule generator plugin now loads faster when jumping between functions @stevemk14ebr
- fix exception when plugin loaded in IDA hosted under idat #1341 @mike-hunhoff
- improve embedded PE detection performance and reduce FP potential #1344 @mike-hunhoff

### Raw diffs
- [capa v5.0.0...v5.1.0](https://github.com/mandiant/capa/compare/v5.0.0...v5.1.0)
- [capa-rules v5.0.0...v5.1.0](https://github.com/mandiant/capa-rules/compare/v5.0.0...v5.1.0)


## v5.0.0 (2023-02-08)
This capa version comes with major improvements and additions to better handle .NET binaries. To showcase this we've updated and added over 30 .NET rules.  

Additionally, capa now caches its rule set for better performance. The capa explorer also caches its analysis results, so that multiple IDA Pro or plugin invocations don't need to repeat the same analysis.

We have removed the SMDA backend and changed the program return codes to be positive numbers.

Other improvements to highlight include better ELF OS detection, various rendering bug fixes, and enhancements to the feature extraction. We've also added support for Python 3.11.

Thanks for all the support, especially to @jsoref, @bkojusner, @edeca, @richardweiss80, @joren485, @ryantxu1, @mwilliams31, @anushkavirgaonkar, @MalwareMechanic, @Still34, @dzbeck, @johnk3r, and everyone else who submitted bugs and provided feedback!

### New Features
- verify rule metadata format on load #1160 @mr-tz
- dotnet: emit property features #1168 @anushkavirgaonkar
- dotnet: emit API features for objects created via the newobj instruction #1186 @mike-hunhoff
- dotnet: emit API features for generic methods #1231 @mike-hunhoff
- Python 3.11 support #1192 @williballenthin
- dotnet: emit calls to/from MethodDef methods #1236 @mike-hunhoff
- dotnet: emit namespace/class features for ldvirtftn/ldftn instructions #1241 @mike-hunhoff
- dotnet: emit namespace/class features for type references #1242 @mike-hunhoff
- dotnet: extract dotnet and pe format #1187 @mr-tz
- don't render all library rule matches in vverbose output #1174 @mr-tz
- cache the rule set across invocations for better performance #1212 @williballenthin
- update ATT&CK/MBC data for linting #1297 @mr-tz

### Breaking Changes
- remove SMDA backend #1062 @williballenthin
- error return codes are now positive numbers #1269 @mr-tz

### New Rules (77)

- collection/use-dotnet-library-sharpclipboard @johnk3r
- data-manipulation/encryption/aes/use-dotnet-library-encryptdecryptutils @johnk3r
- data-manipulation/json/use-dotnet-library-newtonsoftjson @johnk3r
- data-manipulation/svg/use-dotnet-library-sharpvectors @johnk3r
- executable/resource/embed-dependencies-as-resources-using-fodycostura @johnk3r @mr-tz
- communication/ftp/send/send-file-using-ftp michael.hunhof@mandiant.com anushka.virgaonkar@mandiant.com
- nursery/extract-zip-archive anushka.virgaonkar@mandiant.com
- nursery/allocate-unmanaged-memory-in-dotnet michael.hunhoff@mandiant.com
- nursery/check-file-extension-in-dotnet michael.hunhoff@mandiant.com
- nursery/decode-data-using-base64-in-dotnet michael.hunhoff@mandiant.com
- nursery/deserialize-json-in-dotnet michael.hunhoff@mandiant.com
- nursery/find-data-using-regex-in-dotnet michael.hunhoff@mandiant.com
- nursery/generate-random-filename-in-dotnet michael.hunhoff@mandiant.com
- nursery/get-os-version-in-dotnet michael.hunhoff@mandiant.com
- nursery/load-xml-in-dotnet michael.hunhoff@mandiant.com
- nursery/manipulate-unmanaged-memory-in-dotnet michael.hunhoff@mandiant.com
- nursery/save-image-in-dotnet michael.hunhoff@mandiant.com
- nursery/send-email-in-dotnet michael.hunhoff@mandiant.com
- nursery/serialize-json-in-dotnet michael.hunhoff@mandiant.com
- nursery/set-http-user-agent-in-dotnet michael.hunhoff@mandiant.com
- nursery/compile-csharp-in-dotnet michael.hunhoff@mandiant.com
- nursery/compile-visual-basic-in-dotnet michael.hunhoff@mandiant.com
- nursery/compress-data-using-gzip-in-dotnet michael.hunhoff@mandiant.com
- nursery/execute-sqlite-statement-in-dotnet michael.hunhoff@mandiant.com
- nursery/execute-via-asynchronous-task-in-dotnet michael.hunhoff@mandiant.com
- nursery/execute-via-timer-in-dotnet michael.hunhoff@mandiant.com
- nursery/execute-wmi-query-in-dotnet michael.hunhoff@mandiant.com
- nursery/manipulate-network-credentials-in-dotnet michael.hunhoff@mandiant.com
- nursery/encrypt-data-using-aes william.ballenthin@mandiant.com Ivan Kwiatkowski (@JusticeRage)
- host-interaction/uac/bypass/bypass-uac-via-rpc david.cannings@pwc.com david@edeca.net
- nursery/check-for-vm-using-instruction-vpcext richard.weiss@mandiant.com
- nursery/get-windows-directory-from-kuser_shared_data david.cannings@pwc.com
- nursery/encrypt-data-using-openssl-dsa Ana06
- nursery/encrypt-data-using-openssl-ecdsa Ana06
- nursery/encrypt-data-using-openssl-rsa Ana06
- runtime/dotnet/execute-via-dotnet-startup-hook william.ballenthin@mandiant.com
- host-interaction/console/manipulate-console-buffer william.ballenthin@mandiant.com michael.hunhoff@mandiant.com
- nursery/access-wmi-data-in-dotnet michael.hunhoff@mandiant.com
- nursery/allocate-unmanaged-memory-via-dotnet michael.hunhoff@mandiant.com
- nursery/generate-random-bytes-in-dotnet michael.hunhoff@mandiant.com
- nursery/manipulate-console-window michael.hunhoff@mandiant.com
- nursery/obfuscated-with-koivm michael.hunhoff@mandiant.com
- nursery/implement-com-dll moritz.raabe@mandiant.com
- nursery/linked-against-libsodium @mr-tz
- compiler/nuitka/compiled-with-nuitka @williballenthin
- nursery/authenticate-data-with-md5-mac william.ballenthin@mandiant.com
- nursery/resolve-function-by-djb2-hash still@teamt5.org
- host-interaction/mutex/create-semaphore-on-linux @ramen0x3f
- host-interaction/mutex/lock-semaphore-on-linux @ramen0x3f
- host-interaction/mutex/unlock-semaphore-on-linux @ramen0x3f
- data-manipulation/hashing/sha384/hash-data-using-sha384 william.ballenthin@mandiant.com
- data-manipulation/hashing/sha512/hash-data-using-sha512 william.ballenthin@mandiant.com
- nursery/decode-data-using-url-encoding michael.hunhoff@mandiant.com
- nursery/manipulate-user-privileges michael.hunhoff@mandiant.com
- lib/get-os-version @mr-tz
- nursery/decrypt-data-using-tea william.ballenthin@mandiant.com
- nursery/encrypt-data-using-tea william.ballenthin@mandiant.com
- nursery/hash-data-using-whirlpool william.ballenthin@mandiant.com
- nursery/reference-base58-string william.ballenthin@mandiant.com
- communication/mailslot/create-mailslot william.ballenthin@mandiant.com
- executable/resource/access-dotnet-resource @mr-tz
- linking/static/linked-against-cpp-standard-library @mr-tz
- data-manipulation/compression/compress-data-using-lzo david@edeca.net david.cannings@pwc.com
- data-manipulation/compression/decompress-data-using-lzo david@edeca.net david.cannings@pwc.com
- communication/socket/tcp/create-tcp-socket-via-raw-afd-driver william.ballenthin@mandiant.com
- host-interaction/process/map-section-object william.ballenthin@mandiant.com
- lib/create-or-open-section-object william.ballenthin@mandiant.com
- load-code/dotnet/execute-dotnet-assembly-via-clr-host blas.kojusner@mandiant.com
- load-code/execute-vbscript-javascript-or-jscript-in-memory blas.kojusner@mandiant.com
- host-interaction/file-system/reference-absolute-stream-path-on-windows blas.kojusner@mandiant.com
- nursery/generate-method-via-reflection-in-dotnet michael.hunhoff@mandiant.com
- nursery/unmanaged-call-via-dynamic-pinvoke-in-dotnet michael.hunhoff@mandiant.com

### Bug Fixes
- render: convert feature attributes to aliased dictionary for vverbose #1152 @mike-hunhoff
- decouple Token dependency / extractor and features #1139 @mr-tz
- update pydantic model to guarantee type coercion #1176 @mike-hunhoff
- do not overwrite version in version.py during PyInstaller build #1169 @mr-tz
- render: fix vverbose rendering of offsets #1215 @williballenthin
- elf: better detect OS via GLIBC ABI version needed and dependencies #1221 @williballenthin
- dotnet: address unhandled exceptions with improved type checking #1230 @mike-hunhoff
- fix import-to-ida script formatting #1208 @williballenthin
- render: fix verbose rendering of scopes #1263 @williballenthin
- rules: better detect invalid rules #1282 @williballenthin
- show-features: better render strings with embedded whitespace #1267 @williballenthin
- handle vivisect bug around strings at instruction level, use min length 4 #1271 @williballenthin @mr-tz
- extractor: guard against invalid "calls from" features #1177 @mr-tz
- extractor: add format to global features #1258 @mr-tz
- extractor: discover all strings with length >= 4 #1280 @mr-tz
- extractor: don't extract byte features for strings #1293 @mr-tz

### capa explorer IDA Pro plugin
- fix: display instruction items #1154 @mr-tz
- fix: accept only plaintext pasted content #1194 @williballenthin
- fix: UnboundLocalError #1217 @williballenthin
- extractor: add support for COFF files and extern functions #1223 @mike-hunhoff
- doc: improve error messaging and documentation related to capa rule set #1249 @mike-hunhoff
- fix: assume 32-bit displacement for offsets #1250 @mike-hunhoff
- generator: refactor caching and matching #1251 @mike-hunhoff
- fix: improve exception handling to prevent IDA from locking up when errors occur #1262 @mike-hunhoff
- verify rule metadata using Pydantic #1167 @mr-tz
- extractor: make read consistent with file object behavior #1254 @mr-tz
- fix: UnboundLocalError x2 #1302 @mike-hunhoff
- cache capa results across IDA sessions #1279 @mr-tz

### Raw diffs
- [capa v4.0.1...v5.0.0](https://github.com/mandiant/capa/compare/v4.0.1...v5.0.0)
- [capa-rules v4.0.1...v5.0.0](https://github.com/mandiant/capa-rules/compare/v4.0.1...v5.0.0)


## v4.0.1 (2022-08-15)
Some rules contained invalid metadata fields that caused an error when rendering rule hits. We've updated all rules and enhanced the rule linter to catch such issues.

### New Rules (1)

- anti-analysis/obfuscation/obfuscated-with-vs-obfuscation jakub.jozwiak@mandiant.com


### Bug Fixes
- linter: use pydantic to validate rule metadata #1141 @mike-hunhoff
- build binaries using PyInstaller no longer overwrites functions in version.py #1136 @mr-tz

### Raw diffs
- [capa v4.0.0...v4.0.1](https://github.com/mandiant/capa/compare/v4.0.0...v4.0.1)
- [capa-rules v4.0.0...v4.0.1](https://github.com/mandiant/capa-rules/compare/v4.0.0...v4.0.1)

## v4.0.0 (2022-08-10)
Version 4 adds support for analyzing .NET executables. capa will autodetect .NET modules, or you can explicitly invoke the new feature extractor via `--format dotnet`. We've also extended the rule syntax for .NET features including `namespace` and `class`.

Additionally, new `instruction` scope and `operand` features enable users to create more explicit rules. These features are not backwards compatible. We removed the previously used `/x32` and `/x64` flavors of number and operand features.

We updated 49 existing rules and added 22 new rules leveraging these new features and characteristics to detect capabilities seen in .NET malware.

More breaking changes include updates to the JSON results document, freeze file format schema (now format version v2), and the internal handling of addresses.

Thanks for all the support, especially to @htnhan, @jtothej, @sara-rn, @anushkavirgaonkar, and @_re_fox!

*Deprecation warning: v4.0 will be the last capa version to support the SMDA backend.*

### New Features

 - add new scope "instruction" for matching mnemonics and operands #767 @williballenthin
 - add new feature "operand[{0, 1, 2}].number" for matching instruction operand immediate values #767 @williballenthin
 - add new feature "operand[{0, 1, 2}].offset" for matching instruction operand offsets #767 @williballenthin
 - extract additional offset/number features in certain circumstances #320 @williballenthin
 - add detection and basic feature extraction for dotnet #987 @mr-tz, @mike-hunhoff, @williballenthin
 - add file string extraction for dotnet files #1012 @mike-hunhoff
 - add file function-name extraction for dotnet files #1015 @mike-hunhoff
 - add unmanaged call characteristic for dotnet files #1023 @mike-hunhoff
 - add mixed mode characteristic feature extraction for dotnet files #1024 @mike-hunhoff
 - emit class and namespace features for dotnet files #1030 @mike-hunhoff
 - render: support Addresses that aren't simple integers, like .NET token+offset #981 @williballenthin
 - document rule tags and branches #1006 @williballenthin, @mr-tz

### Breaking Changes

  - instruction scope and operand feature are new and are not backwards compatible with older versions of capa
  - Python 3.7 is now the minimum supported Python version #866 @williballenthin
  - remove /x32 and /x64 flavors of number and operand features #932 @williballenthin
  - the tool now accepts multiple paths to rules, and JSON doc updated accordingly @williballenthin
  - extractors must use handles to identify functions/basic blocks/instructions #981 @williballenthin
  - the freeze file format schema was updated, including format version bump to v2 #986 @williballenthin

Deprecation notice: as described in [#937](https://github.com/mandiant/capa/issues/937), we plan to remove the SMDA backend for v5. If you rely on this backend, please reach out so we can discuss extending the support for SMDA or transitioning your workflow to use vivisect.

### New Rules (30)

- data-manipulation/encryption/aes/manually-build-aes-constants huynh.t.nhan@gmail.com
- nursery/get-process-image-filename michael.hunhoff@mandiant.com
- compiler/v/compiled-with-v jakub.jozwiak@mandiant.com
- compiler/zig/compiled-with-zig jakub.jozwiak@mandiant.com
- anti-analysis/packer/huan/packed-with-huan jakub.jozwiak@mandiant.com
- internal/limitation/file/internal-dotnet-file-limitation william.ballenthin@mandiant.com
- nursery/get-os-information-via-kuser_shared_data @mr-tz
- load-code/pe/resolve-function-by-parsing-PE-exports @sara-rn
- anti-analysis/packer/huan/packed-with-huan jakub.jozwiak@mandiant.com
- nursery/execute-dotnet-assembly anushka.virgaonkar@mandiant.com
- nursery/invoke-dotnet-assembly-method anushka.virgaonkar@mandiant.com
- collection/screenshot/capture-screenshot-via-keybd-event @_re_fox
- collection/browser/gather-chrome-based-browser-login-information @_re_fox
- nursery/power-down-monitor michael.hunhoff@mandiant.com
- nursery/hash-data-using-aphash @_re_fox
- nursery/hash-data-using-jshash @_re_fox
- host-interaction/file-system/files/list/enumerate-files-on-windows moritz.raabe@mandiant.com anushka.virgaonkar@mandiant.com
- nursery/check-clipboard-data anushka.virgaonkar@mandiant.com
- nursery/clear-clipboard-data anushka.virgaonkar@mandiant.com
- nursery/compile-dotnet-assembly anushka.virgaonkar@mandiant.com
- nursery/create-process-via-wmi anushka.virgaonkar@mandiant.com
- nursery/display-service-notification-message-box anushka.virgaonkar@mandiant.com
- nursery/find-process-by-name anushka.virgaonkar@mandiant.com
- nursery/generate-random-numbers-in-dotnet anushka.virgaonkar@mandiant.com
- nursery/send-keystrokes anushka.virgaonkar@mandiant.com
- nursery/send-request-in-dotnet anushka.virgaonakr@mandiant.com
- nursery/terminate-process-by-name-in-dotnet anushka.virgaonkar@mandiant.com
- nursery/hash-data-using-rshash @_re_fox
- persistence/authentication-process/act-as-credential-manager-dll jakub.jozwiak@mandiant.com
- persistence/authentication-process/act-as-password-filter-dll jakub.jozwiak@mandiant.com

### Bug Fixes
- improve handling _ prefix compile/link artifact #924 @mike-hunhoff
- better detect OS in ELF samples #988 @williballenthin
- display number feature zero in vverbose #1097 @mike-hunhoff

### capa explorer IDA Pro plugin
- improve file format extraction #918 @mike-hunhoff
- remove decorators added by IDA to ELF imports #919 @mike-hunhoff
- bug fixes for Address abstraction #1091 @mike-hunhoff

### Development

### Raw diffs
- [capa v3.2.0...v4.0.0](https://github.com/mandiant/capa/compare/v3.2.0...master)
- [capa-rules v3.2.0...v4.0.0](https://github.com/mandiant/capa-rules/compare/v3.2.0...master)

## v3.2.1 (2022-06-06)
This out-of-band release bumps the SMDA dependency version to enable installation on Python 3.10.

### Bug Fixes

- update SMDA dependency @mike-hunhoff #922

### Raw diffs
- [capa v3.2.0...v3.2.1](https://github.com/mandiant/capa/compare/v3.2.0...v3.2.1)
- [capa-rules v3.2.0...v3.2.1](https://github.com/mandiant/capa-rules/compare/v3.2.0...v3.2.1)

## v3.2.0 (2022-03-03)
This release adds a new characteristic `characteristic: call $+5` enabling users to create more explicit rules. The linter now also validates ATT&CK and MBC categories. Additionally, many dependencies, including the vivisect backend, have been updated.

One rule has been added and many more have been improved.

Thanks for all the support, especially to @kn0wl3dge and first time contributor @uckelman-sf!

### New Features

- linter: validate ATT&CK/MBC categories and IDs #103 @kn0wl3dge
- extractor: add characteristic "call $+5" feature #366 @kn0wl3dge

### New Rules (1)

- anti-analysis/obfuscation/obfuscated-with-advobfuscator jakub.jozwiak@mandiant.com

### Bug Fixes

- remove typing package as a requirement for Python 3.7+ compatibility #901 @uckelman-sf
- elf: fix OS detection for Linux kernel modules #867 @williballenthin

### Raw diffs
- [capa v3.1.0...v3.2.0](https://github.com/mandiant/capa/compare/v3.1.0...v3.2.0)
- [capa-rules v3.1.0...v3.2.0](https://github.com/mandiant/capa-rules/compare/v3.1.0...v3.2.0)

## v3.1.0 (2022-01-10)
This release improves the performance of capa while also adding 23 new rules and many code quality enhancements. We profiled capa's CPU usage and optimized the way that it matches rules, such as by short circuiting when appropriate. According to our testing, the matching phase is approximately 66% faster than v3.0.3! We also added support for Python 3.10, aarch64 builds, and additional MAEC metadata in the rule headers.
  
This release adds 23 new rules, including nine by Jakub Jozwiak of Mandiant. @ryantxu1 and @dzbeck updated the ATT&CK and MBC mappings for many rules. Thank you!
  
And as always, welcome first time contributors!

  - @kn0wl3dge
  - @jtothej
  - @cl30
  

### New Features

- engine: short circuit logic nodes for better performance #824 @williballenthin
- engine: add optimizer the order faster nodes first #829 @williballenthin
- engine: optimize rule evaluation by skipping rules that can't match #830 @williballenthin
- support python 3.10 #816 @williballenthin
- support aarch64 #683 @williballenthin
- rules: support maec/malware-family meta #841 @mr-tz
- engine: better type annotations/exhaustiveness checking #839 @cl30

### Breaking Changes: None

### New Rules (23)

- nursery/delete-windows-backup-catalog michael.hunhoff@mandiant.com
- nursery/disable-automatic-windows-recovery-features michael.hunhoff@mandiant.com
- nursery/capture-webcam-video @johnk3r
- nursery/create-registry-key-via-stdregprov michael.hunhoff@mandiant.com
- nursery/delete-registry-key-via-stdregprov michael.hunhoff@mandiant.com
- nursery/delete-registry-value-via-stdregprov michael.hunhoff@mandiant.com
- nursery/query-or-enumerate-registry-key-via-stdregprov michael.hunhoff@mandiant.com
- nursery/query-or-enumerate-registry-value-via-stdregprov michael.hunhoff@mandiant.com
- nursery/set-registry-value-via-stdregprov michael.hunhoff@mandiant.com
- data-manipulation/compression/decompress-data-using-ucl jakub.jozwiak@mandiant.com
- linking/static/wolfcrypt/linked-against-wolfcrypt jakub.jozwiak@mandiant.com
- linking/static/wolfssl/linked-against-wolfssl jakub.jozwiak@mandiant.com
- anti-analysis/packer/pespin/packed-with-pespin jakub.jozwiak@mandiant.com
- load-code/shellcode/execute-shellcode-via-windows-fibers jakub.jozwiak@mandiant.com
- load-code/shellcode/execute-shellcode-via-enumuilanguages jakub.jozwiak@mandiant.com
- anti-analysis/packer/themida/packed-with-themida william.ballenthin@mandiant.com
- load-code/shellcode/execute-shellcode-via-createthreadpoolwait jakub.jozwiak@mandiant.com
- host-interaction/process/inject/inject-shellcode-using-a-file-mapping-object jakub.jozwiak@mandiant.com
- load-code/shellcode/execute-shellcode-via-copyfile2 jakub.jozwiak@mandiant.com
- malware-family/plugx/match-known-plugx-module still@teamt5.org

### Rule Changes

  - update ATT&CK mappings by @ryantxu1
  - update ATT&CK and MBC mappings by @dzbeck
  - aplib detection by @cdong1012
  - golang runtime detection by @stevemk14eber

### Bug Fixes

- fix circular import error #825 @williballenthin
- fix smda negative number extraction #430 @kn0wl3dge

### capa explorer IDA Pro plugin

- pin supported versions to >= 7.4 and < 8.0 #849 @mike-hunhoff

### Development

- add profiling infrastructure #828 @williballenthin
- linter: detect shellcode extension #820 @mr-tz
- show features script: add backend flag #430 @kn0wl3dge

### Raw diffs
- [capa v3.0.3...v3.1.0](https://github.com/mandiant/capa/compare/v3.0.3...v3.1.0)
- [capa-rules v3.0.3...v3.1.0](https://github.com/mandiant/capa-rules/compare/v3.0.3...v3.1.0)


## v3.0.3 (2021-10-27)

This is primarily a rule maintenance release:
  - eight new rules, including all relevant techniques from [ATT&CK v10](https://medium.com/mitre-attack/introducing-attack-v10-7743870b37e3), and
  - two rules removed, due to the prevalence of false positives

We've also tweaked the status codes returned by capa.exe to be more specific and added a bit more metadata to the JSON output format.
 
As always, welcome first time contributors!
  - still@teamt5.org
  - zander.work@mandiant.com
                                                                                                     

### New Features

- show in which function a BB match is #130 @williballenthin
- main: exit with unique error codes when bailing #802 @williballenthin

### New Rules (8)

- nursery/resolve-function-by-fnv-1a-hash still@teamt5.org
- data-manipulation/encryption/encrypt-data-using-memfrob-from-glibc zander.work@mandiant.com
- collection/group-policy/discover-group-policy-via-gpresult william.ballenthin@mandiant.com
- host-interaction/bootloader/manipulate-safe-mode-programs william.ballenthin@mandiant.com
- nursery/enable-safe-mode-boot william.ballenthin@mandiant.com
- persistence/iis/persist-via-iis-module william.ballenthin@mandiant.com
- persistence/iis/persist-via-isapi-extension william.ballenthin@mandiant.com
- targeting/language/identify-system-language-via-api william.ballenthin@mandiant.com

## Removed rules (2)
- load-code/pe/parse-pe-exports: too many false positives in unrelated structure accesses
- anti-analysis/anti-vm/vm-detection/execute-anti-vm-instructions: too many false positives in junk code

### Bug Fixes

- update references from FireEye to Mandiant

### Raw diffs
- [capa v3.0.2...v3.0.3](https://github.com/fireeye/capa/compare/v3.0.2...v3.0.3)
- [capa-rules v3.0.2...v3.0.3](https://github.com/fireeye/capa-rules/compare/v3.0.2...v3.0.3)
  
## v3.0.2 (2021-09-28)
  
This release fixes an issue with the standalone executables built with PyInstaller when running capa against ELF files.

### Bug Fixes

- fix bug in PyInstaller config preventing ELF analysis #795 @mr-tz

### Raw diffs
- [capa v3.0.1...v3.0.2](https://github.com/fireeye/capa/compare/v3.0.1...v3.0.2)
- [capa-rules v3.0.1...v3.0.2](https://github.com/fireeye/capa-rules/compare/v3.0.1...v3.0.2)

## v3.0.1 (2021-09-27)

This version updates the version of vivisect used by capa. Users will experience fewer bugs and find improved analysis results.

Thanks to the community for highlighting issues and analysis misses. Your feedback is crucial to further improve capa.

### Bug Fixes

- fix many underlying bugs in vivisect analysis and update to version v1.0.5 #786 @williballenthin

### Raw diffs
- [capa v3.0.0...v3.0.1](https://github.com/fireeye/capa/compare/v3.0.0...v3.0.1)
- [capa-rules v3.0.0...v3.0.1](https://github.com/fireeye/capa-rules/compare/v3.0.0...v3.0.1)

## v3.0.0 (2021-09-15)

We are excited to announce version 3.0! :tada:

capa 3.0:
- adds support for ELF files targeting Linux thanks to [Intezer](https://www.intezer.com/)
- adds new features to specify OS, CPU architecture, and file format
- fixes a few bugs that may have led to false negatives (missed capabilities) in older versions
- adds 80 new rules, including 36 describing techniques for Linux

A huge thanks to everyone who submitted issues, provided feedback, and contributed code and rules.
Special acknowledgement to @Adir-Shemesh and @TcM1911 of [Intezer](https://www.intezer.com/) for contributing the code to enable ELF support.
Also, welcome first time contributors:
  - @jaredscottwilson
  - @cdong1012
  - @jlepore-fe 

### New Features

- all: add support for ELF files #700 @Adir-Shemesh @TcM1911
- rule format: add feature `format: ` for file format, like `format: pe` #723 @williballenthin
- rule format: add feature `arch: ` for architecture, like `arch: amd64` #723 @williballenthin
- rule format: add feature `os: ` for operating system, like `os: windows` #723 @williballenthin
- rule format: add feature `substring: ` for verbatim strings with leading/trailing wildcards #737 @williballenthin
- scripts: add `profile-memory.py` for profiling memory usage #736 @williballenthin
- main: add light weight ELF file feature extractor to detect file limitations #770 @mr-tz

### Breaking Changes

- rules using `format`, `arch`, `os`, or `substring` features cannot be used by capa versions prior to v3
- legacy term `arch` (i.e., "x32") is now called `bitness` @williballenthin
- freeze format gains new section for "global" features #759 @williballenthin

### New Rules (80)

- collection/webcam/capture-webcam-image @johnk3r
- nursery/list-drag-and-drop-files michael.hunhoff@mandiant.com
- nursery/monitor-clipboard-content michael.hunhoff@mandiant.com
- nursery/monitor-local-ipv4-address-changes michael.hunhoff@mandiant.com
- nursery/load-windows-common-language-runtime michael.hunhoff@mandiant.com
- nursery/resize-volume-shadow-copy-storage michael.hunhoff@mandiant.com
- nursery/add-user-account-group michael.hunhoff@mandiant.com
- nursery/add-user-account-to-group michael.hunhoff@mandiant.com
- nursery/add-user-account michael.hunhoff@mandiant.com
- nursery/change-user-account-password michael.hunhoff@mandiant.com
- nursery/delete-user-account-from-group michael.hunhoff@mandiant.com
- nursery/delete-user-account-group michael.hunhoff@mandiant.com
- nursery/delete-user-account michael.hunhoff@mandiant.com
- nursery/list-domain-servers michael.hunhoff@mandiant.com
- nursery/list-groups-for-user-account michael.hunhoff@mandiant.com
- nursery/list-user-account-groups michael.hunhoff@mandiant.com
- nursery/list-user-accounts-for-group michael.hunhoff@mandiant.com
- nursery/list-user-accounts michael.hunhoff@mandiant.com
- nursery/parse-url michael.hunhoff@mandiant.com
- nursery/register-raw-input-devices michael.hunhoff@mandiant.com
- anti-analysis/packer/gopacker/packed-with-gopacker jared.wilson@mandiant.com
- host-interaction/driver/create-device-object @mr-tz
- host-interaction/process/create/execute-command @mr-tz
- data-manipulation/encryption/create-new-key-via-cryptacquirecontext chuong.dong@mandiant.com
- host-interaction/log/clfs/append-data-to-clfs-log-container blaine.stancill@mandiant.com
- host-interaction/log/clfs/read-data-from-clfs-log-container blaine.stancill@mandiant.com
- data-manipulation/encryption/hc-128/encrypt-data-using-hc-128-via-wolfssl blaine.stancill@mandiant.com
- c2/shell/create-unix-reverse-shell joakim@intezer.com
- c2/shell/execute-shell-command-received-from-socket joakim@intezer.com
- collection/get-current-user joakim@intezer.com
- host-interaction/file-system/change-file-permission joakim@intezer.com
- host-interaction/hardware/memory/get-memory-information joakim@intezer.com
- host-interaction/mutex/lock-file joakim@intezer.com
- host-interaction/os/version/get-kernel-version joakim@intezer.com
- host-interaction/os/version/get-linux-distribution joakim@intezer.com
- host-interaction/process/terminate/terminate-process-via-kill joakim@intezer.com
- lib/duplicate-stdin-and-stdout joakim@intezer.com
- nursery/capture-network-configuration-via-ifconfig joakim@intezeer.com
- nursery/collect-ssh-keys joakim@intezer.com
- nursery/enumerate-processes-via-procfs joakim@intezer.com
- nursery/interact-with-iptables joakim@intezer.com
- persistence/persist-via-desktop-autostart joakim@intezer.com
- persistence/persist-via-shell-profile-or-rc-file joakim@intezer.com
- persistence/service/persist-via-rc-script joakim@intezer.com
- collection/get-current-user-on-linux joakim@intezer.com
- collection/network/get-mac-address-on-windows moritz.raabe@mandiant.com
- host-interaction/file-system/read/read-file-on-linux moritz.raabe@mandiant.com joakim@intezer.com
- host-interaction/file-system/read/read-file-on-windows moritz.raabe@mandiant.com
- host-interaction/file-system/write/write-file-on-windows william.ballenthin@mandiant.com
- host-interaction/os/info/get-system-information-on-windows moritz.raabe@mandiant.com joakim@intezer.com
- host-interaction/process/create/create-process-on-windows moritz.raabe@mandiant.com
- linking/runtime-linking/link-function-at-runtime-on-windows moritz.raabe@mandiant.com
- nursery/create-process-on-linux joakim@intezer.com
- nursery/enumerate-files-on-linux william.ballenthin@mandiant.com
- nursery/get-mac-address-on-linux joakim@intezer.com
- nursery/get-system-information-on-linux joakim@intezer.com
- nursery/link-function-at-runtime-on-linux joakim@intezer.com
- nursery/write-file-on-linux joakim@intezer.com
- communication/socket/tcp/send/obtain-transmitpackets-callback-function-via-wsaioctl jonathan.lepore@mandiant.com
- nursery/linked-against-cpp-http-library @mr-tz
- nursery/linked-against-cpp-json-library @mr-tz

### Bug Fixes

- main: fix `KeyError: 0` when reporting results @williballehtin #703
- main: fix potential false negatives due to namespaces across scopes @williballenthin #721
- linter: suppress some warnings about imports from ntdll/ntoskrnl @williballenthin #743
- linter: suppress some warnings about missing examples in the nursery @williballenthin #747

### capa explorer IDA Pro plugin

- explorer: add additional filter logic when displaying matches by function #686 @mike-hunhoff
- explorer: remove duplicate check when saving file #687 @mike-hunhoff
- explorer: update IDA extractor to use non-canon mnemonics #688 @mike-hunhoff
- explorer: allow user to add specified number of bytes when adding a Bytes feature in the Rule Generator #689 @mike-hunhoff
- explorer: enforce max column width Features and Editor panes #691 @mike-hunhoff
- explorer: add option to limit features to currently selected disassembly address #692 @mike-hunhoff
- explorer: update support documentation and runtime checks #741 @mike-hunhoff
- explorer: small performance boost to rule generator search functionality #742 @mike-hunhoff
- explorer: add support for arch, os, and format features #758 @mike-hunhoff
- explorer: improve parsing algorithm for rule generator feature editor #768 @mike-hunhoff

### Development

### Raw diffs
- [capa v2.0.0...v3.0.0](https://github.com/mandiant/capa/compare/v2.0.0...v3.0.0)
- [capa-rules v2.0.0...v3.0.0](https://github.com/mandiant/capa-rules/compare/v2.0.0...v3.0.0)


## v2.0.0 (2021-07-19)

We are excited to announce version 2.0! :tada:
capa 2.0:
- enables anyone to contribute rules more easily
- is the first Python 3 ONLY version
- provides more concise and relevant result via identification of library functions using FLIRT
  ![capa v2.0 results ignoring library code functions](doc/img/changelog/flirt-ignore.png)
- includes many features and enhancements for the capa explorer IDA plugin
- adds 93 new rules, including all new techniques introduced in MITRE ATT&CK v9

A huge thanks to everyone who submitted issues, provided feedback, and contributed code and rules. Many colleagues across dozens of organizations have volunteered their experience to improve this tool! :heart:


### New Features

- rules: update ATT&CK and MBC mappings https://github.com/mandiant/capa-rules/pull/317 @williballenthin
- main: use FLIRT signatures to identify and ignore library code #446 @williballenthin
- tests: update test cases and caching #545 @mr-tz
- scripts: capa2yara.py convert capa rules to YARA rules #561 @ruppde
- rule: add file-scope feature (`function-name`) for recognized library functions #567 @williballenthin
- main: auto detect shellcode based on file extension #516 @mr-tz
- main: more detailed progress bar output when matching functions #562 @mr-tz
- main: detect file limitations without doing code analysis for better performance #583 @williballenthin
- show-features: don't show features from library functions #569 @williballenthin
- linter: summarize results at the end #571 @williballenthin
- linter: check for `or` with always true child statement, e.g. `optional`, colors #348 @mr-tz

### Breaking Changes

- py3: drop Python 2 support #480 @Ana06
- meta: added `library_functions` field, `feature_counts.functions` does not include library functions any more #562 @mr-tz
- json: results document now contains parsed ATT&CK and MBC fields instead of canonical representation #526 @mr-tz
- json: record all matching strings for regex #159 @williballenthin
- main: implement file limitations via rules not code #390 @williballenthin
- json: correctly render negative offsets #619 @williballenthin
- library: remove logic from `__init__.py` throughout #622 @williballenthin

### New Rules (93)

- anti-analysis/packer/amber/packed-with-amber @gormaniac
- collection/file-managers/gather-3d-ftp-information @re-fox
- collection/file-managers/gather-alftp-information @re-fox
- collection/file-managers/gather-bitkinex-information @re-fox
- collection/file-managers/gather-blazeftp-information @re-fox
- collection/file-managers/gather-bulletproof-ftp-information @re-fox
- collection/file-managers/gather-classicftp-information @re-fox
- collection/file-managers/gather-coreftp-information @re-fox
- collection/file-managers/gather-cuteftp-information @re-fox
- collection/file-managers/gather-cyberduck-information @re-fox
- collection/file-managers/gather-direct-ftp-information @re-fox
- collection/file-managers/gather-directory-opus-information @re-fox
- collection/file-managers/gather-expandrive-information @re-fox
- collection/file-managers/gather-faststone-browser-information @re-fox
- collection/file-managers/gather-fasttrack-ftp-information @re-fox
- collection/file-managers/gather-ffftp-information @re-fox
- collection/file-managers/gather-filezilla-information @re-fox
- collection/file-managers/gather-flashfxp-information @re-fox
- collection/file-managers/gather-fling-ftp-information @re-fox
- collection/file-managers/gather-freshftp-information @re-fox
- collection/file-managers/gather-frigate3-information @re-fox
- collection/file-managers/gather-ftp-commander-information @re-fox
- collection/file-managers/gather-ftp-explorer-information @re-fox
- collection/file-managers/gather-ftp-voyager-information @re-fox
- collection/file-managers/gather-ftpgetter-information @re-fox
- collection/file-managers/gather-ftpinfo-information @re-fox
- collection/file-managers/gather-ftpnow-information @re-fox
- collection/file-managers/gather-ftprush-information @re-fox
- collection/file-managers/gather-ftpshell-information @re-fox
- collection/file-managers/gather-global-downloader-information @re-fox
- collection/file-managers/gather-goftp-information @re-fox
- collection/file-managers/gather-leapftp-information @re-fox
- collection/file-managers/gather-netdrive-information @re-fox
- collection/file-managers/gather-nexusfile-information @re-fox
- collection/file-managers/gather-nova-ftp-information @re-fox
- collection/file-managers/gather-robo-ftp-information @re-fox
- collection/file-managers/gather-securefx-information @re-fox
- collection/file-managers/gather-smart-ftp-information @re-fox
- collection/file-managers/gather-softx-ftp-information @re-fox
- collection/file-managers/gather-southriver-webdrive-information @re-fox
- collection/file-managers/gather-staff-ftp-information @re-fox
- collection/file-managers/gather-total-commander-information @re-fox
- collection/file-managers/gather-turbo-ftp-information @re-fox
- collection/file-managers/gather-ultrafxp-information @re-fox
- collection/file-managers/gather-winscp-information @re-fox
- collection/file-managers/gather-winzip-information @re-fox
- collection/file-managers/gather-wise-ftp-information @re-fox
- collection/file-managers/gather-ws-ftp-information @re-fox
- collection/file-managers/gather-xftp-information @re-fox
- data-manipulation/compression/decompress-data-using-aplib @r3c0nst @mr-tz
- host-interaction/bootloader/disable-code-signing @williballenthin
- host-interaction/bootloader/manipulate-boot-configuration @williballenthin
- host-interaction/driver/disable-driver-code-integrity @williballenthin
- host-interaction/file-system/bypass-mark-of-the-web @williballenthin
- host-interaction/network/domain/get-domain-information @recvfrom
- host-interaction/session/get-logon-sessions @recvfrom
- linking/runtime-linking/resolve-function-by-fin8-fasthash @r3c0nst @mr-tz
- nursery/build-docker-image @williballenthin
- nursery/create-container @williballenthin
- nursery/encrypt-data-using-fakem-cipher @mike-hunhoff
- nursery/list-containers @williballenthin
- nursery/run-in-container @williballenthin
- persistence/registry/appinitdlls/disable-appinit_dlls-code-signature-enforcement @williballenthin
- collection/password-manager/steal-keepass-passwords-using-keefarce @Ana06
- host-interaction/network/connectivity/check-internet-connectivity-via-wininet matthew.williams@mandiant.com michael.hunhoff@mandiant.com
- nursery/create-bits-job @mr-tz
- nursery/execute-syscall-instruction @kulinacs @mr-tz
- nursery/connect-to-wmi-namespace-via-wbemlocator michael.hunhoff@mandiant.com
- anti-analysis/obfuscation/obfuscated-with-callobfuscator johnk3r
- executable/installer/inno-setup/packaged-as-an-inno-setup-installer awillia2@cisco.com
- data-manipulation/hashing/djb2/hash-data-using-djb2 awillia2@cisco.com
- data-manipulation/encoding/base64/decode-data-using-base64-via-dword-translation-table gilbert.elliot@mandiant.com
- nursery/list-tcp-connections-and-listeners michael.hunhoff@mandiant.com
- nursery/list-udp-connections-and-listeners michael.hunhoff@mandiant.com
- nursery/log-keystrokes-via-raw-input-data michael.hunhoff@mandiant.com
- nursery/register-http-server-url michael.hunhoff@mandiant.com
- internal/limitation/file/internal-autoit-file-limitation.yml william.ballenthin@mandiant.com
- internal/limitation/file/internal-dotnet-file-limitation.yml william.ballenthin@mandiant.com
- internal/limitation/file/internal-installer-file-limitation.yml william.ballenthin@mandiant.com
- internal/limitation/file/internal-packer-file-limitation.yml william.ballenthin@mandiant.com
- host-interaction/network/domain/enumerate-domain-computers-via-ldap awillia2@cisco.com
- host-interaction/network/domain/get-domain-controller-name awillia2@cisco.com
- internal/limitation/file/internal-visual-basic-file-limitation @mr-tz
- data-manipulation/hashing/md5/hash-data-with-md5 moritz.raabe@mandiant.com
- compiler/autohotkey/compiled-with-autohotkey awillia2@cisco.com
- internal/limitation/file/internal-autohotkey-file-limitation @mr-tz
- host-interaction/process/dump/create-process-memory-minidump michael.hunhoff@mandiant.com
- nursery/get-storage-device-properties michael.hunhoff@mandiant.com
- nursery/execute-shell-command-via-windows-remote-management michael.hunhoff@mandiant.com
- nursery/get-token-privileges michael.hunhoff@mandiant.com
- nursery/prompt-user-for-credentials michael.hunhoff@mandiant.com
- nursery/spoof-parent-pid michael.hunhoff@mandiant.com

### Bug Fixes

- build: use Python 3.8 for PyInstaller to support consistently running across multiple operating systems including Windows 7 #505 @mr-tz
- main: correctly match BB-scope matches at file scope #605 @williballenthin
- main: do not process non-PE files even when --format explicitly provided #664 @mr-tz

### capa explorer IDA Pro plugin
- explorer: IDA 7.6 support #497 @williballenthin
- explorer: explain how to install IDA 7.6 patch to enable the plugin #528 @williballenthin
- explorer: document IDA 7.6sp1 as alternative to the patch #536 @Ana06
- explorer: add support for function-name feature #618 @mike-hunhoff
- explorer: circular import workaround #654 @mike-hunhoff
- explorer: add argument to control whether to automatically analyze when running capa explorer #548 @Ana06
- explorer: extract API features via function names recognized by IDA/FLIRT #661 @mr-tz

### Development

- ci: add capa release link to capa-rules tag #517 @Ana06
- ci, changelog: update `New Rules` section in CHANGELOG automatically https://github.com/mandiant/capa-rules/pull/374 #549 #604 @Ana06
- ci, changelog: support multiple author in sync GH https://github.com/mandiant/capa-rules/pull/378 @Ana06
- ci, lint: check statements for single child statements #563 @mr-tz
- ci: reject PRs without CHANGELOG update to ensure CHANGELOG is kept up-to-date #584 @Ana06
- ci: test that scripts run #660 @mr-tz

### Raw diffs

<!-- The diff uses v1.6.1 because master doesn't include v1.6.2 and v1.6.3 -->
- [capa v1.6.1...v2.0.0](https://github.com/mandiant/capa/compare/v1.6.1...v2.0.0)
- [capa-rules v1.6.1...v2.0.0](https://github.com/mandiant/capa-rules/compare/v1.6.1...v2.0.0)


## v1.6.3 (2021-04-29)

This release adds IDA 7.6 support to capa.

### Changes

- IDA 7.6 support @williballenthin @Ana06

### Raw diffs

  - [capa v1.6.2...v1.6.3](https://github.com/mandiant/capa/compare/v1.6.2...v1.6.3)


## v1.6.2 (2021-04-13)

This release backports a fix to capa 1.6: The Windows binary was built with Python 3.9 which doesn't support Windows 7.

### Bug Fixes

- build: use Python 3.8 for PyInstaller to support consistently running across multiple operating systems including Windows 7 @mr-tz @Ana06

### Raw diffs

  - [capa v1.6.1...v1.6.2](https://github.com/mandiant/capa/compare/v1.6.1...v1.6.2)


## v1.6.1 (2021-04-07)

This release includes several bug fixes, such as a vivisect issue that prevented capa from working on Windows with Python 3. It also adds 17 new rules and a bunch of improvements in the rules and IDA rule generator. We appreciate everyone who opened issues, provided feedback, and contributed code and rules.

### Upcoming changes

**This is the very last capa release that supports Python 2.** The next release will be v2.0 and will have breaking changes, including the removal of Python 2 support.

### New features

- explorer: add support for multi-line tab and SHIFT + Tab #474 @mike-hunhoff

![multi-line tab in rule generator](doc/img/changelog/tab.gif)

### New Rules (17)

- encrypt data using RC4 with custom key via WinAPI @MalwareMechanic
- encrypt data using Curve25519 @dandonov
- packaged as an IExpress self-extracting archive @recvfrom
- create registry key via offline registry library @johnk3r
- open registry key via offline registry library @johnk3r
- query registry key via offline registry library @johnk3r
- set registry key via offline registry library @johnk3r
- delete registry key via offline registry library @johnk3r
- enumerate PE sections @Ana06
- inject DLL reflectively @Ana06
- inspect section memory permissions @Ana06
- parse PE exports @Ana06
- rebuild import table @Ana06
- compare security identifiers @mike-hunhoff
- get user security identifier @mike-hunhoff
- listen for remote procedure calls @mike-hunhoff
- query remote server for available data @mike-hunhoff

### Bug Fixes

- vivisect: update to v1.0.1 which includes bug fix for #459 (capa failed in Windows with Python 3 and vivisect) #512 @williballenthin
- explorer: fix initialize rules directory #464 @mike-hunhoff
- explorer: support subscope rules #493 @mike-hunhoff
- explorer: add checks to validate matched data when searching #500 @mike-hunhoff
- features, explorer: add support for string features with special characters e.g. '\n' #468 @mike-hunhoff

### Changes

- vivisect: raises `IncompatibleVivVersion` instead of `UnicodeDecodeError` when using incompatible Python 2 `.viv` files with Python3 #479 @Ana06
- explorer: improve settings modification #465 @mike-hunhoff
- rules: improvements @mr-tz, @re-fox, @mike-hunhoff
- rules, lint: enforce string with double quotes formatting in rules #468 @mike-hunhoff
- lint: ensure LF end of line #485 #486 @mr-tz
- setup: pin dependencies #513 #504 @Ana06 @mr-tz

### Development

- ci: test on Windows, Ubuntu, macOS across Python versions #470 @mr-tz @Ana06
- ci: pin OS versions #491 @williballenthin
- ci: tag capa-rules on release #476 @Ana06
- doc: document release process #476 @Ana06
- doc: Improve README badges #477 #478 @ana06 @mr-tz
- doc: update capa explorer documentation #503 @mike-hunhoff
- doc: add PR template #495 @mr-tz
- changelog: document incompatibility of viv files #475 @Ana06
- rule loading: ignore files starting with .git #492 @mr-tz

### Raw diffs

  - [capa v1.6.0...v1.6.1](https://github.com/mandiant/capa/compare/v1.6.0...v1.6.1)
  - [capa-rules v1.6.0...v1.6.1](https://github.com/mandiant/capa-rules/compare/v1.6.0...v1.6.1)


## v1.6.0 (2021-03-09)

This release adds the capa explorer rule generator plugin for IDA Pro, vivisect support for Python 3 and 12 new rules. We appreciate everyone who opened issues, provided feedback, and contributed code and rules. Thank you also to the vivisect development team (@rakuy0, @atlas0fd00m) for the Python 3 support (`vivisect==1.0.0`) and the fixes for Python 2 (`vivisect==0.2.1`).

### Rule Generator IDA Plugin

The capa explorer IDA plugin now helps you quickly build new capa rules using features extracted directly from your IDA database. Without leaving the plugin interface you can use the features extracted by capa explorer to develop and test new rules and save your work directly to your capa rules directory. To get started select the new `Rule Generator` tab, navigate to a function in the IDA `Disassembly` view, and click `Analyze`. For more information check out the capa explorer [readme](https://github.com/mandiant/capa/blob/master/capa/ida/plugin/README.md).

![](doc/img/rulegen_expanded.png)

### Python 2/3 vivisect workspace compatibility

This version of capa adds Python 3 support in vivisect. Note that `.viv` files (generated by vivisect) are not compatible between Python 2 and Python 3. When updating to Python 3 you need to delete all the `.viv` files for capa to work.

If you get the following error (or a similar one), you most likely need to delete `.viv` files:
```
UnicodeDecodeError: 'ascii' codec can't decode byte 0x90 in position 2: ordinal not in range(128)
```

### Upcoming changes

**This is the last capa release that supports Python 2.** The next release will be v2.0 and will have breaking changes, including the removal of Python 2 support.

If you have workflows that rely on the Python 2 version and need future maintenance, please reach out. We may be able to supply limited backports of key fixes and features.

### New features

- explorer: Add capa explorer rule generator plugin for IDA Pro. Now capa explorer helps you build new capa rules!  #426, #438, #439 @mike-hunhoff
- python: Python 3 support in vivisect #421 @Ana06
- main: Add backend option in Python 3 to select the backend to be used (either SMDA or vivisect) #421 @Ana06
- python: Python 3 support in IDA #429, #437 @mike-hunhoff
- ci: test pyinstaller CI #452 @williballenthin
- scripts: enable multiple backends in `show-features.py` #429 @mike-hunhoff
- scripts: add `scripts/vivisect-py2-vs-py3.sh`  to compare vivisect Python 2 vs 3 (can easily be modified to test run times and compare different versions) #421 @Ana06

### New Rules (12)

- patch process command line @re-fox @williballenthin (graduated from nursery)
- compiled with dmd @re-fox
- compiled with exe4j @johnk3r
- compiled from Visual Basic @williballenthin
- capture screenshot in Go @TcM1911
- compiled with Nim @mike-hunhoff
- linked against Go process enumeration library @TcM1911
- linked against Go registry library @TcM1911
- linked against Go WMI library @TcM1911
- linked against Go static asset library @TcM1911
- inspect load icon resource @mike-hunhoff
- linked against XZip @mr-tz

### Bug Fixes

- ida: check for unmapped addresses when resolving data references #436 @mike-hunhoff

### Changes

- setup: vivisect v1.0.0 is the default backend for Python3 (it was SMDA before) #421 @Ana06
- setup: bump vivisect to 0.2.1 #454 @mr-tz
- linter: adding ntoskrnl, ntdll overlap lint #428 @mike-hunhoff
- ci: use py3.9 and pyinstaller 4.2 to build standalone binaries #452 @williballenthin
- scripts: remove old migration script #450 @williballenthin

### Development

- main: factor out common cli argument handling #450 @williballenthin

### Raw diffs

  - [capa v1.5.1...v1.6.0](https://github.com/mandiant/capa/compare/v1.5.1...v1.6.0)
  - [capa-rules v1.5.1...v1.6.0](https://github.com/mandiant/capa-rules/compare/v1.5.1...v1.6.0)


## v1.5.1 (2021-02-09)

This release fixes the version number that we forgot to update for v1.5.0 (therefore, v1.5.0 was not published to pypi). It also includes 1 new rule and some rule improvements.

### New Rules (1)

- encrypt data using vest @re-fox

### Raw diffs

  - [capa v1.5.0...v1.5.1](https://github.com/mandiant/capa/compare/v1.5.1...v1.6.0)
  - [capa-rules v1.5.0...v1.5.1](https://github.com/mandiant/capa-rules/compare/v1.5.1...v1.6.0)


## v1.5.0 (2021-02-05)

This release brings support for running capa under Python 3 via [SMDA](https://github.com/danielplohmann/smda), more thorough CI testing and linting, better extraction of strings and byte features, and 50 (!) new rules. We appreciate everyone who opened issues, provided feedback, and contributed code and rules. A special shout out to the following new project contributors:

  - @johnk3r
  - @doomedraven
  - @stvemillertime
  - @itreallynick
  - @0x534a
  
@dzbeck also added [Malware Behavior Catalog](https://github.com/MBCProject/mbc-markdown) (MBC) and ATT&CK mappings for many rules.

Download a standalone binary below and checkout the readme [here on GitHub](https://github.com/mandiant/capa/). Report issues on our [issue tracker](https://github.com/mandiant/capa/issues) and contribute new rules at [capa-rules](https://github.com/mandiant/capa-rules/).


### New Features

  - py3 support via SMDA #355 @danielplohmann @jcrussell
  - scripts: example of using capa as a library #372, #380 @doomedraven
  - ci: enable dependabot #373 @mr-tz
  - ci: lint rules @mr-tz
  - ci: lint rule format #401 @mr-tz
  - freeze: add base address #391 @mr-tz
  - json: meta: add base address #412 @mr-tz

### New Rules (50)

  - 64-bit execution via heavens gate @recvfrom
  - contain anti-disasm techniques @mr-tz
  - check for microsoft office emulation @re-fox
  - check for windows sandbox via device @re-fox
  - check for windows sandbox via dns suffix @re-fox
  - check for windows sandbox via genuine state @re-fox
  - check for windows sandbox via process name @re-fox
  - check for windows sandbox via registry @re-fox
  - capture microphone audio @re-fox
  - capture public ip @re-fox
  - get domain trust relationships @johnk3r
  - check HTTP status code @mr-tz
  - compiled with perl2exe @re-fox
  - compiled with ps2exe @re-fox
  - compiled with pyarmor @stvemillertime, @itreallynick
  - validate payment card number using luhn algorithm @re-fox
  - hash data using fnv @re-fox @mr-tz
  - generate random numbers via WinAPI @mike-hunhoff @johnk3r
  - enumerate files recursively @re-fox
  - get file system object information @mike-hunhoff
  - read virtual disk @re-fox
  - register minifilter driver @mike-hunhoff
  - start minifilter driver @mike-hunhoff
  - enumerate gui resources @johnk3r
  - simulate CTRL ALT DEL @mike-hunhoff
  - hijack thread execution @0x534a
  - inject dll @0x534a
  - inject pe @0x534a
  - create or open registry key @mike-hunhoff
  - delete registry value @mike-hunhoff
  - query or enumerate registry key @mike-hunhoff
  - query or enumerate registry value @mike-hunhoff
  - resume thread @0x534a
  - suspend thread @0x534a
  - allocate memory @0x534a
  - allocate RW memory @0x534a
  - contain pusha popa sequence @mr-tz
  - create or open file @mike-hunhoff
  - open process @0x534a
  - open thread @0x534a
  - get kernel32 base address @mr-tz
  - get ntdll base address @mr-tz
  - encrypt or decrypt data via BCrypt @mike-hunhoff
  - generate random numbers using the Delphi LCG @williballenthin
  - hash data via BCrypt @mike-hunhoff
  - migrate process to active window station @williballenthin
  - patch process command line @williballenthin
  - resolve function by hash @williballenthin
  - persist via Winlogon Helper DLL registry key @0x534a
  - schedule task via command line @0x534a

### Bug Fixes

  - doc: pyinstaller build process @mr-tz
  - ida: better bytes extraction #409 @mike-hunhoff
  - viv: better unicode string extraction #364 @mike-hunhoff
  - viv: better unicode string extraction #378 @mr-tz
  - viv: more xor instructions #379 @mr-tz
  - viv: decrease logging verbosity #381 @mr-tz
  - rules: fix api description syntax #403 @mike-hunhoff
  - main: disable progress background thread #410 @mike-hunhoff
  
### Changes

  - rules: return lib rules for scopes #398 @mr-tz
  
### Raw diffs

  - [capa v1.4.1...v1.5.0](https://github.com/mandiant/capa/compare/v1.4.1...v1.5.0)
  - [capa-rules v1.4.0...v1.5.0](https://github.com/mandiant/capa-rules/compare/v1.4.0...v1.5.0)

## v1.4.1 (2020-10-23)

This release fixes an issue building capa on our CI server, which prevented us from building standalone binaries for v1.4.1.

### Bug Fixes

  - install VC dependencies for Python 2.7 during Windows build
  
### Raw diffs

  - [capa v1.4.0...v1.4.1](https://github.com/mandiant/capa/compare/v1.4.0...v1.4.1)
  - [capa-rules v1.4.0...v1.4.1](https://github.com/mandiant/capa-rules/compare/v1.4.0...v1.4.1)  

## v1.4.0 (2020-10-23)

This capa release includes changes to the rule parsing, enhanced feature extraction, various bug fixes, and improved capa scripts. Everyone should benefit from the improved functionality and performance. The community helped to add 69 new rules. We appreciate everyone who opened issues, provided feedback, and contributed code and rules. A special shout out to the following new project contributors:

  - @mwilliams31
  - @yt0ng

@dzbeck added [Malware Behavior Catalog](https://github.com/MBCProject/mbc-markdown) (MBC) and ATT&CK mappings for 86 rules.

Download a standalone binary below and checkout the readme [here on GitHub](https://github.com/mandiant/capa/). Report issues on our [issue tracker](https://github.com/mandiant/capa/issues) and contribute new rules at [capa-rules](https://github.com/mandiant/capa-rules/).

### New features

  - script that demonstrates bulk processing @williballenthin #307
  - main: render MBC table @mr-tz #332
  - ida backend: improve detection of APIs called via two or more chained thunks @mike-hunhoff #340
  - viv backend: improve detection of APIs called via two or more chained thunks @mr-tz #341
  - features: extract APIs called via jmp instruction @mr-tz #337

### New rules

  - clear the Windows event log @mike-hunhoff
  - crash the Windows event logging service @mike-hunhoff
  - packed with kkrunchy @re-fox
  - packed with nspack @re-fox
  - packed with pebundle @re-fox
  - packed with pelocknt @re-fox
  - packed with peshield @re-fox
  - packed with petite @re-fox
  - packed with rlpack @re-fox
  - packed with upack @re-fox
  - packed with y0da crypter @re-fox
  - compiled with rust @re-fox
  - compute adler32 checksum @mwilliams31
  - encrypt-data-using-hc-128 @recvfrom
  - manipulate console @williballenthin
  - references logon banner @re-fox
  - terminate process via fastfail @re-fox
  - delete volume shadow copies @mr-tz
  - authenticate HMAC @mr-tz
  - compiled from EPL @williballenthin
  - compiled with Go @williballenthin
  - create Restart Manager session @mike-hunhoff
  - decode data using Base64 via WinAPI @mike-hunhoff
  - empty recycle bin quietly @mwilliams31
  - enumerate network shares @mike-hunhoff
  - hook routines via microsoft detours @williballenthin
  - hooked by API Override @williballenthin
  - impersonate user @mike-hunhoff
  - the @williballenthin packer detection package, thanks to Hexacorn for the data, see https://www.hexacorn.com/blog/2016/12/15/pe-section-names-re-visited/
    - packed with CCG
    - packed with Crunch
    - packed with Dragon Armor
    - packed with enigma
    - packed with Epack
    - packed with MaskPE
    - packed with MEW
    - packed with Mpress
    - packed with Neolite
    - packed with PECompact
    - packed with Pepack
    - packed with Perplex
    - packed with ProCrypt
    - packed with RPCrypt
    - packed with SeauSFX
    - packed with Shrinker
    - packed with Simple Pack
    - packed with StarForce
    - packed with SVKP
    - packed with Themida
    - packed with TSULoader
    - packed with VProtect
    - packed with WWPACK
    - rebuilt by ImpRec
    - packaged as a Pintool
    - packaged as a CreateInstall installer
    - packaged as a WinZip self-extracting archive
  - reference 114DNS DNS server @williballenthin
  - reference AliDNS DNS server @williballenthin
  - reference Cloudflare DNS server @williballenthin
  - reference Comodo Secure DNS server @williballenthin
  - reference Google Public DNS server @williballenthin
  - reference Hurricane Electric DNS server @williballenthin
  - reference kornet DNS server @williballenthin
  - reference L3 DNS server @williballenthin
  - reference OpenDNS DNS server @williballenthin
  - reference Quad9 DNS server @williballenthin
  - reference Verisign DNS server @williballenthin
  - run as service @mike-hunhoff
  - schedule task via ITaskService @mike-hunhoff
  - references DNS over HTTPS endpoints @yt0ng

### Bug fixes

  - ida plugin: fix tree-view exception @mike-hunhoff #315
  - ida plugin: fix feature count @mike-hunhoff
  - main: fix reported total rule count @williballenthin #325
  - features: fix handling of API names with multiple periods @mike-hunhoff #329
  - ida backend: find all byte sequences instead of only first @mike-hunhoff #335
  - features: display 0 value @mr-tz #338
  - ida backend: extract ordinal and name imports @mr-tz #343
  - show-features: improvements and support within IDA @mr-tz #342
  - main: sanity check MBC rendering @williballenthin
  - main: handle sample path that contains non-ASCII characters @mr-tz #328

### Changes

  - rules: use yaml.CLoader for better performance @williballenthin #306
  - rules: parse descriptions for statements @mr-tz #312

### Raw diffs

  - [capa v1.3.0...v1.4.0](https://github.com/mandiant/capa/compare/v1.3.0...v1.4.0)
  - [capa-rules v1.3.0...v1.4.0](https://github.com/mandiant/capa-rules/compare/v1.3.0...v1.4.0)

## v1.3.0 (2020-09-14)

This release brings newly updated mappings to the [Malware Behavior Catalog version 2.0](https://github.com/MBCProject/mbc-markdown), many enhancements to the IDA Pro plugin, [flare-capa on PyPI](https://pypi.org/project/flare-capa/), a bunch of bug fixes to improve feature extraction, and four new rules. We received contributions from ten reverse engineers, including seven new ones:

  - @dzbeck
  - @recvfrom
  - @toomanybananas
  - @cclauss 
  - @adamprescott91 
  - @weslambert
  - @stevemk14ebr 
  
Download a standalone binary below and checkout the readme [here on GitHub](https://github.com/mandiant/capa/). Report issues on our [issue tracker](https://github.com/mandiant/capa/issues) and contribute new rules at [capa-rules](https://github.com/mandiant/capa-rules/).

### Key changes to IDA Plugin

The IDA Pro integration is now distributed as a real plugin, instead of a script. This enables a few things:

  - keyboard shortcuts and file menu integration
  - updates distributed PyPI/`pip install --upgrade` without touching your `%IDADIR%`
  - generally doing thing the "right way"

How to get this new version? It's easy: download [capa_explorer.py](https://raw.githubusercontent.com/mandiant/capa/master/capa/ida/plugin/capa_explorer.py) to your IDA plugins directory and update your capa installation (incidentally, this is a good opportunity to migrate to `pip install flare-capa` instead of git checkouts). Now you should see the plugin listed in the `Edit > Plugins > FLARE capa explorer` menu in IDA. 

Please refer to the plugin [readme](https://github.com/mandiant/capa/blob/master/capa/ida/plugin/README.md) for additional information on installing and using the IDA Pro plugin.

Please open an issue in this repository if you notice anything weird.
 
### New features

  - ida plugin: now a real plugin, not a script @mike-hunhoff 
  - core: distributed via PyPI as [flare-capa](https://pypi.org/project/flare-capa/) @williballenthin 
  - features: enable automatic A/W handling for imports @williballenthin @Ana06 #246 
  - ida plugin: persist rules directory setting via [ida-settings](https://github.com/williballenthin/ida-settings) @williballenthin #268
  - ida plugin: add search bar to results view @williballenthin #285
  - ida plugin: add `Analyze` and `Reset` buttons to tree view @mike-hunhoff #304
  - ida plugin: add status label to tree view @mike-hunhoff
  - ida plugin: add progress indicator @mike-hunhoff, @mr-tz

### New rules

  - compiled with py2exe @re-fox
  - resolve path using msvcrt @re-fox 
  - decompress data using QuickLZ @edeca
  - encrypt data using sosemanuk @recvfrom 

### Bug fixes

  - rule: reduce FP in DNS resolution @toomanybananas
  - engine: report correct strings matched via regex @williballenthin #262 
  - formatter: correctly format descriptions in two-line syntax @williballenthin @recvfrom #263 
  - viv: better extract offsets from SibOper operands @williballenthin @edeca #276 
  - import-to-ida: fix import error @cclauss 
  - viv: don't write settings to ~/.viv/viv.json @williballenthin @rakuy0 @weslambert #244
  - ida plugin: remove dependency loop that resulted in unnecessary overhead @mike-hunhoff #303
  - ida plugin: correctly highlight regex matches in IDA Disassembly view @mike-hunhoff #305
  - ida plugin: better handle rule directory prompt and failure case @stevemk14ebr @mike-hunhoff #309

### Changes

  - rules: update meta mapping to MBC 2.0! @dzbeck
  - render: don't display rules that are also matched by other rules @williballenthin @Ana06 #224
  - ida plugin: simplify tabs, removing summary and adding detail to results view @williballenthin #286
  - ida plugin: analysis is no longer automatically started when plugin is first opened @mike-hunhoff #304
  - ida plugin: user must manually select a capa rules directory before analysis can be performed @mike-hunhoff
  - ida plugin: user interface controls are disabled until analysis is performed @mike-hunhoff #304

### Raw diffs

  - [capa v1.2.0...v1.3.0](https://github.com/mandiant/capa/compare/v1.2.0...v1.3.0)
  - [capa-rules v1.2.0...v1.3.0](https://github.com/mandiant/capa-rules/compare/v1.2.0...v1.3.0)

## v1.2.0 (2020-08-31)

This release brings UI enhancements, especially for the IDA Pro plugin, 
investment towards py3 support,
fixes some bugs identified by the community, 
and 46 (!) new rules.
We received contributions from ten reverse engineers, including five new ones:

  - @agithubuserlol
  - @recvfrom
  - @D4nch3n
  - @edeca
  - @winniepe 
  
Download a standalone binary below and checkout the readme [here on GitHub](https://github.com/mandiant/capa/).
Report issues on our [issue tracker](https://github.com/mandiant/capa/issues)
and contribute new rules at [capa-rules](https://github.com/mandiant/capa-rules/).
 
### New features

  - ida plugin: display arch flavors @mike-hunhoff
  - ida plugin: display block descriptions @mike-hunhoff
  - ida backend: extract features from nested pointers @mike-hunhoff
  - main: show more progress output @williballenthin
  - core: pin dependency versions #258 @recvfrom

### New rules
  - bypass UAC via AppInfo ALPC @agithubuserlol
  - bypass UAC via token manipulation @agithubuserlol
  - check for sandbox and av modules @re-fox
  - check for sandbox username @re-fox
  - check if process is running under wine @re-fox
  - validate credit card number using luhn algorithm @re-fox
  - validate credit card number using luhn algorithm with no lookup table @re-fox
  - hash data using FNV @edeca @mr-tz
  - link many functions at runtime @mr-tz
  - reference public RSA key @mr-tz
  - packed with ASPack @williballenthin
  - delete internet cache @mike-hunhoff
  - enumerate internet cache @mike-hunhoff
  - send ICMP echo request @mike-hunhoff
  - check for debugger via API @mike-hunhoff
  - check for hardware breakpoints @mike-hunhoff
  - check for kernel debugger via shared user data structure @mike-hunhoff
  - check for protected handle exception @mike-hunhoff
  - check for software breakpoints @mike-hunhoff
  - check for trap flag exception @mike-hunhoff
  - check for unexpected memory writes @mike-hunhoff
  - check process job object @mike-hunhoff
  - reference anti-VM strings targeting Parallels @mike-hunhoff
  - reference anti-VM strings targeting Qemu @mike-hunhoff
  - reference anti-VM strings targeting VirtualBox @mike-hunhoff
  - reference anti-VM strings targeting VirtualPC @mike-hunhoff
  - reference anti-VM strings targeting VMWare @mike-hunhoff
  - reference anti-VM strings targeting Xen @mike-hunhoff
  - reference analysis tools strings @mike-hunhoff
  - reference WMI statements @mike-hunhoff
  - get number of processor cores @mike-hunhoff
  - get number of processors @mike-hunhoff
  - enumerate disk properties @mike-hunhoff
  - get disk size @mike-hunhoff
  - get process heap flags @mike-hunhoff
  - get process heap force flags @mike-hunhoff
  - get Explorer PID @mike-hunhoff
  - delay execution @mike-hunhoff
  - check for process debug object @mike-hunhoff
  - check license value @mike-hunhoff
  - check ProcessDebugFlags @mike-hunhoff
  - check ProcessDebugPort @mike-hunhoff
  - check SystemKernelDebuggerInformation @mike-hunhoff
  - check thread yield allowed @mike-hunhoff
  - enumerate system firmware tables @mike-hunhoff
  - get system firmware table @mike-hunhoff
  - hide thread from debugger @mike-hunhoff

### Bug fixes

  - ida backend: extract unmapped immediate number features @mike-hunhoff
  - ida backend: fix stack cookie check #257 @mike-hunhoff
  - viv backend: better extract gs segment access @williballenthin
  - core: enable counting of string features #241 @D4nch3n @williballenthin
  - core: enable descriptions on feature with arch flavors @mike-hunhoff
  - core: update git links for non-SSH access #259 @recvfrom

### Changes

  - ida plugin: better default display showing first level nesting @winniepe
  - remove unused `characteristic(switch)` feature @ana06
  - prepare testing infrastructure for multiple backends/py3 @williballenthin
  - ci: zip build artifacts @ana06
  - ci: build all supported python versions @ana06
  - code style and formatting @mr-tz

### Raw diffs

  - [capa v1.1.0...v1.2.0](https://github.com/mandiant/capa/compare/v1.1.0...v1.2.0)
  - [capa-rules v1.1.0...v1.2.0](https://github.com/mandiant/capa-rules/compare/v1.1.0...v1.2.0)

## v1.1.0 (2020-08-05)

This release brings new rule format updates, such as adding `offset/x32` and negative offsets,
fixes some bugs identified by the community, and 28 (!) new rules.
We received contributions from eight reverse engineers, including four new ones:

  - @re-fox
  - @psifertex
  - @bitsofbinary
  - @threathive
  
Download a standalone binary below and checkout the readme [here on GitHub](https://github.com/mandiant/capa/). Report issues on our [issue tracker](https://github.com/mandiant/capa/issues) and contribute new rules at [capa-rules](https://github.com/mandiant/capa-rules/).
  
### New features

  - import: add Binary Ninja import script #205 #207 @psifertex
  - rules: offsets can be negative #197 #208 @williballenthin
  - rules: enable descriptions for statement nodes #194 #209 @Ana06
  - rules: add arch flavors to number and offset features #210 #216 @williballenthin
  - render: show SHA1/SHA256 in default report #164 @threathive
  - tests: add tests for IDA Pro backend #202 @williballenthin
  
### New rules

  - check for unmoving mouse cursor @BitsOfBinary
  - check mutex and exit @re-fox
  - parse credit card information @re-fox
  - read ini file @re-fox
  - validate credit card number with luhn algorithm @re-fox
  - change the wallpaper @re-fox
  - acquire debug privileges @williballenthin
  - import public key @williballenthin
  - terminate process by name @williballenthin
  - encrypt data using DES @re-fox
  - encrypt data using DES via WinAPI @re-fox
  - hash data using sha1 via x86 extensions @re-fox
  - hash data using sha256 via x86 extensions @re-fox
  - capture network configuration via ipconfig @re-fox
  - hash data via WinCrypt @mike-hunhoff
  - get file attributes @mike-hunhoff
  - allocate thread local storage @mike-hunhoff
  - get thread local storage value @mike-hunhoff
  - set thread local storage @mike-hunhoff
  - get session integrity level @mike-hunhoff
  - add file to cabinet file @mike-hunhoff
  - flush cabinet file @mike-hunhoff
  - open cabinet file @mike-hunhoff
  - gather firefox profile information @re-fox
  - encrypt data using skipjack @re-fox
  - encrypt data using camellia @re-fox
  - hash data using tiger @re-fox
  - encrypt data using blowfish @re-fox
  - encrypt data using twofish @re-fox

### Bug fixes

  - linter: fix exception when examples is `None` @Ana06
  - linter: fix suggested recommendations via templating @williballenthin
  - render: fix exception when rendering counts @williballenthin
  - render: fix render of negative offsets @williballenthin
  - extractor: fix segmentation violation from vivisect @williballenthin
  - main: fix crash when .viv cannot be saved #168 @secshoggoth @williballenthin
  - main: fix shellcode .viv save path @williballenthin

### Changes

  - doc: explain how to bypass gatekeeper on macOS @psifertex
  - doc: explain supported linux distributions @Ana06
  - doc: explain submodule update with --init @psifertex
  - main: improve program help output @mr-tz
  - main: disable progress when run in quiet mode @mr-tz
  - main: assert supported IDA versions @mr-tz
  - extractor: better identify nested pointers to strings @williballenthin
  - setup: specify vivisect download url @Ana06
  - setup: pin vivisect version @williballenthin
  - setup: bump vivisect dependency version @williballenthin
  - setup: set Python project name to `flare-capa` @williballenthin
  - ci: run tests and linter via GitHub Actions @Ana06
  - hooks: run style checkers and hide stashed output @Ana06
  - linter: ignore period in rule filename @williballenthin
  - linter: warn on nursery rule with no changes needed @williballenthin

### Raw diffs

  - [capa v1.0.0...v1.1.0](https://github.com/mandiant/capa/compare/v1.0.0...v1.1.0)
  - [capa-rules v1.0.0...v1.1.0](https://github.com/mandiant/capa-rules/compare/v1.0.0...v1.1.0)<|MERGE_RESOLUTION|>--- conflicted
+++ resolved
@@ -3,7 +3,6 @@
 ## master (unreleased)
 
 ### New Features
-<<<<<<< HEAD
 
 ### Breaking Changes
 
@@ -35,13 +34,10 @@
 
 ### New Features
 
-=======
-- cli: add the ability to select which specific functions or processes to analyze @yelhamer
->>>>>>> 791f5e23
 - webui: explore capa analysis results in a web-based UI online and offline #2224 @s-ff
 - support analyzing DRAKVUF traces #2143 @yelhamer
 - IDA extractor: extract names from dynamically resolved APIs stored in renamed global variables #2201 @Ana06
-
+- cli: add the ability to select which specific functions or processes to analyze @yelhamer
 
 ### Breaking Changes
 
