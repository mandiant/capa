--- conflicted
+++ resolved
@@ -3,22 +3,15 @@
 ## master (unreleased)
 
 ### New Features
-- 
+- add warning for dynamic .NET samples #1864
+
 ### Breaking Changes
 
-<<<<<<< HEAD
-- add warning for dynamic .NET samples #1864
-
-### New Rules (1)
-
-- internal/limitation/dynamic/internal-dynamic-analysis-limitation @v1bh475u
-=======
 ### New Rules (2)
 
-- data-manipulation/encryption/rsa/encrypt-data-using-rsa-via-embedded-library Ana06
-- data-manipulation/encryption/use-bigint-function Ana06
+- data-manipulation/encryption/rsa/encrypt-data-using-rsa-via-embedded-library @Ana06
+- data-manipulation/encryption/use-bigint-function @Ana06
 -
->>>>>>> c43e10cd
 
 ### Bug Fixes
 
