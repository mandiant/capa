--- conflicted
+++ resolved
@@ -3,13 +3,9 @@
 ## master (unreleased)
 
 ### New Features
-<<<<<<< HEAD
 - add script to create code-based YARA based on CAPA match details called match-2-yar @jconnor0426
-
-=======
 - ghidra: add Ghidra feature extractor and supporting code #1770 @colton-gabertan
 - ghidra: add entry script helping users run capa against a loaded Ghidra database #1767 @mike-hunhoff
->>>>>>> 7b08f2d5
 
 ### Breaking Changes
 
