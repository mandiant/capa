# Change Log

## master (unreleased)

### New Features

### Breaking Changes

<<<<<<< HEAD
### New Rules (0)
-

### Bug Fixes
- separate execution paths for all supported formats of `api` in `trim_dll_part` #1899 @v1bh475u
- add test for `trim_dll_part` #1899 @v1bh475u
=======
### New Rules (4)

- communication/socket/connect-socket moritz.raabe@mandiant.com joakim@intezer.com mrhafizfarhad@gmail.com
- communication/socket/udp/connect-udp-socket mrhafizfarhad@gmail.com
- nursery/enter-debug-mode-in-dotnet @v1bh475u
-

### Bug Fixes
- cape: make some fields optional @williballenthin #2631 #2632
- lint: add WARN for regex features that contain unescaped dot #2635
>>>>>>> d00f1729

### capa Explorer Web

### capa Explorer IDA Pro plugin

### Development

### Raw diffs
- [capa v9.1.0...master](https://github.com/mandiant/capa/compare/v9.1.0...master)
- [capa-rules v9.1.0...master](https://github.com/mandiant/capa-rules/compare/v9.1.0...master)

## v9.1.0

This release improves a few aspects of dynamic analysis, relaxing our validation on fields across many CAPE versions, for example.
It also includes an updated rule pack in which many dynamic rules make better use of the "span of calls" scope.


### New Rules (3)

- host-interaction/registry/change-registry-key-timestamp wballenthin@google.com
- host-interaction/mutex/check-mutex-and-terminate-process-on-windows @_re_fox moritz.raabe@mandiant.com mehunhoff@google.com
- anti-analysis/anti-forensic/clear-logs/clear-windows-event-logs-remotely 99.elad.levi@gmail.com

### Bug Fixes
- only parse CAPE fields required for analysis @mike-hunhoff #2607
- main: render result document without needing associated rules @williballenthin #2610
- vmray: only verify process OS and monitor IDs match @mike-hunhoff #2613
- render: don't assume prior matches exist within a thread @mike-hunhoff #2612

### Raw diffs
- [capa v9.0.0...v9.1.0](https://github.com/mandiant/capa/compare/v9.0.0...v9.1.0)
- [capa-rules v9.0.0...v9.1.0](https://github.com/mandiant/capa-rules/compare/v9.0.0...v9.1.0)

## v9.0.0

This release introduces a new scope for dynamic analysis, "span of calls",
 that matches features against a across a sliding window of API calls within a thread.
Its useful for identifying behaviors that span multiple API calls,
 such as `OpenFile`/`ReadFile`/`CloseFile`, without having to analyze an entire thread, which may be very long.

The release also contains a number of bug fixes and enhancements by new contributors: @v1bh475u and @dhruvak001. Welcome and thank you!

### New Features

- add warning for dynamic .NET samples #1864 @v1bh475u
- add lint for detecting duplicate features in capa-rules #2250 @v1bh475u
- add span-of-calls scope to match features against a across a sliding window of API calls within a thread @williballenthin #2532
- add lint to catch rules that depend on other rules with impossible scope @williballenthin #2124

### Breaking Changes

- remove `is_static_limitation` method from `capa.rules.Rule`
- add span-of-calls scope to rule format
- capabilities functions return dataclasses instead of tuples

### New Rules (3)

- data-manipulation/encryption/rsa/encrypt-data-using-rsa-via-embedded-library @Ana06
- data-manipulation/encryption/use-bigint-function @Ana06
- internal/limitation/dynamic/internal-dotnet-file-limitation @v1bh475u


### Bug Fixes

- dynamic: only check file limitations for static file formats @mr-tz
- vmray: load more analysis archives @mr-tz
- vmray: skip non-printable strings @mike-hunhoff
- vmray: loosen file checks to enable processing more file types @mike-hunhoff #2571
- strings: add type hints and fix uncovered bugs @williballenthin #2555
- elffile: handle symbols without a name @williballenthin #2553
- project: remove pytest-cov that wasn't used @williballenthin @2491
- replace binascii methods with native Python methods @v1bh475u #2582
- rules: scopes can now have subscope blocks with the same scope @williballenthin #2584

### capa Explorer Web

### capa Explorer IDA Pro plugin

### Development

- license & copyright: Correct LICENSE file and improve copyright and license information headers in the source code files @Ana06
- documentation: Improve CLA and Code of Conduct information in CONTRIBUTING @Ana06

### Raw diffs
- [capa v8.0.1...v9.0.0](https://github.com/mandiant/capa/compare/v8.0.1...v9.0.0)
- [capa-rules v8.0.1...v9.0.0](https://github.com/mandiant/capa-rules/compare/v8.0.1...v9.0.0)

## v8.0.1

This point release fixes an issue with the IDAPython API to now handle IDA Pro 8.3, 8.4, and 9.0 correctly.

### Bug Fixes

- handle IDA 8.3/8.4 vs. 9.0 API change @mr-tz

### Raw diffs
- [capa v8.0.0...v8.0.1](https://github.com/mandiant/capa/compare/v8.0.0...v8.0.1)
- [capa-rules v8.0.0...v8.0.1](https://github.com/mandiant/capa-rules/compare/v8.0.0...v8.0.1)

## v8.0.0

capa version 8 adds support for IDA Pro 9.0 (and idalib). The release comes with various improvements and bug fixes for the Binary Ninja backend (including to load with database files) -- thanks to @xusheng6.

Additional bug fixes improve the dynamic and BinExport backends.

capa version 8 now requires Python 3.10 or newer.

Special thanks to @Tamir-K, @harshit-wadhwani, @jorik-utwente for their great contributions.

### New Features

- allow call as valid subscope for call scoped rules @mr-tz
- support loading and analyzing a Binary Ninja database #2496 @xusheng6
- vmray: record process command line details @mr-tz

### Breaking Changes

- remove support for Python 3.8 and use Python 3.10 as minimum now #1966 @mr-tz

### New Rules (54)

- nursery/get-shadow-password-file-entry-on-linux jonathanlepore@google.com
- nursery/set-shadow-password-file-entry-on-linux jonathanlepore@google.com
- collection/browser/get-chrome-cookiemonster still@teamt5.org
- collection/browser/get-elevation-service-for-chromium-based-browsers still@teamt5.org
- collection/get-steam-token still@teamt5.org
- nursery/persist-via-application-shimming j.j.vannielen@utwente.nl
- nursery/persist-via-bits-job j.j.vannielen@utwente.nl
- nursery/persist-via-print-processors-registry-key j.j.vannielen@utwente.nl
- linking/static/touchsocket/linked-against-touchsocket still@teamt5.org
- runtime/dotnet/compiled-with-dotnet-aot still@teamt5.org
- nursery/persist-via-errorhandler-script j.j.vannielen@utwente.nl
- nursery/persist-via-get-variable-hijack j.j.vannielen@utwente.nl
- nursery/persist-via-iphlpapi-dll-hijack j.j.vannielen@utwente.nl
- nursery/persist-via-lnk-shortcut j.j.vannielen@utwente.nl
- nursery/persist-via-powershell-profile j.j.vannielen@utwente.nl
- nursery/persist-via-windows-accessibility-tools j.j.vannielen@utwente.nl
- nursery/persist-via-windows-terminal-profile j.j.vannielen@utwente.nl
- nursery/write-to-browser-extension-directory j.j.vannielen@utwente.nl
- nursery/persist-via-aedebug-registry-key j.j.vannielen@utwente.nl
- nursery/persist-via-amsi-registry-key j.j.vannielen@utwente.nl
- nursery/persist-via-app-paths-registry-key j.j.vannielen@utwente.nl
- nursery/persist-via-appcertdlls-registry-key j.j.vannielen@utwente.nl
- nursery/persist-via-appx-registry-key j.j.vannielen@utwente.nl
- nursery/persist-via-autodialdll-registry-key j.j.vannielen@utwente.nl
- nursery/persist-via-autoplayhandlers-registry-key j.j.vannielen@utwente.nl
- nursery/persist-via-bootverificationprogram-registry-key j.j.vannielen@utwente.nl
- nursery/persist-via-code-signing-registry-key j.j.vannielen@utwente.nl
- nursery/persist-via-com-hijack j.j.vannielen@utwente.nl
- nursery/persist-via-command-processor-registry-key j.j.vannielen@utwente.nl
- nursery/persist-via-contextmenuhandlers-registry-key j.j.vannielen@utwente.nl
- nursery/persist-via-cor_profiler_path-registry-value j.j.vannielen@utwente.nl
- nursery/persist-via-default-file-association-registry-key j.j.vannielen@utwente.nl
- nursery/persist-via-disk-cleanup-handler-registry-key j.j.vannielen@utwente.nl
- nursery/persist-via-dotnet-dbgmanageddebugger-registry-key j.j.vannielen@utwente.nl
- nursery/persist-via-dotnet_startup_hooks-registry-key j.j.vannielen@utwente.nl
- nursery/persist-via-explorer-tools-registry-key j.j.vannielen@utwente.nl
- nursery/persist-via-filter-handlers-registry-key j.j.vannielen@utwente.nl
- nursery/persist-via-group-policy-registry-key j.j.vannielen@utwente.nl
- nursery/persist-via-hhctrl-com-hijack j.j.vannielen@utwente.nl
- nursery/persist-via-htmlhelp-author-registry-key j.j.vannielen@utwente.nl
- nursery/persist-via-image-file-execution-options-registry-key j.j.vannielen@utwente.nl
- nursery/persist-via-lsa-registry-key j.j.vannielen@utwente.nl
- nursery/persist-via-natural-language-registry-key j.j.vannielen@utwente.nl
- nursery/persist-via-netsh-registry-key j.j.vannielen@utwente.nl
- nursery/persist-via-network-provider-registry-key j.j.vannielen@utwente.nl
- nursery/persist-via-path-registry-key j.j.vannielen@utwente.nl
- nursery/persist-via-print-monitors-registry-key j.j.vannielen@utwente.nl
- nursery/persist-via-rdp-startup-programs-registry-key j.j.vannielen@utwente.nl
- nursery/persist-via-silentprocessexit-registry-key j.j.vannielen@utwente.nl
- nursery/persist-via-telemetrycontroller-registry-key j.j.vannielen@utwente.nl
- nursery/persist-via-timeproviders-registry-key j.j.vannielen@utwente.nl
- nursery/persist-via-ts-initialprogram-registry-key j.j.vannielen@utwente.nl
- nursery/persist-via-userinitmprlogonscript-registry-value j.j.vannielen@utwente.nl
- nursery/persist-via-windows-error-reporting-registry-key j.j.vannielen@utwente.nl

### Bug Fixes

- extractor: fix exception when PE extractor encounters unknown architecture #2440 @Tamir-K
- IDA Pro: rename ida to idapro module for plugin and idalib in IDA 9.0 #2453 @mr-tz
- ghidra: fix saving of base address @mr-tz
- binja: support loading raw x86/x86_64 shellcode #2489 @xusheng6
- binja: fix crash when the IL of certain functions are not available. #2249 @xusheng6
- binja: major performance improvement on the binja extractor. #1414 @xusheng6
- cape: make Process model flexible and procmemory optional to load newest reports #2466 @mr-tz
- binja: fix unit test failure by fixing up the analysis for file al-khaser_x64.exe_ #2507 @xusheng6
- binja: move the stack string detection to function level #2516 @xusheng6
- BinExport2: fix handling of incorrect thunk functions #2524 @williballenthin
- BinExport2: more precise pruning of expressions @williballenthin
- BinExport2: better handle weird expression trees from Ghidra #2528 #2530 @williballenthin

### capa Explorer Web

### capa Explorer IDA Pro plugin

- fix bug preventing saving of capa results via Save button @mr-tz
- fix saving of base address @mr-tz

### Development
- CI: use macos-13 since macos-12 is deprecated and will be removed on December 3rd, 2024 #2173 @mr-tz
- CI: update Binary Ninja version to 4.2 #2499 @xusheng6

### Raw diffs
- [capa v7.4.0...v8.0.0](https://github.com/mandiant/capa/compare/v7.4.0...v8.0.0)
- [capa-rules v7.4.0...v8.0.0](https://github.com/mandiant/capa-rules/compare/v7.4.0...v8.0.0)

## v7.4.0

The v7.4.0 capa release fixes a bug when processing VMRay analysis archives and enhances API extraction for all dynamic backends. For better terminal rendering capa now solely relies on the rich library.

The standalone capa executable can now automatically detect installations of relevant third party applications and use their backends (notably, idalib and Binary Ninja). For the extra standalone Linux build we've upgraded from Python 3.11 to 3.12.

Twelve new rules have been added. Thanks to all the contributors!

*This is the last capa version supporting Python 3.8 and 3.9. If you have major concerns about this please reach out to us.*

### New Features

- add IDA v9.0 backend via idalib #2376 @williballenthin
- locate Binary Ninja API using XDG Desktop Entries #2376 @williballenthin

### New Rules (15)

- nursery/access-unmanaged-com-objects-in-dotnet mehunhoff@google.com
- nursery/implement-ui-automation-client-in-dotnet mehunhoff@google.com
- nursery/interact-with-shortcut-via-iwshshortcut-in-dotnet mehunhoff@google.com
- nursery/interact-with-windows-scripting-host-in-dotnet mehunhoff@google.com
- nursery/use-dotnet-library-simplejson mehunhoff@google.com
- nursery/use-dotnet-library-websocket-sharp mehunhoff@google.com
- linking/runtime-linking/populate-syswhispers2-syscall-list still@teamt5.org
- host-interaction/os/hide-shutdown-actions-via-policy still@teamt5.org
- host-interaction/process/get-process-filename matthew.williams@mandiant.com
- host-interaction/driver/complete-processing-asynchronous-io-request moritz.raabe@mandiant.com
- anti-analysis/packer/nmm-protect/packed-with-nmm-protect william.ballenthin@mandiant.com
- host-interaction/firewall/modify/access-firewall-policy-via-inetfwpolicy2 jakub.jozwiak@mandiant.com
- host-interaction/firewall/modify/access-firewall-rule-properties-via-inetfwrule jakub.jozwiak@mandiant.com
- host-interaction/registry/open-recentdocs-registry-key matthew.williams@mandiant.com

### Bug Fixes

- use Python 3.12 to build extra standalone build on Linux #2383 @williballenthin
- bump minimum Python version to 3.8.1 to satisfy uv #2387 @williballenthin
- vmray: collect more process information from flog.xml #2394 @mr-tz @mike-hunhoff
- replace tabulate, tqdm, and termcolor with rich #2374 @s-ff
- dynamic: emit complete features for A/W APIs #2409 @mike-hunhoff
- vmray: fix backslash handling in string call arguments #2428 @mr-tz

### capa Explorer Web
- improve navigation in capa Explorer Web @s-ff #2425

### Raw diffs

- [capa v7.3.0...v7.4.0](https://github.com/mandiant/capa/compare/v7.3.0...v7.4.0)
- [capa-rules v7.3.0...v7.4.0](https://github.com/mandiant/capa-rules/compare/v7.3.0...v7.4.0)

## v7.3.0

This release comes with the following three major enhancements:

### 1. Support for VMRay sandbox analysis archives

Unlock powerful malware analysis with capa's new [VMRay sandbox](https://www.vmray.com/) integration! Simply provide a VMRay analysis archive, and capa will automatically extract and match capabilities to streamline your workflow. This is the second support for the analysis of dynamic analysis results after [CAPE](https://www.mandiant.com/resources/blog/dynamic-capa-executable-behavior-cape-sandbox).

### 2. Support for BinExport files generated by Ghidra

[BinExport](https://github.com/google/binexport) files store disassembled data into a Protocol Buffer format. capa now supports the analysis of BinExport files generated by Ghidra. Using Ghidra and the BinExport file format users can now analyze ARM (AARCH64) ELF files targeting Android.

### 3. Introducing the capa rules website

You can now browse capa's default rule set at https://mandiant.github.io/capa/rules. In modern terminals the CLI capa tool hyperlinks to resources on the web, including entries on the capa rules website.
Furthermore, https://mandiant.github.io/capa provides a landing page for the capa tool project.

### Additional updates

- [capa Explorer Web](https://mandiant.github.io/capa/explorer/) received several enhancements and bug fixes.
- Support for the IDA Pro 9.0 IDAPython API while keeping compatibility to older IDA Pro versions
- Six rules have been added and two rules have been updated

Thanks to @r-sm2024 for their contribution in https://github.com/mandiant/capa/pull/2155 and their further work. And of course a big thanks to the community for reporting issues, participating in discussions, and supporting the capa tool and capa rules.

### New Features

- regenerate ruleset cache automatically on source change (only in dev mode) #2133 @s-ff
- add landing page https://mandiant.github.io/capa/ @williballenthin #2310
- add rules website https://mandiant.github.io/capa/rules @DeeyaSingh #2310
- add .justfile @williballenthin #2325
- dynamic: add support for VMRay dynamic sandbox traces #2208 @mike-hunhoff @r-sm2024 @mr-tz
- cli: use modern terminal features to hyperlink to the rules website #2337 @williballenthin
- support analyzing BinExport2 files generated by Ghidra #1950 @williballenthin @mehunhoff @mr-tz
- add support for Android OS #1950 @williballenthin @mehunhoff @mr-tz
- add support for aarch64 architecture via BinExport2 backend #1950 @williballenthin @mehunhoff @mr-tz

### New Rules (6)

- linking/static/minhook/linked-against-minhook jakub.jozwiak@mandiant.com
- linking/static/sqlite3/linked-against-sqlcipher wballenthin@google.com
- host-interaction/network/traffic/filter/delete-network-filter-via-wfp-api jakub.jozwiak@mandiant.com
- host-interaction/network/traffic/filter/enumerate-network-filters-via-wfp-api jakub.jozwiak@mandiant.com
- nursery/check-thread-suspend-count-exceeded ervinocampo@google.com
- nursery/create-thread-bypassing-process-freeze ervinocampo@google.com

### Bug Fixes

- fix duplicate features shown in vverbose mode @williballenthin #2323
- fix code path reference in linter @williballenthin #2350

### capa explorer IDA Pro plugin

- update IDAPython to IDA Pro 9.0 @mr-tz
- fix byte search IDA Pro 7.5 compatibility @mr-tz #2371

### Raw diffs

- [capa v7.2.0...v7.3.0](https://github.com/mandiant/capa/compare/v7.2.0...v7.3.0)
- [capa-rules v7.2.0...v7.3.0](https://github.com/mandiant/capa-rules/compare/v7.2.0...v7.3.0)

## v7.2.0

capa v7.2.0 introduces a first version of capa explorer web: a web-based user interface to inspect capa results using your browser. Users can inspect capa result JSON documents in an online web instance or a standalone HTML page for offline usage. capa explorer supports interactive exploring of capa results to make it easier to understand them. Users can filter, sort, and see the details of all identified capabilities. capa explorer web was worked on by @s-ff as part of a [GSoC project](https://summerofcode.withgoogle.com/programs/2024/projects/cR3hjbsq), and it is available at https://mandiant.github.io/capa/explorer/#/.

This release also adds a feature extractor for output from the DRAKVUF sandbox. Now, analysts can pass the resulting `drakmon.log` file to capa and extract capabilities from the artifacts captured by the sandbox. This feature extractor will also be added to the DRAKVUF sandbox as a post-processing script, and it was worked on by @yelhamer as part of a [GSoC project](https://summerofcode.withgoogle.com/programs/2024/projects/fCnBGuEC).

Additionally, we fixed several bugs handling ELF files, and added the ability to filter capa analysis by functions or processes. We also added support to the IDA Pro extractor to leverage analyst recovered API names.

Special thanks to our repeat and new contributors:

- @lakshayletsgo for their first contribution in https://github.com/mandiant/capa/pull/2248
- @msm-cert for their first contribution in https://github.com/mandiant/capa/pull/2143
- @VascoSch92 for their first contribution in https://github.com/mandiant/capa/pull/2143

### New Features

- webui: explore capa analysis results in a web-based UI online and offline #2224 @s-ff
- support analyzing DRAKVUF traces #2143 @yelhamer
- IDA extractor: extract names from dynamically resolved APIs stored in renamed global variables #2201 @Ana06
- cli: add the ability to select which specific functions or processes to analyze @yelhamer

### Breaking Changes

### New Rules (5)

- nursery/upload-file-to-onedrive jaredswilson@google.com ervinocampo@google.com
- data-manipulation/encoding/base64/decode-data-using-base64-via-vbmi-lookup-table still@teamt5.org
- communication/socket/attach-bpf-to-socket-on-linux jakub.jozwiak@mandiant.com
- anti-analysis/anti-av/overwrite-dll-text-section-to-remove-hooks jakub.jozwiak@mandiant.com
- nursery/delete-file-on-linux mehunhoff@google.com

### Bug Fixes

- elf: extract import / export symbols from stripped binaries #2096 @ygasparis
- elf: fix handling of symbols in corrupt ELF files #2226 @williballenthin

### capa explorer IDA Pro plugin

### Development

- CI: use macos-12 since macos-11 is deprecated and will be removed on June 28th, 2024 #2173 @mr-tz
- CI: update Binary Ninja version to 4.1 and use Python 3.9 to test it #2211 @xusheng6
- CI: update tests.yml workflow to exclude web and documentation files #2263 @s-ff
- CI: update build.yml workflow to exclude web and documentation files #2270 @s-ff
- CI: add web releases workflow #2455 @s-ff
- CI: skip changelog.yml for dependabot PRs #2471

### Raw diffs

- [capa v7.1.0...7.2.0](https://github.com/mandiant/capa/compare/v7.1.0...7.2.0)
- [capa-rules v7.1.0...7.2.0](https://github.com/mandiant/capa-rules/compare/v7.1.0...7.2.0)

## v7.1.0

The v7.1.0 release brings large performance improvements to capa's rule matching engine.
Additionally, we've fixed various bugs and added new features for people using and developing capa.

Special thanks to our repeat and new contributors:

- @sjha2048 made their first contribution in https://github.com/mandiant/capa/pull/2000
- @Rohit1123 made their first contribution in https://github.com/mandiant/capa/pull/1990
- @psahithireddy made their first contribution in https://github.com/mandiant/capa/pull/2020
- @Atlas-64 made their first contribution in https://github.com/mandiant/capa/pull/2018
- @s-ff made their first contribution in https://github.com/mandiant/capa/pull/2011
- @samadpls made their first contribution in https://github.com/mandiant/capa/pull/2024
- @acelynnzhang made their first contribution in https://github.com/mandiant/capa/pull/2044
- @RainRat made their first contribution in https://github.com/mandiant/capa/pull/2058
- @ReversingWithMe made their first contribution in https://github.com/mandiant/capa/pull/2093
- @malwarefrank made their first contribution in https://github.com/mandiant/capa/pull/2037

### New Features

- Emit "dotnet" as format to ResultDocument when processing .NET files #2024 @samadpls
- ELF: detect OS from statically-linked Go binaries #1978 @williballenthin
- add function in capa/helpers to load plain and compressed JSON reports #1883 @Rohit1123
- document Antivirus warnings and VirusTotal false positive detections #2028 @RionEV @mr-tz
- Add json to sarif conversion script @reversingwithme
- render maec/\* fields #843 @s-ff
- replace Halo spinner with Rich #2086 @s-ff
- optimize rule matching #2080 @williballenthin
- add aarch64 as a valid architecture #2144 mehunhoff@google.com @williballenthin
- relax dependency version requirements for the capa library #2053 @williballenthin
- add scripts dependency group and update documentation #2145 @mr-tz

### New Rules (25)

- impact/wipe-disk/delete-drive-layout-via-ioctl william.ballenthin@mandiant.com
- host-interaction/driver/interact-with-driver-via-ioctl moritz.raabe@mandiant.com
- host-interaction/driver/unload-driver moritz.raabe@mandiant.com
- nursery/get-disk-information-via-ioctl william.ballenthin@mandiant.com
- nursery/get-volume-information-via-ioctl william.ballenthin@mandiant.com
- nursery/unmount-volume-via-ioctl william.ballenthin@mandiant.com
- data-manipulation/encryption/rc4/encrypt-data-using-rc4-via-systemfunction033 daniel.stepanic@elastic.co
- anti-analysis/anti-forensic/self-deletion/self-delete-using-alternate-data-streams daniel.stepanic@elastic.co
- nursery/change-memory-permission-on-linux mehunhoff@google.com
- nursery/check-file-permission-on-linux mehunhoff@google.com
- nursery/check-if-process-is-running-under-android-emulator-on-android mehunhoff@google.com
- nursery/map-or-unmap-memory-on-linux mehunhoff@google.com
- persistence/act-as-share-provider-dll jakub.jozwiak@mandiant.com
- persistence/act-as-windbg-extension jakub.jozwiak@mandiant.com
- persistence/act-as-time-provider-dll jakub.jozwiak@mandiant.com
- host-interaction/gui/window/hide/hide-graphical-window-from-taskbar jakub.jozwiak@mandiant.com
- compiler/dart/compiled-with-dart jakub.jozwiak@mandiant.com
- nursery/bypass-hidden-api-restrictions-via-jni-on-android mehunhoff@google.com
- nursery/get-current-process-filesystem-mounts-on-linux mehunhoff@google.com
- nursery/get-current-process-memory-mapping-on-linux mehunhoff@google.com
- nursery/get-system-property-on-android mehunhoff@google.com
- nursery/hook-routines-via-lsplant mehunhoff@google.com
- nursery/load-packed-dex-via-jiagu-on-android mehunhoff@google.com
- nursery/modify-api-blacklist-or-denylist-via-jni-on-android mehunhoff@google.com
- nursery/truncate-file-on-linux mehunhoff@google.com

### Bug Fixes

- do some imports closer to where they are used #1810 @williballenthin
- binja: fix and simplify stack string detection code after binja 4.0 @xusheng6
- binja: add support for forwarded export #1646 @xusheng6
- cape: support more report formats #2035 @mr-tz

### capa explorer IDA Pro plugin

- replace deprecated IDA API find_binary with bin_search #1606 @s-ff

### Development

- ci: Fix PR review in the changelog check GH action #2004 @Ana06
- ci: use rules number badge stored in our bot gist and generated using `schneegans/dynamic-badges-action` #2001 capa-rules#882 @Ana06
- ci: update github workflows to use latest version of actions that were using a deprecated version of node #1967 #2003 capa-rules#883 @sjha2048 @Ana06
- ci: update binja version to stable 4.0 #2016 @xusheng6
- ci: update github workflows to reflect the latest ghidrathon installation and bumped up jep, ghidra versions #2020 @psahithireddy
- ci: include rule caching in PyInstaller build process #2097 @s-ff
- add deptry support #1497 @s-ff

### Raw diffs

- [capa v7.0.1...v7.1.0](https://github.com/mandiant/capa/compare/v7.0.1...v7.1.0)
- [capa-rules v7.0.1...v7.1.0](https://github.com/mandiant/capa-rules/compare/v7.0.1...v7.1.0)

## v7.0.1

This release fixes a circular import error when using capa as a library.

### Bug Fixes

- fix potentially circular import errors #1969 @williballenthin

### Raw diffs

- [capa v7.0.0...v7.0.1](https://github.com/mandiant/capa/compare/v7.0.0...v7.0.1)
- [capa-rules v7.0.0...v7.0.1](https://github.com/mandiant/capa-rules/compare/v7.0.0...v7.0.1)

## v7.0.0

This is the v7.0.0 release of capa which was mainly worked on during the Google Summer of Code (GSoC) 2023. A huge
shoutout to our GSoC contributors @colton-gabertan and @yelhamer for their amazing work.

Also, a big thanks to the other contributors: @aaronatp, @Aayush-Goel-04, @bkojusner, @doomedraven, @ruppde, @larchchen, @JCoonradt, and @xusheng6.

### New Features

- add Ghidra backend #1770 #1767 @colton-gabertan @mike-hunhoff
- add Ghidra UI integration #1734 @colton-gabertan @mike-hunhoff
- add dynamic analysis via CAPE sandbox reports #48 #1535 @yelhamer
  - add call scope #771 @yelhamer
  - add thread scope #1517 @yelhamer
  - add process scope #1517 @yelhamer
  - rules: change `meta.scope` to `meta.scopes` @yelhamer
  - protobuf: add `Metadata.flavor` @williballenthin
- binja: add support for forwarded exports #1646 @xusheng6
- binja: add support for symtab names #1504 @xusheng6
- add com class/interface features #322 @Aayush-goel-04
- dotnet: emit enclosing class information for nested classes #1780 #1913 @bkojusner @mike-hunhoff

### Breaking Changes

- remove the `SCOPE_*` constants in favor of the `Scope` enum #1764 @williballenthin
- protobuf: deprecate `RuleMetadata.scope` in favor of `RuleMetadata.scopes` @williballenthin
- protobuf: deprecate `Metadata.analysis` in favor of `Metadata.analysis2` that is dynamic analysis aware @williballenthin
- update freeze format to v3, adding support for dynamic analysis @williballenthin
- extractor: ignore DLL name for api features #1815 @mr-tz
- main: introduce wrapping routines within main for working with CLI args #1813 @williballenthin
- move functions from `capa.main` to new `capa.loader` namespace #1821 @williballenthin
- proto: add `package` declaration #1960 @larchchen

### New Rules (41)

- nursery/get-ntoskrnl-base-address @mr-tz
- host-interaction/network/connectivity/set-tcp-connection-state @johnk3r
- nursery/capture-process-snapshot-data @mr-tz
- collection/network/capture-packets-using-sharppcap jakub.jozwiak@mandiant.com
- nursery/communicate-with-kernel-module-via-netlink-socket-on-linux michael.hunhoff@mandiant.com
- nursery/get-current-pid-on-linux michael.hunhoff@mandiant.com
- nursery/get-file-system-information-on-linux michael.hunhoff@mandiant.com
- nursery/get-password-database-entry-on-linux michael.hunhoff@mandiant.com
- nursery/mark-thread-detached-on-linux michael.hunhoff@mandiant.com
- nursery/persist-via-gnome-autostart-on-linux michael.hunhoff@mandiant.com
- nursery/set-thread-name-on-linux michael.hunhoff@mandiant.com
- load-code/dotnet/load-windows-common-language-runtime michael.hunhoff@mandiant.com blas.kojusner@mandiant.com jakub.jozwiak@mandiant.com
- nursery/log-keystrokes-via-input-method-manager @mr-tz
- nursery/encrypt-data-using-rc4-via-systemfunction032 richard.weiss@mandiant.com
- nursery/add-value-to-global-atom-table @mr-tz
- nursery/enumerate-processes-that-use-resource @Ana06
- host-interaction/process/inject/allocate-or-change-rwx-memory @mr-tz
- lib/allocate-or-change-rw-memory 0x534a@mailbox.org @mr-tz
- lib/change-memory-protection @mr-tz
- anti-analysis/anti-av/patch-antimalware-scan-interface-function jakub.jozwiak@mandiant.com
- executable/dotnet-singlefile/bundled-with-dotnet-single-file-deployment sara.rincon@mandiant.com
- internal/limitation/file/internal-dotnet-single-file-deployment-limitation sara.rincon@mandiant.com
- data-manipulation/encoding/encode-data-using-add-xor-sub-operations jakub.jozwiak@mandiant.com
- nursery/access-camera-in-dotnet-on-android michael.hunhoff@mandiant.com
- nursery/capture-microphone-audio-in-dotnet-on-android michael.hunhoff@mandiant.com
- nursery/capture-screenshot-in-dotnet-on-android michael.hunhoff@mandiant.com
- nursery/check-for-incoming-call-in-dotnet-on-android michael.hunhoff@mandiant.com
- nursery/check-for-outgoing-call-in-dotnet-on-android michael.hunhoff@mandiant.com
- nursery/compiled-with-xamarin michael.hunhoff@mandiant.com
- nursery/get-os-version-in-dotnet-on-android michael.hunhoff@mandiant.com
- data-manipulation/compression/create-cabinet-on-windows michael.hunhoff@mandiant.com jakub.jozwiak@mandiant.com
- data-manipulation/compression/extract-cabinet-on-windows jakub.jozwiak@mandiant.com
- lib/create-file-decompression-interface-context-on-windows jakub.jozwiak@mandiant.com
- nursery/enumerate-files-in-dotnet moritz.raabe@mandiant.com anushka.virgaonkar@mandiant.com
- nursery/get-mac-address-in-dotnet moritz.raabe@mandiant.com michael.hunhoff@mandiant.com echernofsky@google.com
- nursery/get-current-process-command-line william.ballenthin@mandiant.com
- nursery/get-current-process-file-path william.ballenthin@mandiant.com
- nursery/hook-routines-via-dlsym-rtld_next william.ballenthin@mandiant.com
- nursery/linked-against-hp-socket still@teamt5.org
- host-interaction/process/inject/process-ghostly-hollowing sara.rincon@mandiant.com

### Bug Fixes

- ghidra: fix `ints_to_bytes` performance #1761 @mike-hunhoff
- binja: improve function call site detection @xusheng6
- binja: use `binaryninja.load` to open files @xusheng6
- binja: bump binja version to 3.5 #1789 @xusheng6
- elf: better detect ELF OS via GCC .ident directives #1928 @williballenthin
- elf: better detect ELF OS via Android dependencies #1947 @williballenthin
- fix setuptools package discovery #1886 @gmacon @mr-tz
- remove unnecessary scripts/vivisect-py2-vs-py3.sh file #1949 @JCoonradt

### capa explorer IDA Pro plugin

- various integration updates and minor bug fixes

### Development

- update ATT&CK/MBC data for linting #1932 @mr-tz

#### Developer Notes

With this new release, many classes and concepts have been split up into static (mostly identical to the
prior implementations) and dynamic ones. For example, the legacy FeatureExtractor class has been renamed to
StaticFeatureExtractor and the DynamicFeatureExtractor has been added.

Starting from version 7.0, we have moved the component responsible for feature extractor from main to a new
capabilities' module. Now, users wishing to utilize capa’s feature extraction abilities should use that module instead
of importing the relevant logic from the main file.

For sandbox-based feature extractors, we are using Pydantic models. Contributions of more models for other sandboxes
are very welcome!

With this release we've reorganized the logic found in `main()` to localize logic and ease readability and ease changes
and integrations. The new "main routines" are expected to be used only within main functions, either capa main or
related scripts. These functions should not be invoked from library code.

Beyond copying code around, we've refined the handling of the input file/format/backend. The logic for picking the
format and backend is more consistent. We've documented that the input file is not necessarily the sample itself
(cape/freeze/etc.) inputs are not actually the sample.

### Raw diffs

- [capa v6.1.0...v7.0.0](https://github.com/mandiant/capa/compare/v6.1.0...v7.0.0)
- [capa-rules v6.1.0...v7.0.0](https://github.com/mandiant/capa-rules/compare/v6.1.0...v7.0.0)

## v6.1.0

capa v6.1.0 is a bug fix release, most notably fixing unhandled exceptions in the capa explorer IDA Pro plugin.
@Aayush-Goel-04 put a lot of effort into improving code quality and adding a script for rule authors.
The script shows which features are present in a sample but not referenced by any existing rule.
You could use this script to find opportunities for new rules.

Speaking of new rules, we have eight additions, coming from Ronnie, Jakub, Moritz, Ervin, and still@teamt5.org!

### New Features

- ELF: implement import and export name extractor #1607 #1608 @Aayush-Goel-04
- bump pydantic from 1.10.9 to 2.1.1 #1582 @Aayush-Goel-04
- develop script to highlight features not used during matching #331 @Aayush-Goel-04

### New Rules (8)

- executable/pe/export/forwarded-export ronnie.salomonsen@mandiant.com
- host-interaction/bootloader/get-uefi-variable jakub.jozwiak@mandiant.com
- host-interaction/bootloader/set-uefi-variable jakub.jozwiak@mandiant.com
- nursery/enumerate-device-drivers-on-linux @mr-tz
- anti-analysis/anti-vm/vm-detection/check-for-foreground-window-switch ervin.ocampo@mandiant.com
- linking/static/sqlite3/linked-against-cppsqlite3 still@teamt5.org
- linking/static/sqlite3/linked-against-sqlite3 still@teamt5.org

### Bug Fixes

- rules: fix forwarded export characteristic #1656 @RonnieSalomonsen
- Binary Ninja: Fix stack string detection #1473 @xusheng6
- linter: skip native API check for NtProtectVirtualMemory #1675 @williballenthin
- OS: detect Android ELF files #1705 @williballenthin
- ELF: fix parsing of symtab #1704 @williballenthin
- result document: don't use deprecated pydantic functions #1718 @williballenthin
- pytest: don't mark IDA tests as pytest tests #1719 @williballenthin

### capa explorer IDA Pro plugin

- fix unhandled exception when resolving rule path #1693 @mike-hunhoff

### Raw diffs

- [capa v6.0.0...v6.1.0](https://github.com/mandiant/capa/compare/v6.0.0...v6.1.0)
- [capa-rules v6.0.0...v6.1.0](https://github.com/mandiant/capa-rules/compare/v6.0.0...v6.1.0)

## v6.0.0

capa v6.0 brings many bug fixes and quality improvements, including 64 rule updates and 26 new rules. We're now publishing to PyPI via [Trusted Publishing](https://blog.pypi.org/posts/2023-04-20-introducing-trusted-publishers/) and have migrated to using a `pyproject.toml` file. @Aayush-Goel-04 contributed a lot of new code across many files, so please welcome them to the project, along with @anders-v @crowface28 @dkelly2e @RonnieSalomonsen and @ejfocampo as first-time rule contributors!

For those that use capa as a library, we've introduced some limited breaking changes that better represent data types (versus less-structured data like dictionaries and strings). With the recent deprecation, we've also dropped support for Python 3.7.

### New Features

- add script to detect feature overlap between new and existing capa rules [#1451](https://github.com/mandiant/capa/issues/1451) [@Aayush-Goel-04](https://github.com/aayush-goel-04)
- extract forwarded exports from PE files #1624 @williballenthin
- extract function and API names from ELF symtab entries @yelhamer https://github.com/mandiant/capa-rules/issues/736
- use fancy box drawing characters for default output #1586 @williballenthin

### Breaking Changes

- use a class to represent Metadata (not dict) #1411 @Aayush-Goel-04 @manasghandat
- use pathlib.Path to represent file paths #1534 @Aayush-Goel-04
- Python 3.8 is now the minimum supported Python version #1578 @williballenthin
- Require a Contributor License Agreement (CLA) for PRs going forward #1642 @williballenthin

### New Rules (26)

- load-code/shellcode/execute-shellcode-via-windows-callback-function ervin.ocampo@mandiant.com jakub.jozwiak@mandiant.com
- nursery/execute-shellcode-via-indirect-call ronnie.salomonsen@mandiant.com
- data-manipulation/encryption/aes/encrypt-data-using-aes-mixcolumns-step @mr-tz
- linking/static/aplib/linked-against-aplib still@teamt5.org
- communication/mailslot/read-from-mailslot nick.simonian@mandiant.com
- nursery/hash-data-using-sha512managed-in-dotnet jonathanlepore@google.com
- nursery/compiled-with-exescript jonathanlepore@google.com
- nursery/check-for-sandbox-via-mac-address-ouis-in-dotnet jonathanlepore@google.com
- host-interaction/hardware/enumerate-devices-by-category @mr-tz
- host-interaction/service/continue-service @mr-tz
- host-interaction/service/pause-service @mr-tz
- persistence/exchange/act-as-exchange-transport-agent jakub.jozwiak@mandiant.com
- host-interaction/file-system/create-virtual-file-system-in-dotnet jakub.jozwiak@mandiant.com
- compiler/cx_freeze/compiled-with-cx_freeze @mr-tz jakub.jozwiak@mandiant.com
- communication/socket/create-vmci-socket jakub.jozwiak@mandiant.com
- persistence/office/act-as-excel-xll-add-in jakub.jozwiak@mandiant.com
- persistence/office/act-as-office-com-add-in jakub.jozwiak@mandiant.com
- persistence/office/act-as-word-wll-add-in jakub.jozwiak@mandiant.com
- anti-analysis/anti-debugging/debugger-evasion/hide-thread-from-debugger michael.hunhoff@mandiant.com jakub.jozwiak@mandiant.com
- host-interaction/memory/create-new-application-domain-in-dotnet jakub.jozwiak@mandiant.com
- host-interaction/gui/switch-active-desktop jakub.jozwiak@mandiant.com
- host-interaction/service/query-service-configuration @mr-tz
- anti-analysis/anti-av/patch-event-tracing-for-windows-function jakub.jozwiak@mandiant.com
- data-manipulation/encoding/xor/covertly-decode-and-write-data-to-windows-directory-using-indirect-calls dan.kelly@mandiant.com
- linking/runtime-linking/resolve-function-by-brute-ratel-badger-hash jakub.jozwiak@mandiant.com

### Bug Fixes

- extractor: add a Binary Ninja test that asserts its version #1487 @xusheng6
- extractor: update Binary Ninja stack string detection after the new constant outlining feature #1473 @xusheng6
- extractor: update vivisect Arch extraction #1334 @mr-tz
- extractor: avoid Binary Ninja exception when analyzing certain files #1441 @xusheng6
- symtab: fix struct.unpack() format for 64-bit ELF files @yelhamer
- symtab: safeguard against ZeroDivisionError for files containing a symtab with a null entry size @yelhamer
- improve ELF strtab and needed parsing @mr-tz
- better handle exceptional cases when parsing ELF files #1458 @Aayush-Goel-04
- improved testing coverage for Binary Ninja backend #1446 @Aayush-Goel-04
- add logging and print redirect to tqdm for capa main #749 @Aayush-Goel-04
- extractor: fix binja installation path detection does not work with Python 3.11
- tests: refine the IDA test runner script #1513 @williballenthin
- output: don't leave behind traces of progress bar @williballenthin
- import-to-ida: fix bug introduced with JSON report changes in v5 #1584 @williballenthin
- main: don't show spinner when emitting debug messages #1636 @williballenthin
- rules: add forwarded export characteristics to rule syntax file scope #1653 @RonnieSalomonsen

### capa explorer IDA Pro plugin

### Development

- update ATT&CK/MBC data for linting #1568 @mr-tz
- log time taken to analyze each function #1290 @williballenthin
- tests: make fixture available via conftest.py #1592 @williballenthin
- publish via PyPI trusted publishing #1491 @williballenthin
- migrate to pyproject.toml #1301 @williballenthin
- use [pre-commit](https://pre-commit.com/) to invoke linters #1579 @williballenthin

### Raw diffs

- [capa v5.1.0...v6.0.0](https://github.com/mandiant/capa/compare/v5.1.0...v6.0.0)
- [capa-rules v5.1.0...v6.0.0](https://github.com/mandiant/capa-rules/compare/v5.1.0...v6.0.0)

## v5.1.0

capa version 5.1.0 adds a Protocol Buffers (protobuf) format for result documents. Additionally, the [Vector35](https://vector35.com/) team contributed a new feature extractor using Binary Ninja. Other new features are a new CLI flag to override the detected operating system, functionality to read and render existing result documents, and an output color format that's easier to read.

Over 25 capa rules have been added and improved.

Thanks for all the support, especially to @xusheng6, @captainGeech42, @ggold7046, @manasghandat, @ooprathamm, @linpeiyu164, @yelhamer, @HongThatCong, @naikordian, @stevemk14ebr, @emtuls, @raymondlleong, @bkojusner, @joren485, and everyone else who submitted bugs and provided feedback!

### New Features

- add protobuf format for result documents #1219 @williballenthin @mr-tz
- extractor: add Binary Ninja feature extractor @xusheng6
- new cli flag `--os` to override auto-detected operating system for a sample @captainGeech42
- change colour/highlight to "cyan" instead of "blue" for better readability #1384 @ggold7046
- add new format to parse output json back to capa #1396 @ooprathamm
- parse ELF symbols' names to guess OS #1403 @yelhamer

### New Rules (26)

- persistence/scheduled-tasks/schedule-task-via-at joren485
- data-manipulation/prng/generate-random-numbers-via-rtlgenrandom william.ballenthin@mandiant.com
- communication/ip/convert-ip-address-from-string @mr-tz
- data-manipulation/compression/compress-data-via-zlib-inflate-or-deflate blas.kojusner@mandiant.com
- executable/installer/dotnet/packaged-as-single-file-dotnet-application michael.hunhoff@mandiant.com
- communication/socket/create-raw-socket blas.kojusner@mandiant.com
- communication/http/reference-http-user-agent-string @mr-tz
- communication/http/get-http-content-length william.ballenthin@mandiant.com
- nursery/move-directory michael.hunhoff@mandiant.com
- nursery/get-http-request-uri william.ballenthin@mandiant.com
- nursery/create-zip-archive-in-dotnet michael.hunhoff@mandiant.com
- nursery/extract-zip-archive-in-dotnet anushka.virgaonkar@mandiant.com michael.hunhoff@mandiant.com
- data-manipulation/encryption/tea/decrypt-data-using-tea william.ballenthin@mandiant.com raymond.leong@mandiant.com
- data-manipulation/encryption/tea/encrypt-data-using-tea william.ballenthin@mandiant.com raymond.leong@mandiant.com
- data-manipulation/encryption/xtea/encrypt-data-using-xtea raymond.leong@mandiant.com
- data-manipulation/encryption/xxtea/encrypt-data-using-xxtea raymond.leong@mandiant.com
- nursery/hash-data-using-ripemd128 raymond.leong@mandiant.com
- nursery/hash-data-using-ripemd256 raymond.leong@mandiant.com
- nursery/hash-data-using-ripemd320 raymond.leong@mandiant.com
- nursery/set-web-proxy-in-dotnet michael.hunhoff@mandiant.com
- nursery/check-for-windows-sandbox-via-subdirectory echernofsky@google.com
- nursery/enumerate-pe-sections-in-dotnet @mr-tz
- nursery/destroy-software-breakpoint-capability echernofsky@google.com
- nursery/send-data-to-internet michael.hunhoff@mandiant.com
- nursery/compiled-with-cx_freeze @mr-tz
- nursery/contain-a-thread-local-storage-tls-section-in-dotnet michael.hunhoff@mandiant.com

### Bug Fixes

- extractor: interface of cache modified to prevent extracting file and global features multiple times @stevemk14ebr
- extractor: removed '.dynsym' as the library name for ELF imports #1318 @stevemk14ebr
- extractor: fix vivisect loop detection corner case #1310 @mr-tz
- match: extend OS characteristic to match OS_ANY to all supported OSes #1324 @mike-hunhoff
- extractor: fix IDA and vivisect string and bytes features overlap and tests #1327 #1336 @xusheng6

### capa explorer IDA Pro plugin

- rule generator plugin now loads faster when jumping between functions @stevemk14ebr
- fix exception when plugin loaded in IDA hosted under idat #1341 @mike-hunhoff
- improve embedded PE detection performance and reduce FP potential #1344 @mike-hunhoff

### Raw diffs

- [capa v5.0.0...v5.1.0](https://github.com/mandiant/capa/compare/v5.0.0...v5.1.0)
- [capa-rules v5.0.0...v5.1.0](https://github.com/mandiant/capa-rules/compare/v5.0.0...v5.1.0)

## v5.0.0 (2023-02-08)

This capa version comes with major improvements and additions to better handle .NET binaries. To showcase this we've updated and added over 30 .NET rules.

Additionally, capa now caches its rule set for better performance. The capa explorer also caches its analysis results, so that multiple IDA Pro or plugin invocations don't need to repeat the same analysis.

We have removed the SMDA backend and changed the program return codes to be positive numbers.

Other improvements to highlight include better ELF OS detection, various rendering bug fixes, and enhancements to the feature extraction. We've also added support for Python 3.11.

Thanks for all the support, especially to @jsoref, @bkojusner, @edeca, @richardweiss80, @joren485, @ryantxu1, @mwilliams31, @anushkavirgaonkar, @MalwareMechanic, @Still34, @dzbeck, @johnk3r, and everyone else who submitted bugs and provided feedback!

### New Features

- verify rule metadata format on load #1160 @mr-tz
- dotnet: emit property features #1168 @anushkavirgaonkar
- dotnet: emit API features for objects created via the newobj instruction #1186 @mike-hunhoff
- dotnet: emit API features for generic methods #1231 @mike-hunhoff
- Python 3.11 support #1192 @williballenthin
- dotnet: emit calls to/from MethodDef methods #1236 @mike-hunhoff
- dotnet: emit namespace/class features for ldvirtftn/ldftn instructions #1241 @mike-hunhoff
- dotnet: emit namespace/class features for type references #1242 @mike-hunhoff
- dotnet: extract dotnet and pe format #1187 @mr-tz
- don't render all library rule matches in vverbose output #1174 @mr-tz
- cache the rule set across invocations for better performance #1212 @williballenthin
- update ATT&CK/MBC data for linting #1297 @mr-tz

### Breaking Changes

- remove SMDA backend #1062 @williballenthin
- error return codes are now positive numbers #1269 @mr-tz

### New Rules (77)

- collection/use-dotnet-library-sharpclipboard @johnk3r
- data-manipulation/encryption/aes/use-dotnet-library-encryptdecryptutils @johnk3r
- data-manipulation/json/use-dotnet-library-newtonsoftjson @johnk3r
- data-manipulation/svg/use-dotnet-library-sharpvectors @johnk3r
- executable/resource/embed-dependencies-as-resources-using-fodycostura @johnk3r @mr-tz
- communication/ftp/send/send-file-using-ftp michael.hunhof@mandiant.com anushka.virgaonkar@mandiant.com
- nursery/extract-zip-archive anushka.virgaonkar@mandiant.com
- nursery/allocate-unmanaged-memory-in-dotnet michael.hunhoff@mandiant.com
- nursery/check-file-extension-in-dotnet michael.hunhoff@mandiant.com
- nursery/decode-data-using-base64-in-dotnet michael.hunhoff@mandiant.com
- nursery/deserialize-json-in-dotnet michael.hunhoff@mandiant.com
- nursery/find-data-using-regex-in-dotnet michael.hunhoff@mandiant.com
- nursery/generate-random-filename-in-dotnet michael.hunhoff@mandiant.com
- nursery/get-os-version-in-dotnet michael.hunhoff@mandiant.com
- nursery/load-xml-in-dotnet michael.hunhoff@mandiant.com
- nursery/manipulate-unmanaged-memory-in-dotnet michael.hunhoff@mandiant.com
- nursery/save-image-in-dotnet michael.hunhoff@mandiant.com
- nursery/send-email-in-dotnet michael.hunhoff@mandiant.com
- nursery/serialize-json-in-dotnet michael.hunhoff@mandiant.com
- nursery/set-http-user-agent-in-dotnet michael.hunhoff@mandiant.com
- nursery/compile-csharp-in-dotnet michael.hunhoff@mandiant.com
- nursery/compile-visual-basic-in-dotnet michael.hunhoff@mandiant.com
- nursery/compress-data-using-gzip-in-dotnet michael.hunhoff@mandiant.com
- nursery/execute-sqlite-statement-in-dotnet michael.hunhoff@mandiant.com
- nursery/execute-via-asynchronous-task-in-dotnet michael.hunhoff@mandiant.com
- nursery/execute-via-timer-in-dotnet michael.hunhoff@mandiant.com
- nursery/execute-wmi-query-in-dotnet michael.hunhoff@mandiant.com
- nursery/manipulate-network-credentials-in-dotnet michael.hunhoff@mandiant.com
- nursery/encrypt-data-using-aes william.ballenthin@mandiant.com Ivan Kwiatkowski (@JusticeRage)
- host-interaction/uac/bypass/bypass-uac-via-rpc david.cannings@pwc.com david@edeca.net
- nursery/check-for-vm-using-instruction-vpcext richard.weiss@mandiant.com
- nursery/get-windows-directory-from-kuser_shared_data david.cannings@pwc.com
- nursery/encrypt-data-using-openssl-dsa Ana06
- nursery/encrypt-data-using-openssl-ecdsa Ana06
- nursery/encrypt-data-using-openssl-rsa Ana06
- runtime/dotnet/execute-via-dotnet-startup-hook william.ballenthin@mandiant.com
- host-interaction/console/manipulate-console-buffer william.ballenthin@mandiant.com michael.hunhoff@mandiant.com
- nursery/access-wmi-data-in-dotnet michael.hunhoff@mandiant.com
- nursery/allocate-unmanaged-memory-via-dotnet michael.hunhoff@mandiant.com
- nursery/generate-random-bytes-in-dotnet michael.hunhoff@mandiant.com
- nursery/manipulate-console-window michael.hunhoff@mandiant.com
- nursery/obfuscated-with-koivm michael.hunhoff@mandiant.com
- nursery/implement-com-dll moritz.raabe@mandiant.com
- nursery/linked-against-libsodium @mr-tz
- compiler/nuitka/compiled-with-nuitka @williballenthin
- nursery/authenticate-data-with-md5-mac william.ballenthin@mandiant.com
- nursery/resolve-function-by-djb2-hash still@teamt5.org
- host-interaction/mutex/create-semaphore-on-linux @ramen0x3f
- host-interaction/mutex/lock-semaphore-on-linux @ramen0x3f
- host-interaction/mutex/unlock-semaphore-on-linux @ramen0x3f
- data-manipulation/hashing/sha384/hash-data-using-sha384 william.ballenthin@mandiant.com
- data-manipulation/hashing/sha512/hash-data-using-sha512 william.ballenthin@mandiant.com
- nursery/decode-data-using-url-encoding michael.hunhoff@mandiant.com
- nursery/manipulate-user-privileges michael.hunhoff@mandiant.com
- lib/get-os-version @mr-tz
- nursery/decrypt-data-using-tea william.ballenthin@mandiant.com
- nursery/encrypt-data-using-tea william.ballenthin@mandiant.com
- nursery/hash-data-using-whirlpool william.ballenthin@mandiant.com
- nursery/reference-base58-string william.ballenthin@mandiant.com
- communication/mailslot/create-mailslot william.ballenthin@mandiant.com
- executable/resource/access-dotnet-resource @mr-tz
- linking/static/linked-against-cpp-standard-library @mr-tz
- data-manipulation/compression/compress-data-using-lzo david@edeca.net david.cannings@pwc.com
- data-manipulation/compression/decompress-data-using-lzo david@edeca.net david.cannings@pwc.com
- communication/socket/tcp/create-tcp-socket-via-raw-afd-driver william.ballenthin@mandiant.com
- host-interaction/process/map-section-object william.ballenthin@mandiant.com
- lib/create-or-open-section-object william.ballenthin@mandiant.com
- load-code/dotnet/execute-dotnet-assembly-via-clr-host blas.kojusner@mandiant.com
- load-code/execute-vbscript-javascript-or-jscript-in-memory blas.kojusner@mandiant.com
- host-interaction/file-system/reference-absolute-stream-path-on-windows blas.kojusner@mandiant.com
- nursery/generate-method-via-reflection-in-dotnet michael.hunhoff@mandiant.com
- nursery/unmanaged-call-via-dynamic-pinvoke-in-dotnet michael.hunhoff@mandiant.com

### Bug Fixes

- render: convert feature attributes to aliased dictionary for vverbose #1152 @mike-hunhoff
- decouple Token dependency / extractor and features #1139 @mr-tz
- update pydantic model to guarantee type coercion #1176 @mike-hunhoff
- do not overwrite version in version.py during PyInstaller build #1169 @mr-tz
- render: fix vverbose rendering of offsets #1215 @williballenthin
- elf: better detect OS via GLIBC ABI version needed and dependencies #1221 @williballenthin
- dotnet: address unhandled exceptions with improved type checking #1230 @mike-hunhoff
- fix import-to-ida script formatting #1208 @williballenthin
- render: fix verbose rendering of scopes #1263 @williballenthin
- rules: better detect invalid rules #1282 @williballenthin
- show-features: better render strings with embedded whitespace #1267 @williballenthin
- handle vivisect bug around strings at instruction level, use min length 4 #1271 @williballenthin @mr-tz
- extractor: guard against invalid "calls from" features #1177 @mr-tz
- extractor: add format to global features #1258 @mr-tz
- extractor: discover all strings with length >= 4 #1280 @mr-tz
- extractor: don't extract byte features for strings #1293 @mr-tz

### capa explorer IDA Pro plugin

- fix: display instruction items #1154 @mr-tz
- fix: accept only plaintext pasted content #1194 @williballenthin
- fix: UnboundLocalError #1217 @williballenthin
- extractor: add support for COFF files and extern functions #1223 @mike-hunhoff
- doc: improve error messaging and documentation related to capa rule set #1249 @mike-hunhoff
- fix: assume 32-bit displacement for offsets #1250 @mike-hunhoff
- generator: refactor caching and matching #1251 @mike-hunhoff
- fix: improve exception handling to prevent IDA from locking up when errors occur #1262 @mike-hunhoff
- verify rule metadata using Pydantic #1167 @mr-tz
- extractor: make read consistent with file object behavior #1254 @mr-tz
- fix: UnboundLocalError x2 #1302 @mike-hunhoff
- cache capa results across IDA sessions #1279 @mr-tz

### Raw diffs

- [capa v4.0.1...v5.0.0](https://github.com/mandiant/capa/compare/v4.0.1...v5.0.0)
- [capa-rules v4.0.1...v5.0.0](https://github.com/mandiant/capa-rules/compare/v4.0.1...v5.0.0)

## v4.0.1 (2022-08-15)

Some rules contained invalid metadata fields that caused an error when rendering rule hits. We've updated all rules and enhanced the rule linter to catch such issues.

### New Rules (1)

- anti-analysis/obfuscation/obfuscated-with-vs-obfuscation jakub.jozwiak@mandiant.com

### Bug Fixes

- linter: use pydantic to validate rule metadata #1141 @mike-hunhoff
- build binaries using PyInstaller no longer overwrites functions in version.py #1136 @mr-tz

### Raw diffs

- [capa v4.0.0...v4.0.1](https://github.com/mandiant/capa/compare/v4.0.0...v4.0.1)
- [capa-rules v4.0.0...v4.0.1](https://github.com/mandiant/capa-rules/compare/v4.0.0...v4.0.1)

## v4.0.0 (2022-08-10)

Version 4 adds support for analyzing .NET executables. capa will autodetect .NET modules, or you can explicitly invoke the new feature extractor via `--format dotnet`. We've also extended the rule syntax for .NET features including `namespace` and `class`.

Additionally, new `instruction` scope and `operand` features enable users to create more explicit rules. These features are not backwards compatible. We removed the previously used `/x32` and `/x64` flavors of number and operand features.

We updated 49 existing rules and added 22 new rules leveraging these new features and characteristics to detect capabilities seen in .NET malware.

More breaking changes include updates to the JSON results document, freeze file format schema (now format version v2), and the internal handling of addresses.

Thanks for all the support, especially to @htnhan, @jtothej, @sara-rn, @anushkavirgaonkar, and @\_re_fox!

_Deprecation warning: v4.0 will be the last capa version to support the SMDA backend._

### New Features

- add new scope "instruction" for matching mnemonics and operands #767 @williballenthin
- add new feature "operand[{0, 1, 2}].number" for matching instruction operand immediate values #767 @williballenthin
- add new feature "operand[{0, 1, 2}].offset" for matching instruction operand offsets #767 @williballenthin
- extract additional offset/number features in certain circumstances #320 @williballenthin
- add detection and basic feature extraction for dotnet #987 @mr-tz, @mike-hunhoff, @williballenthin
- add file string extraction for dotnet files #1012 @mike-hunhoff
- add file function-name extraction for dotnet files #1015 @mike-hunhoff
- add unmanaged call characteristic for dotnet files #1023 @mike-hunhoff
- add mixed mode characteristic feature extraction for dotnet files #1024 @mike-hunhoff
- emit class and namespace features for dotnet files #1030 @mike-hunhoff
- render: support Addresses that aren't simple integers, like .NET token+offset #981 @williballenthin
- document rule tags and branches #1006 @williballenthin, @mr-tz

### Breaking Changes

- instruction scope and operand feature are new and are not backwards compatible with older versions of capa
- Python 3.7 is now the minimum supported Python version #866 @williballenthin
- remove /x32 and /x64 flavors of number and operand features #932 @williballenthin
- the tool now accepts multiple paths to rules, and JSON doc updated accordingly @williballenthin
- extractors must use handles to identify functions/basic blocks/instructions #981 @williballenthin
- the freeze file format schema was updated, including format version bump to v2 #986 @williballenthin

Deprecation notice: as described in [#937](https://github.com/mandiant/capa/issues/937), we plan to remove the SMDA backend for v5. If you rely on this backend, please reach out so we can discuss extending the support for SMDA or transitioning your workflow to use vivisect.

### New Rules (30)

- data-manipulation/encryption/aes/manually-build-aes-constants huynh.t.nhan@gmail.com
- nursery/get-process-image-filename michael.hunhoff@mandiant.com
- compiler/v/compiled-with-v jakub.jozwiak@mandiant.com
- compiler/zig/compiled-with-zig jakub.jozwiak@mandiant.com
- anti-analysis/packer/huan/packed-with-huan jakub.jozwiak@mandiant.com
- internal/limitation/file/internal-dotnet-file-limitation william.ballenthin@mandiant.com
- nursery/get-os-information-via-kuser_shared_data @mr-tz
- load-code/pe/resolve-function-by-parsing-PE-exports @sara-rn
- anti-analysis/packer/huan/packed-with-huan jakub.jozwiak@mandiant.com
- nursery/execute-dotnet-assembly anushka.virgaonkar@mandiant.com
- nursery/invoke-dotnet-assembly-method anushka.virgaonkar@mandiant.com
- collection/screenshot/capture-screenshot-via-keybd-event @\_re_fox
- collection/browser/gather-chrome-based-browser-login-information @\_re_fox
- nursery/power-down-monitor michael.hunhoff@mandiant.com
- nursery/hash-data-using-aphash @\_re_fox
- nursery/hash-data-using-jshash @\_re_fox
- host-interaction/file-system/files/list/enumerate-files-on-windows moritz.raabe@mandiant.com anushka.virgaonkar@mandiant.com
- nursery/check-clipboard-data anushka.virgaonkar@mandiant.com
- nursery/clear-clipboard-data anushka.virgaonkar@mandiant.com
- nursery/compile-dotnet-assembly anushka.virgaonkar@mandiant.com
- nursery/create-process-via-wmi anushka.virgaonkar@mandiant.com
- nursery/display-service-notification-message-box anushka.virgaonkar@mandiant.com
- nursery/find-process-by-name anushka.virgaonkar@mandiant.com
- nursery/generate-random-numbers-in-dotnet anushka.virgaonkar@mandiant.com
- nursery/send-keystrokes anushka.virgaonkar@mandiant.com
- nursery/send-request-in-dotnet anushka.virgaonakr@mandiant.com
- nursery/terminate-process-by-name-in-dotnet anushka.virgaonkar@mandiant.com
- nursery/hash-data-using-rshash @\_re_fox
- persistence/authentication-process/act-as-credential-manager-dll jakub.jozwiak@mandiant.com
- persistence/authentication-process/act-as-password-filter-dll jakub.jozwiak@mandiant.com

### Bug Fixes

- improve handling \_ prefix compile/link artifact #924 @mike-hunhoff
- better detect OS in ELF samples #988 @williballenthin
- display number feature zero in vverbose #1097 @mike-hunhoff

### capa explorer IDA Pro plugin

- improve file format extraction #918 @mike-hunhoff
- remove decorators added by IDA to ELF imports #919 @mike-hunhoff
- bug fixes for Address abstraction #1091 @mike-hunhoff

### Development

### Raw diffs

- [capa v3.2.0...v4.0.0](https://github.com/mandiant/capa/compare/v3.2.0...master)
- [capa-rules v3.2.0...v4.0.0](https://github.com/mandiant/capa-rules/compare/v3.2.0...master)

## v3.2.1 (2022-06-06)

This out-of-band release bumps the SMDA dependency version to enable installation on Python 3.10.

### Bug Fixes

- update SMDA dependency @mike-hunhoff #922

### Raw diffs

- [capa v3.2.0...v3.2.1](https://github.com/mandiant/capa/compare/v3.2.0...v3.2.1)
- [capa-rules v3.2.0...v3.2.1](https://github.com/mandiant/capa-rules/compare/v3.2.0...v3.2.1)

## v3.2.0 (2022-03-03)

This release adds a new characteristic `characteristic: call $+5` enabling users to create more explicit rules. The linter now also validates ATT&CK and MBC categories. Additionally, many dependencies, including the vivisect backend, have been updated.

One rule has been added and many more have been improved.

Thanks for all the support, especially to @kn0wl3dge and first time contributor @uckelman-sf!

### New Features

- linter: validate ATT&CK/MBC categories and IDs #103 @kn0wl3dge
- extractor: add characteristic "call $+5" feature #366 @kn0wl3dge

### New Rules (1)

- anti-analysis/obfuscation/obfuscated-with-advobfuscator jakub.jozwiak@mandiant.com

### Bug Fixes

- remove typing package as a requirement for Python 3.7+ compatibility #901 @uckelman-sf
- elf: fix OS detection for Linux kernel modules #867 @williballenthin

### Raw diffs

- [capa v3.1.0...v3.2.0](https://github.com/mandiant/capa/compare/v3.1.0...v3.2.0)
- [capa-rules v3.1.0...v3.2.0](https://github.com/mandiant/capa-rules/compare/v3.1.0...v3.2.0)

## v3.1.0 (2022-01-10)

This release improves the performance of capa while also adding 23 new rules and many code quality enhancements. We profiled capa's CPU usage and optimized the way that it matches rules, such as by short circuiting when appropriate. According to our testing, the matching phase is approximately 66% faster than v3.0.3! We also added support for Python 3.10, aarch64 builds, and additional MAEC metadata in the rule headers.

This release adds 23 new rules, including nine by Jakub Jozwiak of Mandiant. @ryantxu1 and @dzbeck updated the ATT&CK and MBC mappings for many rules. Thank you!

And as always, welcome first time contributors!

- @kn0wl3dge
- @jtothej
- @cl30

### New Features

- engine: short circuit logic nodes for better performance #824 @williballenthin
- engine: add optimizer the order faster nodes first #829 @williballenthin
- engine: optimize rule evaluation by skipping rules that can't match #830 @williballenthin
- support python 3.10 #816 @williballenthin
- support aarch64 #683 @williballenthin
- rules: support maec/malware-family meta #841 @mr-tz
- engine: better type annotations/exhaustiveness checking #839 @cl30

### Breaking Changes: None

### New Rules (23)

- nursery/delete-windows-backup-catalog michael.hunhoff@mandiant.com
- nursery/disable-automatic-windows-recovery-features michael.hunhoff@mandiant.com
- nursery/capture-webcam-video @johnk3r
- nursery/create-registry-key-via-stdregprov michael.hunhoff@mandiant.com
- nursery/delete-registry-key-via-stdregprov michael.hunhoff@mandiant.com
- nursery/delete-registry-value-via-stdregprov michael.hunhoff@mandiant.com
- nursery/query-or-enumerate-registry-key-via-stdregprov michael.hunhoff@mandiant.com
- nursery/query-or-enumerate-registry-value-via-stdregprov michael.hunhoff@mandiant.com
- nursery/set-registry-value-via-stdregprov michael.hunhoff@mandiant.com
- data-manipulation/compression/decompress-data-using-ucl jakub.jozwiak@mandiant.com
- linking/static/wolfcrypt/linked-against-wolfcrypt jakub.jozwiak@mandiant.com
- linking/static/wolfssl/linked-against-wolfssl jakub.jozwiak@mandiant.com
- anti-analysis/packer/pespin/packed-with-pespin jakub.jozwiak@mandiant.com
- load-code/shellcode/execute-shellcode-via-windows-fibers jakub.jozwiak@mandiant.com
- load-code/shellcode/execute-shellcode-via-enumuilanguages jakub.jozwiak@mandiant.com
- anti-analysis/packer/themida/packed-with-themida william.ballenthin@mandiant.com
- load-code/shellcode/execute-shellcode-via-createthreadpoolwait jakub.jozwiak@mandiant.com
- host-interaction/process/inject/inject-shellcode-using-a-file-mapping-object jakub.jozwiak@mandiant.com
- load-code/shellcode/execute-shellcode-via-copyfile2 jakub.jozwiak@mandiant.com
- malware-family/plugx/match-known-plugx-module still@teamt5.org

### Rule Changes

- update ATT&CK mappings by @ryantxu1
- update ATT&CK and MBC mappings by @dzbeck
- aplib detection by @cdong1012
- golang runtime detection by @stevemk14eber

### Bug Fixes

- fix circular import error #825 @williballenthin
- fix smda negative number extraction #430 @kn0wl3dge

### capa explorer IDA Pro plugin

- pin supported versions to >= 7.4 and < 8.0 #849 @mike-hunhoff

### Development

- add profiling infrastructure #828 @williballenthin
- linter: detect shellcode extension #820 @mr-tz
- show features script: add backend flag #430 @kn0wl3dge

### Raw diffs

- [capa v3.0.3...v3.1.0](https://github.com/mandiant/capa/compare/v3.0.3...v3.1.0)
- [capa-rules v3.0.3...v3.1.0](https://github.com/mandiant/capa-rules/compare/v3.0.3...v3.1.0)

## v3.0.3 (2021-10-27)

This is primarily a rule maintenance release:

- eight new rules, including all relevant techniques from [ATT&CK v10](https://medium.com/mitre-attack/introducing-attack-v10-7743870b37e3), and
- two rules removed, due to the prevalence of false positives

We've also tweaked the status codes returned by capa.exe to be more specific and added a bit more metadata to the JSON output format.

As always, welcome first time contributors!

- still@teamt5.org
- zander.work@mandiant.com

### New Features

- show in which function a BB match is #130 @williballenthin
- main: exit with unique error codes when bailing #802 @williballenthin

### New Rules (8)

- nursery/resolve-function-by-fnv-1a-hash still@teamt5.org
- data-manipulation/encryption/encrypt-data-using-memfrob-from-glibc zander.work@mandiant.com
- collection/group-policy/discover-group-policy-via-gpresult william.ballenthin@mandiant.com
- host-interaction/bootloader/manipulate-safe-mode-programs william.ballenthin@mandiant.com
- nursery/enable-safe-mode-boot william.ballenthin@mandiant.com
- persistence/iis/persist-via-iis-module william.ballenthin@mandiant.com
- persistence/iis/persist-via-isapi-extension william.ballenthin@mandiant.com
- targeting/language/identify-system-language-via-api william.ballenthin@mandiant.com

## Removed rules (2)

- load-code/pe/parse-pe-exports: too many false positives in unrelated structure accesses
- anti-analysis/anti-vm/vm-detection/execute-anti-vm-instructions: too many false positives in junk code

### Bug Fixes

- update references from FireEye to Mandiant

### Raw diffs

- [capa v3.0.2...v3.0.3](https://github.com/fireeye/capa/compare/v3.0.2...v3.0.3)
- [capa-rules v3.0.2...v3.0.3](https://github.com/fireeye/capa-rules/compare/v3.0.2...v3.0.3)

## v3.0.2 (2021-09-28)

This release fixes an issue with the standalone executables built with PyInstaller when running capa against ELF files.

### Bug Fixes

- fix bug in PyInstaller config preventing ELF analysis #795 @mr-tz

### Raw diffs

- [capa v3.0.1...v3.0.2](https://github.com/fireeye/capa/compare/v3.0.1...v3.0.2)
- [capa-rules v3.0.1...v3.0.2](https://github.com/fireeye/capa-rules/compare/v3.0.1...v3.0.2)

## v3.0.1 (2021-09-27)

This version updates the version of vivisect used by capa. Users will experience fewer bugs and find improved analysis results.

Thanks to the community for highlighting issues and analysis misses. Your feedback is crucial to further improve capa.

### Bug Fixes

- fix many underlying bugs in vivisect analysis and update to version v1.0.5 #786 @williballenthin

### Raw diffs

- [capa v3.0.0...v3.0.1](https://github.com/fireeye/capa/compare/v3.0.0...v3.0.1)
- [capa-rules v3.0.0...v3.0.1](https://github.com/fireeye/capa-rules/compare/v3.0.0...v3.0.1)

## v3.0.0 (2021-09-15)

We are excited to announce version 3.0! :tada:

capa 3.0:

- adds support for ELF files targeting Linux thanks to [Intezer](https://www.intezer.com/)
- adds new features to specify OS, CPU architecture, and file format
- fixes a few bugs that may have led to false negatives (missed capabilities) in older versions
- adds 80 new rules, including 36 describing techniques for Linux

A huge thanks to everyone who submitted issues, provided feedback, and contributed code and rules.
Special acknowledgement to @Adir-Shemesh and @TcM1911 of [Intezer](https://www.intezer.com/) for contributing the code to enable ELF support.
Also, welcome first time contributors:

- @jaredscottwilson
- @cdong1012
- @jlepore-fe

### New Features

- all: add support for ELF files #700 @Adir-Shemesh @TcM1911
- rule format: add feature `format: ` for file format, like `format: pe` #723 @williballenthin
- rule format: add feature `arch: ` for architecture, like `arch: amd64` #723 @williballenthin
- rule format: add feature `os: ` for operating system, like `os: windows` #723 @williballenthin
- rule format: add feature `substring: ` for verbatim strings with leading/trailing wildcards #737 @williballenthin
- scripts: add `profile-memory.py` for profiling memory usage #736 @williballenthin
- main: add light weight ELF file feature extractor to detect file limitations #770 @mr-tz

### Breaking Changes

- rules using `format`, `arch`, `os`, or `substring` features cannot be used by capa versions prior to v3
- legacy term `arch` (i.e., "x32") is now called `bitness` @williballenthin
- freeze format gains new section for "global" features #759 @williballenthin

### New Rules (80)

- collection/webcam/capture-webcam-image @johnk3r
- nursery/list-drag-and-drop-files michael.hunhoff@mandiant.com
- nursery/monitor-clipboard-content michael.hunhoff@mandiant.com
- nursery/monitor-local-ipv4-address-changes michael.hunhoff@mandiant.com
- nursery/load-windows-common-language-runtime michael.hunhoff@mandiant.com
- nursery/resize-volume-shadow-copy-storage michael.hunhoff@mandiant.com
- nursery/add-user-account-group michael.hunhoff@mandiant.com
- nursery/add-user-account-to-group michael.hunhoff@mandiant.com
- nursery/add-user-account michael.hunhoff@mandiant.com
- nursery/change-user-account-password michael.hunhoff@mandiant.com
- nursery/delete-user-account-from-group michael.hunhoff@mandiant.com
- nursery/delete-user-account-group michael.hunhoff@mandiant.com
- nursery/delete-user-account michael.hunhoff@mandiant.com
- nursery/list-domain-servers michael.hunhoff@mandiant.com
- nursery/list-groups-for-user-account michael.hunhoff@mandiant.com
- nursery/list-user-account-groups michael.hunhoff@mandiant.com
- nursery/list-user-accounts-for-group michael.hunhoff@mandiant.com
- nursery/list-user-accounts michael.hunhoff@mandiant.com
- nursery/parse-url michael.hunhoff@mandiant.com
- nursery/register-raw-input-devices michael.hunhoff@mandiant.com
- anti-analysis/packer/gopacker/packed-with-gopacker jared.wilson@mandiant.com
- host-interaction/driver/create-device-object @mr-tz
- host-interaction/process/create/execute-command @mr-tz
- data-manipulation/encryption/create-new-key-via-cryptacquirecontext chuong.dong@mandiant.com
- host-interaction/log/clfs/append-data-to-clfs-log-container blaine.stancill@mandiant.com
- host-interaction/log/clfs/read-data-from-clfs-log-container blaine.stancill@mandiant.com
- data-manipulation/encryption/hc-128/encrypt-data-using-hc-128-via-wolfssl blaine.stancill@mandiant.com
- c2/shell/create-unix-reverse-shell joakim@intezer.com
- c2/shell/execute-shell-command-received-from-socket joakim@intezer.com
- collection/get-current-user joakim@intezer.com
- host-interaction/file-system/change-file-permission joakim@intezer.com
- host-interaction/hardware/memory/get-memory-information joakim@intezer.com
- host-interaction/mutex/lock-file joakim@intezer.com
- host-interaction/os/version/get-kernel-version joakim@intezer.com
- host-interaction/os/version/get-linux-distribution joakim@intezer.com
- host-interaction/process/terminate/terminate-process-via-kill joakim@intezer.com
- lib/duplicate-stdin-and-stdout joakim@intezer.com
- nursery/capture-network-configuration-via-ifconfig joakim@intezeer.com
- nursery/collect-ssh-keys joakim@intezer.com
- nursery/enumerate-processes-via-procfs joakim@intezer.com
- nursery/interact-with-iptables joakim@intezer.com
- persistence/persist-via-desktop-autostart joakim@intezer.com
- persistence/persist-via-shell-profile-or-rc-file joakim@intezer.com
- persistence/service/persist-via-rc-script joakim@intezer.com
- collection/get-current-user-on-linux joakim@intezer.com
- collection/network/get-mac-address-on-windows moritz.raabe@mandiant.com
- host-interaction/file-system/read/read-file-on-linux moritz.raabe@mandiant.com joakim@intezer.com
- host-interaction/file-system/read/read-file-on-windows moritz.raabe@mandiant.com
- host-interaction/file-system/write/write-file-on-windows william.ballenthin@mandiant.com
- host-interaction/os/info/get-system-information-on-windows moritz.raabe@mandiant.com joakim@intezer.com
- host-interaction/process/create/create-process-on-windows moritz.raabe@mandiant.com
- linking/runtime-linking/link-function-at-runtime-on-windows moritz.raabe@mandiant.com
- nursery/create-process-on-linux joakim@intezer.com
- nursery/enumerate-files-on-linux william.ballenthin@mandiant.com
- nursery/get-mac-address-on-linux joakim@intezer.com
- nursery/get-system-information-on-linux joakim@intezer.com
- nursery/link-function-at-runtime-on-linux joakim@intezer.com
- nursery/write-file-on-linux joakim@intezer.com
- communication/socket/tcp/send/obtain-transmitpackets-callback-function-via-wsaioctl jonathan.lepore@mandiant.com
- nursery/linked-against-cpp-http-library @mr-tz
- nursery/linked-against-cpp-json-library @mr-tz

### Bug Fixes

- main: fix `KeyError: 0` when reporting results @williballehtin #703
- main: fix potential false negatives due to namespaces across scopes @williballenthin #721
- linter: suppress some warnings about imports from ntdll/ntoskrnl @williballenthin #743
- linter: suppress some warnings about missing examples in the nursery @williballenthin #747

### capa explorer IDA Pro plugin

- explorer: add additional filter logic when displaying matches by function #686 @mike-hunhoff
- explorer: remove duplicate check when saving file #687 @mike-hunhoff
- explorer: update IDA extractor to use non-canon mnemonics #688 @mike-hunhoff
- explorer: allow user to add specified number of bytes when adding a Bytes feature in the Rule Generator #689 @mike-hunhoff
- explorer: enforce max column width Features and Editor panes #691 @mike-hunhoff
- explorer: add option to limit features to currently selected disassembly address #692 @mike-hunhoff
- explorer: update support documentation and runtime checks #741 @mike-hunhoff
- explorer: small performance boost to rule generator search functionality #742 @mike-hunhoff
- explorer: add support for arch, os, and format features #758 @mike-hunhoff
- explorer: improve parsing algorithm for rule generator feature editor #768 @mike-hunhoff

### Development

### Raw diffs

- [capa v2.0.0...v3.0.0](https://github.com/mandiant/capa/compare/v2.0.0...v3.0.0)
- [capa-rules v2.0.0...v3.0.0](https://github.com/mandiant/capa-rules/compare/v2.0.0...v3.0.0)

## v2.0.0 (2021-07-19)

We are excited to announce version 2.0! :tada:
capa 2.0:

- enables anyone to contribute rules more easily
- is the first Python 3 ONLY version
- provides more concise and relevant result via identification of library functions using FLIRT
  ![capa v2.0 results ignoring library code functions](doc/img/changelog/flirt-ignore.png)
- includes many features and enhancements for the capa explorer IDA plugin
- adds 93 new rules, including all new techniques introduced in MITRE ATT&CK v9

A huge thanks to everyone who submitted issues, provided feedback, and contributed code and rules. Many colleagues across dozens of organizations have volunteered their experience to improve this tool! :heart:

### New Features

- rules: update ATT&CK and MBC mappings https://github.com/mandiant/capa-rules/pull/317 @williballenthin
- main: use FLIRT signatures to identify and ignore library code #446 @williballenthin
- tests: update test cases and caching #545 @mr-tz
- scripts: capa2yara.py convert capa rules to YARA rules #561 @ruppde
- rule: add file-scope feature (`function-name`) for recognized library functions #567 @williballenthin
- main: auto detect shellcode based on file extension #516 @mr-tz
- main: more detailed progress bar output when matching functions #562 @mr-tz
- main: detect file limitations without doing code analysis for better performance #583 @williballenthin
- show-features: don't show features from library functions #569 @williballenthin
- linter: summarize results at the end #571 @williballenthin
- linter: check for `or` with always true child statement, e.g. `optional`, colors #348 @mr-tz

### Breaking Changes

- py3: drop Python 2 support #480 @Ana06
- meta: added `library_functions` field, `feature_counts.functions` does not include library functions any more #562 @mr-tz
- json: results document now contains parsed ATT&CK and MBC fields instead of canonical representation #526 @mr-tz
- json: record all matching strings for regex #159 @williballenthin
- main: implement file limitations via rules not code #390 @williballenthin
- json: correctly render negative offsets #619 @williballenthin
- library: remove logic from `__init__.py` throughout #622 @williballenthin

### New Rules (93)

- anti-analysis/packer/amber/packed-with-amber @gormaniac
- collection/file-managers/gather-3d-ftp-information @re-fox
- collection/file-managers/gather-alftp-information @re-fox
- collection/file-managers/gather-bitkinex-information @re-fox
- collection/file-managers/gather-blazeftp-information @re-fox
- collection/file-managers/gather-bulletproof-ftp-information @re-fox
- collection/file-managers/gather-classicftp-information @re-fox
- collection/file-managers/gather-coreftp-information @re-fox
- collection/file-managers/gather-cuteftp-information @re-fox
- collection/file-managers/gather-cyberduck-information @re-fox
- collection/file-managers/gather-direct-ftp-information @re-fox
- collection/file-managers/gather-directory-opus-information @re-fox
- collection/file-managers/gather-expandrive-information @re-fox
- collection/file-managers/gather-faststone-browser-information @re-fox
- collection/file-managers/gather-fasttrack-ftp-information @re-fox
- collection/file-managers/gather-ffftp-information @re-fox
- collection/file-managers/gather-filezilla-information @re-fox
- collection/file-managers/gather-flashfxp-information @re-fox
- collection/file-managers/gather-fling-ftp-information @re-fox
- collection/file-managers/gather-freshftp-information @re-fox
- collection/file-managers/gather-frigate3-information @re-fox
- collection/file-managers/gather-ftp-commander-information @re-fox
- collection/file-managers/gather-ftp-explorer-information @re-fox
- collection/file-managers/gather-ftp-voyager-information @re-fox
- collection/file-managers/gather-ftpgetter-information @re-fox
- collection/file-managers/gather-ftpinfo-information @re-fox
- collection/file-managers/gather-ftpnow-information @re-fox
- collection/file-managers/gather-ftprush-information @re-fox
- collection/file-managers/gather-ftpshell-information @re-fox
- collection/file-managers/gather-global-downloader-information @re-fox
- collection/file-managers/gather-goftp-information @re-fox
- collection/file-managers/gather-leapftp-information @re-fox
- collection/file-managers/gather-netdrive-information @re-fox
- collection/file-managers/gather-nexusfile-information @re-fox
- collection/file-managers/gather-nova-ftp-information @re-fox
- collection/file-managers/gather-robo-ftp-information @re-fox
- collection/file-managers/gather-securefx-information @re-fox
- collection/file-managers/gather-smart-ftp-information @re-fox
- collection/file-managers/gather-softx-ftp-information @re-fox
- collection/file-managers/gather-southriver-webdrive-information @re-fox
- collection/file-managers/gather-staff-ftp-information @re-fox
- collection/file-managers/gather-total-commander-information @re-fox
- collection/file-managers/gather-turbo-ftp-information @re-fox
- collection/file-managers/gather-ultrafxp-information @re-fox
- collection/file-managers/gather-winscp-information @re-fox
- collection/file-managers/gather-winzip-information @re-fox
- collection/file-managers/gather-wise-ftp-information @re-fox
- collection/file-managers/gather-ws-ftp-information @re-fox
- collection/file-managers/gather-xftp-information @re-fox
- data-manipulation/compression/decompress-data-using-aplib @r3c0nst @mr-tz
- host-interaction/bootloader/disable-code-signing @williballenthin
- host-interaction/bootloader/manipulate-boot-configuration @williballenthin
- host-interaction/driver/disable-driver-code-integrity @williballenthin
- host-interaction/file-system/bypass-mark-of-the-web @williballenthin
- host-interaction/network/domain/get-domain-information @recvfrom
- host-interaction/session/get-logon-sessions @recvfrom
- linking/runtime-linking/resolve-function-by-fin8-fasthash @r3c0nst @mr-tz
- nursery/build-docker-image @williballenthin
- nursery/create-container @williballenthin
- nursery/encrypt-data-using-fakem-cipher @mike-hunhoff
- nursery/list-containers @williballenthin
- nursery/run-in-container @williballenthin
- persistence/registry/appinitdlls/disable-appinit_dlls-code-signature-enforcement @williballenthin
- collection/password-manager/steal-keepass-passwords-using-keefarce @Ana06
- host-interaction/network/connectivity/check-internet-connectivity-via-wininet matthew.williams@mandiant.com michael.hunhoff@mandiant.com
- nursery/create-bits-job @mr-tz
- nursery/execute-syscall-instruction @kulinacs @mr-tz
- nursery/connect-to-wmi-namespace-via-wbemlocator michael.hunhoff@mandiant.com
- anti-analysis/obfuscation/obfuscated-with-callobfuscator johnk3r
- executable/installer/inno-setup/packaged-as-an-inno-setup-installer awillia2@cisco.com
- data-manipulation/hashing/djb2/hash-data-using-djb2 awillia2@cisco.com
- data-manipulation/encoding/base64/decode-data-using-base64-via-dword-translation-table gilbert.elliot@mandiant.com
- nursery/list-tcp-connections-and-listeners michael.hunhoff@mandiant.com
- nursery/list-udp-connections-and-listeners michael.hunhoff@mandiant.com
- nursery/log-keystrokes-via-raw-input-data michael.hunhoff@mandiant.com
- nursery/register-http-server-url michael.hunhoff@mandiant.com
- internal/limitation/file/internal-autoit-file-limitation.yml william.ballenthin@mandiant.com
- internal/limitation/file/internal-dotnet-file-limitation.yml william.ballenthin@mandiant.com
- internal/limitation/file/internal-installer-file-limitation.yml william.ballenthin@mandiant.com
- internal/limitation/file/internal-packer-file-limitation.yml william.ballenthin@mandiant.com
- host-interaction/network/domain/enumerate-domain-computers-via-ldap awillia2@cisco.com
- host-interaction/network/domain/get-domain-controller-name awillia2@cisco.com
- internal/limitation/file/internal-visual-basic-file-limitation @mr-tz
- data-manipulation/hashing/md5/hash-data-with-md5 moritz.raabe@mandiant.com
- compiler/autohotkey/compiled-with-autohotkey awillia2@cisco.com
- internal/limitation/file/internal-autohotkey-file-limitation @mr-tz
- host-interaction/process/dump/create-process-memory-minidump michael.hunhoff@mandiant.com
- nursery/get-storage-device-properties michael.hunhoff@mandiant.com
- nursery/execute-shell-command-via-windows-remote-management michael.hunhoff@mandiant.com
- nursery/get-token-privileges michael.hunhoff@mandiant.com
- nursery/prompt-user-for-credentials michael.hunhoff@mandiant.com
- nursery/spoof-parent-pid michael.hunhoff@mandiant.com

### Bug Fixes

- build: use Python 3.8 for PyInstaller to support consistently running across multiple operating systems including Windows 7 #505 @mr-tz
- main: correctly match BB-scope matches at file scope #605 @williballenthin
- main: do not process non-PE files even when --format explicitly provided #664 @mr-tz

### capa explorer IDA Pro plugin

- explorer: IDA 7.6 support #497 @williballenthin
- explorer: explain how to install IDA 7.6 patch to enable the plugin #528 @williballenthin
- explorer: document IDA 7.6sp1 as alternative to the patch #536 @Ana06
- explorer: add support for function-name feature #618 @mike-hunhoff
- explorer: circular import workaround #654 @mike-hunhoff
- explorer: add argument to control whether to automatically analyze when running capa explorer #548 @Ana06
- explorer: extract API features via function names recognized by IDA/FLIRT #661 @mr-tz

### Development

- ci: add capa release link to capa-rules tag #517 @Ana06
- ci, changelog: update `New Rules` section in CHANGELOG automatically https://github.com/mandiant/capa-rules/pull/374 #549 #604 @Ana06
- ci, changelog: support multiple author in sync GH https://github.com/mandiant/capa-rules/pull/378 @Ana06
- ci, lint: check statements for single child statements #563 @mr-tz
- ci: reject PRs without CHANGELOG update to ensure CHANGELOG is kept up-to-date #584 @Ana06
- ci: test that scripts run #660 @mr-tz

### Raw diffs

<!-- The diff uses v1.6.1 because master doesn't include v1.6.2 and v1.6.3 -->

- [capa v1.6.1...v2.0.0](https://github.com/mandiant/capa/compare/v1.6.1...v2.0.0)
- [capa-rules v1.6.1...v2.0.0](https://github.com/mandiant/capa-rules/compare/v1.6.1...v2.0.0)

## v1.6.3 (2021-04-29)

This release adds IDA 7.6 support to capa.

### Changes

- IDA 7.6 support @williballenthin @Ana06

### Raw diffs

- [capa v1.6.2...v1.6.3](https://github.com/mandiant/capa/compare/v1.6.2...v1.6.3)

## v1.6.2 (2021-04-13)

This release backports a fix to capa 1.6: The Windows binary was built with Python 3.9 which doesn't support Windows 7.

### Bug Fixes

- build: use Python 3.8 for PyInstaller to support consistently running across multiple operating systems including Windows 7 @mr-tz @Ana06

### Raw diffs

- [capa v1.6.1...v1.6.2](https://github.com/mandiant/capa/compare/v1.6.1...v1.6.2)

## v1.6.1 (2021-04-07)

This release includes several bug fixes, such as a vivisect issue that prevented capa from working on Windows with Python 3. It also adds 17 new rules and a bunch of improvements in the rules and IDA rule generator. We appreciate everyone who opened issues, provided feedback, and contributed code and rules.

### Upcoming changes

**This is the very last capa release that supports Python 2.** The next release will be v2.0 and will have breaking changes, including the removal of Python 2 support.

### New features

- explorer: add support for multi-line tab and SHIFT + Tab #474 @mike-hunhoff

![multi-line tab in rule generator](doc/img/changelog/tab.gif)

### New Rules (17)

- encrypt data using RC4 with custom key via WinAPI @MalwareMechanic
- encrypt data using Curve25519 @dandonov
- packaged as an IExpress self-extracting archive @recvfrom
- create registry key via offline registry library @johnk3r
- open registry key via offline registry library @johnk3r
- query registry key via offline registry library @johnk3r
- set registry key via offline registry library @johnk3r
- delete registry key via offline registry library @johnk3r
- enumerate PE sections @Ana06
- inject DLL reflectively @Ana06
- inspect section memory permissions @Ana06
- parse PE exports @Ana06
- rebuild import table @Ana06
- compare security identifiers @mike-hunhoff
- get user security identifier @mike-hunhoff
- listen for remote procedure calls @mike-hunhoff
- query remote server for available data @mike-hunhoff

### Bug Fixes

- vivisect: update to v1.0.1 which includes bug fix for #459 (capa failed in Windows with Python 3 and vivisect) #512 @williballenthin
- explorer: fix initialize rules directory #464 @mike-hunhoff
- explorer: support subscope rules #493 @mike-hunhoff
- explorer: add checks to validate matched data when searching #500 @mike-hunhoff
- features, explorer: add support for string features with special characters e.g. '\n' #468 @mike-hunhoff

### Changes

- vivisect: raises `IncompatibleVivVersion` instead of `UnicodeDecodeError` when using incompatible Python 2 `.viv` files with Python3 #479 @Ana06
- explorer: improve settings modification #465 @mike-hunhoff
- rules: improvements @mr-tz, @re-fox, @mike-hunhoff
- rules, lint: enforce string with double quotes formatting in rules #468 @mike-hunhoff
- lint: ensure LF end of line #485 #486 @mr-tz
- setup: pin dependencies #513 #504 @Ana06 @mr-tz

### Development

- ci: test on Windows, Ubuntu, macOS across Python versions #470 @mr-tz @Ana06
- ci: pin OS versions #491 @williballenthin
- ci: tag capa-rules on release #476 @Ana06
- doc: document release process #476 @Ana06
- doc: Improve README badges #477 #478 @ana06 @mr-tz
- doc: update capa explorer documentation #503 @mike-hunhoff
- doc: add PR template #495 @mr-tz
- changelog: document incompatibility of viv files #475 @Ana06
- rule loading: ignore files starting with .git #492 @mr-tz

### Raw diffs

- [capa v1.6.0...v1.6.1](https://github.com/mandiant/capa/compare/v1.6.0...v1.6.1)
- [capa-rules v1.6.0...v1.6.1](https://github.com/mandiant/capa-rules/compare/v1.6.0...v1.6.1)

## v1.6.0 (2021-03-09)

This release adds the capa explorer rule generator plugin for IDA Pro, vivisect support for Python 3 and 12 new rules. We appreciate everyone who opened issues, provided feedback, and contributed code and rules. Thank you also to the vivisect development team (@rakuy0, @atlas0fd00m) for the Python 3 support (`vivisect==1.0.0`) and the fixes for Python 2 (`vivisect==0.2.1`).

### Rule Generator IDA Plugin

The capa explorer IDA plugin now helps you quickly build new capa rules using features extracted directly from your IDA database. Without leaving the plugin interface you can use the features extracted by capa explorer to develop and test new rules and save your work directly to your capa rules directory. To get started select the new `Rule Generator` tab, navigate to a function in the IDA `Disassembly` view, and click `Analyze`. For more information check out the capa explorer [readme](https://github.com/mandiant/capa/blob/master/capa/ida/plugin/README.md).

![](doc/img/rulegen_expanded.png)

### Python 2/3 vivisect workspace compatibility

This version of capa adds Python 3 support in vivisect. Note that `.viv` files (generated by vivisect) are not compatible between Python 2 and Python 3. When updating to Python 3 you need to delete all the `.viv` files for capa to work.

If you get the following error (or a similar one), you most likely need to delete `.viv` files:

```
UnicodeDecodeError: 'ascii' codec can't decode byte 0x90 in position 2: ordinal not in range(128)
```

### Upcoming changes

**This is the last capa release that supports Python 2.** The next release will be v2.0 and will have breaking changes, including the removal of Python 2 support.

If you have workflows that rely on the Python 2 version and need future maintenance, please reach out. We may be able to supply limited backports of key fixes and features.

### New features

- explorer: Add capa explorer rule generator plugin for IDA Pro. Now capa explorer helps you build new capa rules! #426, #438, #439 @mike-hunhoff
- python: Python 3 support in vivisect #421 @Ana06
- main: Add backend option in Python 3 to select the backend to be used (either SMDA or vivisect) #421 @Ana06
- python: Python 3 support in IDA #429, #437 @mike-hunhoff
- ci: test pyinstaller CI #452 @williballenthin
- scripts: enable multiple backends in `show-features.py` #429 @mike-hunhoff
- scripts: add `scripts/vivisect-py2-vs-py3.sh` to compare vivisect Python 2 vs 3 (can easily be modified to test run times and compare different versions) #421 @Ana06

### New Rules (12)

- patch process command line @re-fox @williballenthin (graduated from nursery)
- compiled with dmd @re-fox
- compiled with exe4j @johnk3r
- compiled from Visual Basic @williballenthin
- capture screenshot in Go @TcM1911
- compiled with Nim @mike-hunhoff
- linked against Go process enumeration library @TcM1911
- linked against Go registry library @TcM1911
- linked against Go WMI library @TcM1911
- linked against Go static asset library @TcM1911
- inspect load icon resource @mike-hunhoff
- linked against XZip @mr-tz

### Bug Fixes

- ida: check for unmapped addresses when resolving data references #436 @mike-hunhoff

### Changes

- setup: vivisect v1.0.0 is the default backend for Python3 (it was SMDA before) #421 @Ana06
- setup: bump vivisect to 0.2.1 #454 @mr-tz
- linter: adding ntoskrnl, ntdll overlap lint #428 @mike-hunhoff
- ci: use py3.9 and pyinstaller 4.2 to build standalone binaries #452 @williballenthin
- scripts: remove old migration script #450 @williballenthin

### Development

- main: factor out common cli argument handling #450 @williballenthin

### Raw diffs

- [capa v1.5.1...v1.6.0](https://github.com/mandiant/capa/compare/v1.5.1...v1.6.0)
- [capa-rules v1.5.1...v1.6.0](https://github.com/mandiant/capa-rules/compare/v1.5.1...v1.6.0)

## v1.5.1 (2021-02-09)

This release fixes the version number that we forgot to update for v1.5.0 (therefore, v1.5.0 was not published to pypi). It also includes 1 new rule and some rule improvements.

### New Rules (1)

- encrypt data using vest @re-fox

### Raw diffs

- [capa v1.5.0...v1.5.1](https://github.com/mandiant/capa/compare/v1.5.1...v1.6.0)
- [capa-rules v1.5.0...v1.5.1](https://github.com/mandiant/capa-rules/compare/v1.5.1...v1.6.0)

## v1.5.0 (2021-02-05)

This release brings support for running capa under Python 3 via [SMDA](https://github.com/danielplohmann/smda), more thorough CI testing and linting, better extraction of strings and byte features, and 50 (!) new rules. We appreciate everyone who opened issues, provided feedback, and contributed code and rules. A special shout out to the following new project contributors:

- @johnk3r
- @doomedraven
- @stvemillertime
- @itreallynick
- @0x534a

@dzbeck also added [Malware Behavior Catalog](https://github.com/MBCProject/mbc-markdown) (MBC) and ATT&CK mappings for many rules.

Download a standalone binary below and checkout the readme [here on GitHub](https://github.com/mandiant/capa/). Report issues on our [issue tracker](https://github.com/mandiant/capa/issues) and contribute new rules at [capa-rules](https://github.com/mandiant/capa-rules/).

### New Features

- py3 support via SMDA #355 @danielplohmann @jcrussell
- scripts: example of using capa as a library #372, #380 @doomedraven
- ci: enable dependabot #373 @mr-tz
- ci: lint rules @mr-tz
- ci: lint rule format #401 @mr-tz
- freeze: add base address #391 @mr-tz
- json: meta: add base address #412 @mr-tz

### New Rules (50)

- 64-bit execution via heavens gate @recvfrom
- contain anti-disasm techniques @mr-tz
- check for microsoft office emulation @re-fox
- check for windows sandbox via device @re-fox
- check for windows sandbox via dns suffix @re-fox
- check for windows sandbox via genuine state @re-fox
- check for windows sandbox via process name @re-fox
- check for windows sandbox via registry @re-fox
- capture microphone audio @re-fox
- capture public ip @re-fox
- get domain trust relationships @johnk3r
- check HTTP status code @mr-tz
- compiled with perl2exe @re-fox
- compiled with ps2exe @re-fox
- compiled with pyarmor @stvemillertime, @itreallynick
- validate payment card number using luhn algorithm @re-fox
- hash data using fnv @re-fox @mr-tz
- generate random numbers via WinAPI @mike-hunhoff @johnk3r
- enumerate files recursively @re-fox
- get file system object information @mike-hunhoff
- read virtual disk @re-fox
- register minifilter driver @mike-hunhoff
- start minifilter driver @mike-hunhoff
- enumerate gui resources @johnk3r
- simulate CTRL ALT DEL @mike-hunhoff
- hijack thread execution @0x534a
- inject dll @0x534a
- inject pe @0x534a
- create or open registry key @mike-hunhoff
- delete registry value @mike-hunhoff
- query or enumerate registry key @mike-hunhoff
- query or enumerate registry value @mike-hunhoff
- resume thread @0x534a
- suspend thread @0x534a
- allocate memory @0x534a
- allocate RW memory @0x534a
- contain pusha popa sequence @mr-tz
- create or open file @mike-hunhoff
- open process @0x534a
- open thread @0x534a
- get kernel32 base address @mr-tz
- get ntdll base address @mr-tz
- encrypt or decrypt data via BCrypt @mike-hunhoff
- generate random numbers using the Delphi LCG @williballenthin
- hash data via BCrypt @mike-hunhoff
- migrate process to active window station @williballenthin
- patch process command line @williballenthin
- resolve function by hash @williballenthin
- persist via Winlogon Helper DLL registry key @0x534a
- schedule task via command line @0x534a

### Bug Fixes

- doc: pyinstaller build process @mr-tz
- ida: better bytes extraction #409 @mike-hunhoff
- viv: better unicode string extraction #364 @mike-hunhoff
- viv: better unicode string extraction #378 @mr-tz
- viv: more xor instructions #379 @mr-tz
- viv: decrease logging verbosity #381 @mr-tz
- rules: fix api description syntax #403 @mike-hunhoff
- main: disable progress background thread #410 @mike-hunhoff

### Changes

- rules: return lib rules for scopes #398 @mr-tz

### Raw diffs

- [capa v1.4.1...v1.5.0](https://github.com/mandiant/capa/compare/v1.4.1...v1.5.0)
- [capa-rules v1.4.0...v1.5.0](https://github.com/mandiant/capa-rules/compare/v1.4.0...v1.5.0)

## v1.4.1 (2020-10-23)

This release fixes an issue building capa on our CI server, which prevented us from building standalone binaries for v1.4.1.

### Bug Fixes

- install VC dependencies for Python 2.7 during Windows build

### Raw diffs

- [capa v1.4.0...v1.4.1](https://github.com/mandiant/capa/compare/v1.4.0...v1.4.1)
- [capa-rules v1.4.0...v1.4.1](https://github.com/mandiant/capa-rules/compare/v1.4.0...v1.4.1)

## v1.4.0 (2020-10-23)

This capa release includes changes to the rule parsing, enhanced feature extraction, various bug fixes, and improved capa scripts. Everyone should benefit from the improved functionality and performance. The community helped to add 69 new rules. We appreciate everyone who opened issues, provided feedback, and contributed code and rules. A special shout out to the following new project contributors:

- @mwilliams31
- @yt0ng

@dzbeck added [Malware Behavior Catalog](https://github.com/MBCProject/mbc-markdown) (MBC) and ATT&CK mappings for 86 rules.

Download a standalone binary below and checkout the readme [here on GitHub](https://github.com/mandiant/capa/). Report issues on our [issue tracker](https://github.com/mandiant/capa/issues) and contribute new rules at [capa-rules](https://github.com/mandiant/capa-rules/).

### New features

- script that demonstrates bulk processing @williballenthin #307
- main: render MBC table @mr-tz #332
- ida backend: improve detection of APIs called via two or more chained thunks @mike-hunhoff #340
- viv backend: improve detection of APIs called via two or more chained thunks @mr-tz #341
- features: extract APIs called via jmp instruction @mr-tz #337

### New rules

- clear the Windows event log @mike-hunhoff
- crash the Windows event logging service @mike-hunhoff
- packed with kkrunchy @re-fox
- packed with nspack @re-fox
- packed with pebundle @re-fox
- packed with pelocknt @re-fox
- packed with peshield @re-fox
- packed with petite @re-fox
- packed with rlpack @re-fox
- packed with upack @re-fox
- packed with y0da crypter @re-fox
- compiled with rust @re-fox
- compute adler32 checksum @mwilliams31
- encrypt-data-using-hc-128 @recvfrom
- manipulate console @williballenthin
- references logon banner @re-fox
- terminate process via fastfail @re-fox
- delete volume shadow copies @mr-tz
- authenticate HMAC @mr-tz
- compiled from EPL @williballenthin
- compiled with Go @williballenthin
- create Restart Manager session @mike-hunhoff
- decode data using Base64 via WinAPI @mike-hunhoff
- empty recycle bin quietly @mwilliams31
- enumerate network shares @mike-hunhoff
- hook routines via microsoft detours @williballenthin
- hooked by API Override @williballenthin
- impersonate user @mike-hunhoff
- the @williballenthin packer detection package, thanks to Hexacorn for the data, see https://www.hexacorn.com/blog/2016/12/15/pe-section-names-re-visited/
  - packed with CCG
  - packed with Crunch
  - packed with Dragon Armor
  - packed with enigma
  - packed with Epack
  - packed with MaskPE
  - packed with MEW
  - packed with Mpress
  - packed with Neolite
  - packed with PECompact
  - packed with Pepack
  - packed with Perplex
  - packed with ProCrypt
  - packed with RPCrypt
  - packed with SeauSFX
  - packed with Shrinker
  - packed with Simple Pack
  - packed with StarForce
  - packed with SVKP
  - packed with Themida
  - packed with TSULoader
  - packed with VProtect
  - packed with WWPACK
  - rebuilt by ImpRec
  - packaged as a Pintool
  - packaged as a CreateInstall installer
  - packaged as a WinZip self-extracting archive
- reference 114DNS DNS server @williballenthin
- reference AliDNS DNS server @williballenthin
- reference Cloudflare DNS server @williballenthin
- reference Comodo Secure DNS server @williballenthin
- reference Google Public DNS server @williballenthin
- reference Hurricane Electric DNS server @williballenthin
- reference kornet DNS server @williballenthin
- reference L3 DNS server @williballenthin
- reference OpenDNS DNS server @williballenthin
- reference Quad9 DNS server @williballenthin
- reference Verisign DNS server @williballenthin
- run as service @mike-hunhoff
- schedule task via ITaskService @mike-hunhoff
- references DNS over HTTPS endpoints @yt0ng

### Bug fixes

- ida plugin: fix tree-view exception @mike-hunhoff #315
- ida plugin: fix feature count @mike-hunhoff
- main: fix reported total rule count @williballenthin #325
- features: fix handling of API names with multiple periods @mike-hunhoff #329
- ida backend: find all byte sequences instead of only first @mike-hunhoff #335
- features: display 0 value @mr-tz #338
- ida backend: extract ordinal and name imports @mr-tz #343
- show-features: improvements and support within IDA @mr-tz #342
- main: sanity check MBC rendering @williballenthin
- main: handle sample path that contains non-ASCII characters @mr-tz #328

### Changes

- rules: use yaml.CLoader for better performance @williballenthin #306
- rules: parse descriptions for statements @mr-tz #312

### Raw diffs

- [capa v1.3.0...v1.4.0](https://github.com/mandiant/capa/compare/v1.3.0...v1.4.0)
- [capa-rules v1.3.0...v1.4.0](https://github.com/mandiant/capa-rules/compare/v1.3.0...v1.4.0)

## v1.3.0 (2020-09-14)

This release brings newly updated mappings to the [Malware Behavior Catalog version 2.0](https://github.com/MBCProject/mbc-markdown), many enhancements to the IDA Pro plugin, [flare-capa on PyPI](https://pypi.org/project/flare-capa/), a bunch of bug fixes to improve feature extraction, and four new rules. We received contributions from ten reverse engineers, including seven new ones:

- @dzbeck
- @recvfrom
- @toomanybananas
- @cclauss
- @adamprescott91
- @weslambert
- @stevemk14ebr

Download a standalone binary below and checkout the readme [here on GitHub](https://github.com/mandiant/capa/). Report issues on our [issue tracker](https://github.com/mandiant/capa/issues) and contribute new rules at [capa-rules](https://github.com/mandiant/capa-rules/).

### Key changes to IDA Plugin

The IDA Pro integration is now distributed as a real plugin, instead of a script. This enables a few things:

- keyboard shortcuts and file menu integration
- updates distributed PyPI/`pip install --upgrade` without touching your `%IDADIR%`
- generally doing thing the "right way"

How to get this new version? It's easy: download [capa_explorer.py](https://raw.githubusercontent.com/mandiant/capa/master/capa/ida/plugin/capa_explorer.py) to your IDA plugins directory and update your capa installation (incidentally, this is a good opportunity to migrate to `pip install flare-capa` instead of git checkouts). Now you should see the plugin listed in the `Edit > Plugins > FLARE capa explorer` menu in IDA.

Please refer to the plugin [readme](https://github.com/mandiant/capa/blob/master/capa/ida/plugin/README.md) for additional information on installing and using the IDA Pro plugin.

Please open an issue in this repository if you notice anything weird.

### New features

- ida plugin: now a real plugin, not a script @mike-hunhoff
- core: distributed via PyPI as [flare-capa](https://pypi.org/project/flare-capa/) @williballenthin
- features: enable automatic A/W handling for imports @williballenthin @Ana06 #246
- ida plugin: persist rules directory setting via [ida-settings](https://github.com/williballenthin/ida-settings) @williballenthin #268
- ida plugin: add search bar to results view @williballenthin #285
- ida plugin: add `Analyze` and `Reset` buttons to tree view @mike-hunhoff #304
- ida plugin: add status label to tree view @mike-hunhoff
- ida plugin: add progress indicator @mike-hunhoff, @mr-tz

### New rules

- compiled with py2exe @re-fox
- resolve path using msvcrt @re-fox
- decompress data using QuickLZ @edeca
- encrypt data using sosemanuk @recvfrom

### Bug fixes

- rule: reduce FP in DNS resolution @toomanybananas
- engine: report correct strings matched via regex @williballenthin #262
- formatter: correctly format descriptions in two-line syntax @williballenthin @recvfrom #263
- viv: better extract offsets from SibOper operands @williballenthin @edeca #276
- import-to-ida: fix import error @cclauss
- viv: don't write settings to ~/.viv/viv.json @williballenthin @rakuy0 @weslambert #244
- ida plugin: remove dependency loop that resulted in unnecessary overhead @mike-hunhoff #303
- ida plugin: correctly highlight regex matches in IDA Disassembly view @mike-hunhoff #305
- ida plugin: better handle rule directory prompt and failure case @stevemk14ebr @mike-hunhoff #309

### Changes

- rules: update meta mapping to MBC 2.0! @dzbeck
- render: don't display rules that are also matched by other rules @williballenthin @Ana06 #224
- ida plugin: simplify tabs, removing summary and adding detail to results view @williballenthin #286
- ida plugin: analysis is no longer automatically started when plugin is first opened @mike-hunhoff #304
- ida plugin: user must manually select a capa rules directory before analysis can be performed @mike-hunhoff
- ida plugin: user interface controls are disabled until analysis is performed @mike-hunhoff #304

### Raw diffs

- [capa v1.2.0...v1.3.0](https://github.com/mandiant/capa/compare/v1.2.0...v1.3.0)
- [capa-rules v1.2.0...v1.3.0](https://github.com/mandiant/capa-rules/compare/v1.2.0...v1.3.0)

## v1.2.0 (2020-08-31)

This release brings UI enhancements, especially for the IDA Pro plugin,
investment towards py3 support,
fixes some bugs identified by the community,
and 46 (!) new rules.
We received contributions from ten reverse engineers, including five new ones:

- @agithubuserlol
- @recvfrom
- @D4nch3n
- @edeca
- @winniepe

Download a standalone binary below and checkout the readme [here on GitHub](https://github.com/mandiant/capa/).
Report issues on our [issue tracker](https://github.com/mandiant/capa/issues)
and contribute new rules at [capa-rules](https://github.com/mandiant/capa-rules/).

### New features

- ida plugin: display arch flavors @mike-hunhoff
- ida plugin: display block descriptions @mike-hunhoff
- ida backend: extract features from nested pointers @mike-hunhoff
- main: show more progress output @williballenthin
- core: pin dependency versions #258 @recvfrom

### New rules

- bypass UAC via AppInfo ALPC @agithubuserlol
- bypass UAC via token manipulation @agithubuserlol
- check for sandbox and av modules @re-fox
- check for sandbox username @re-fox
- check if process is running under wine @re-fox
- validate credit card number using luhn algorithm @re-fox
- validate credit card number using luhn algorithm with no lookup table @re-fox
- hash data using FNV @edeca @mr-tz
- link many functions at runtime @mr-tz
- reference public RSA key @mr-tz
- packed with ASPack @williballenthin
- delete internet cache @mike-hunhoff
- enumerate internet cache @mike-hunhoff
- send ICMP echo request @mike-hunhoff
- check for debugger via API @mike-hunhoff
- check for hardware breakpoints @mike-hunhoff
- check for kernel debugger via shared user data structure @mike-hunhoff
- check for protected handle exception @mike-hunhoff
- check for software breakpoints @mike-hunhoff
- check for trap flag exception @mike-hunhoff
- check for unexpected memory writes @mike-hunhoff
- check process job object @mike-hunhoff
- reference anti-VM strings targeting Parallels @mike-hunhoff
- reference anti-VM strings targeting Qemu @mike-hunhoff
- reference anti-VM strings targeting VirtualBox @mike-hunhoff
- reference anti-VM strings targeting VirtualPC @mike-hunhoff
- reference anti-VM strings targeting VMWare @mike-hunhoff
- reference anti-VM strings targeting Xen @mike-hunhoff
- reference analysis tools strings @mike-hunhoff
- reference WMI statements @mike-hunhoff
- get number of processor cores @mike-hunhoff
- get number of processors @mike-hunhoff
- enumerate disk properties @mike-hunhoff
- get disk size @mike-hunhoff
- get process heap flags @mike-hunhoff
- get process heap force flags @mike-hunhoff
- get Explorer PID @mike-hunhoff
- delay execution @mike-hunhoff
- check for process debug object @mike-hunhoff
- check license value @mike-hunhoff
- check ProcessDebugFlags @mike-hunhoff
- check ProcessDebugPort @mike-hunhoff
- check SystemKernelDebuggerInformation @mike-hunhoff
- check thread yield allowed @mike-hunhoff
- enumerate system firmware tables @mike-hunhoff
- get system firmware table @mike-hunhoff
- hide thread from debugger @mike-hunhoff

### Bug fixes

- ida backend: extract unmapped immediate number features @mike-hunhoff
- ida backend: fix stack cookie check #257 @mike-hunhoff
- viv backend: better extract gs segment access @williballenthin
- core: enable counting of string features #241 @D4nch3n @williballenthin
- core: enable descriptions on feature with arch flavors @mike-hunhoff
- core: update git links for non-SSH access #259 @recvfrom

### Changes

- ida plugin: better default display showing first level nesting @winniepe
- remove unused `characteristic(switch)` feature @ana06
- prepare testing infrastructure for multiple backends/py3 @williballenthin
- ci: zip build artifacts @ana06
- ci: build all supported python versions @ana06
- code style and formatting @mr-tz

### Raw diffs

- [capa v1.1.0...v1.2.0](https://github.com/mandiant/capa/compare/v1.1.0...v1.2.0)
- [capa-rules v1.1.0...v1.2.0](https://github.com/mandiant/capa-rules/compare/v1.1.0...v1.2.0)

## v1.1.0 (2020-08-05)

This release brings new rule format updates, such as adding `offset/x32` and negative offsets,
fixes some bugs identified by the community, and 28 (!) new rules.
We received contributions from eight reverse engineers, including four new ones:

- @re-fox
- @psifertex
- @bitsofbinary
- @threathive

Download a standalone binary below and checkout the readme [here on GitHub](https://github.com/mandiant/capa/). Report issues on our [issue tracker](https://github.com/mandiant/capa/issues) and contribute new rules at [capa-rules](https://github.com/mandiant/capa-rules/).

### New features

- import: add Binary Ninja import script #205 #207 @psifertex
- rules: offsets can be negative #197 #208 @williballenthin
- rules: enable descriptions for statement nodes #194 #209 @Ana06
- rules: add arch flavors to number and offset features #210 #216 @williballenthin
- render: show SHA1/SHA256 in default report #164 @threathive
- tests: add tests for IDA Pro backend #202 @williballenthin

### New rules

- check for unmoving mouse cursor @BitsOfBinary
- check mutex and exit @re-fox
- parse credit card information @re-fox
- read ini file @re-fox
- validate credit card number with luhn algorithm @re-fox
- change the wallpaper @re-fox
- acquire debug privileges @williballenthin
- import public key @williballenthin
- terminate process by name @williballenthin
- encrypt data using DES @re-fox
- encrypt data using DES via WinAPI @re-fox
- hash data using sha1 via x86 extensions @re-fox
- hash data using sha256 via x86 extensions @re-fox
- capture network configuration via ipconfig @re-fox
- hash data via WinCrypt @mike-hunhoff
- get file attributes @mike-hunhoff
- allocate thread local storage @mike-hunhoff
- get thread local storage value @mike-hunhoff
- set thread local storage @mike-hunhoff
- get session integrity level @mike-hunhoff
- add file to cabinet file @mike-hunhoff
- flush cabinet file @mike-hunhoff
- open cabinet file @mike-hunhoff
- gather firefox profile information @re-fox
- encrypt data using skipjack @re-fox
- encrypt data using camellia @re-fox
- hash data using tiger @re-fox
- encrypt data using blowfish @re-fox
- encrypt data using twofish @re-fox

### Bug fixes

- linter: fix exception when examples is `None` @Ana06
- linter: fix suggested recommendations via templating @williballenthin
- render: fix exception when rendering counts @williballenthin
- render: fix render of negative offsets @williballenthin
- extractor: fix segmentation violation from vivisect @williballenthin
- main: fix crash when .viv cannot be saved #168 @secshoggoth @williballenthin
- main: fix shellcode .viv save path @williballenthin

### Changes

- doc: explain how to bypass gatekeeper on macOS @psifertex
- doc: explain supported linux distributions @Ana06
- doc: explain submodule update with --init @psifertex
- main: improve program help output @mr-tz
- main: disable progress when run in quiet mode @mr-tz
- main: assert supported IDA versions @mr-tz
- extractor: better identify nested pointers to strings @williballenthin
- setup: specify vivisect download url @Ana06
- setup: pin vivisect version @williballenthin
- setup: bump vivisect dependency version @williballenthin
- setup: set Python project name to `flare-capa` @williballenthin
- ci: run tests and linter via GitHub Actions @Ana06
- hooks: run style checkers and hide stashed output @Ana06
- linter: ignore period in rule filename @williballenthin
- linter: warn on nursery rule with no changes needed @williballenthin

### Raw diffs

- [capa v1.0.0...v1.1.0](https://github.com/mandiant/capa/compare/v1.0.0...v1.1.0)
- [capa-rules v1.0.0...v1.1.0](https://github.com/mandiant/capa-rules/compare/v1.0.0...v1.1.0)<|MERGE_RESOLUTION|>--- conflicted
+++ resolved
@@ -6,14 +6,6 @@
 
 ### Breaking Changes
 
-<<<<<<< HEAD
-### New Rules (0)
--
-
-### Bug Fixes
-- separate execution paths for all supported formats of `api` in `trim_dll_part` #1899 @v1bh475u
-- add test for `trim_dll_part` #1899 @v1bh475u
-=======
 ### New Rules (4)
 
 - communication/socket/connect-socket moritz.raabe@mandiant.com joakim@intezer.com mrhafizfarhad@gmail.com
@@ -24,7 +16,8 @@
 ### Bug Fixes
 - cape: make some fields optional @williballenthin #2631 #2632
 - lint: add WARN for regex features that contain unescaped dot #2635
->>>>>>> d00f1729
+- separate execution paths for all supported formats of `api` in `trim_dll_part` #1899 @v1bh475u
+- add test for `trim_dll_part` #1899 @v1bh475u
 
 ### capa Explorer Web
 
