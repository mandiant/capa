# Change Log

## master (unreleased)

### New Features
- ghidra: add Ghidra feature extractor and supporting code #1770 @colton-gabertan
- ghidra: add entry script helping users run capa against a loaded Ghidra database #1767 @mike-hunhoff
- binja: add support for forwarded exports #1646 @xusheng6
- binja: add support for symtab names #1504 @xusheng6
- add com class/interface features #322 @Aayush-goel-04
<<<<<<< HEAD
- Show prevalence of rules in the output #520 @Aayush-Goel-04
=======
>>>>>>> be6f8731

### Breaking Changes

### New Rules (19)

- nursery/get-ntoskrnl-base-address @mr-tz
- host-interaction/network/connectivity/set-tcp-connection-state @johnk3r
- nursery/capture-process-snapshot-data @mr-tz
- collection/network/capture-packets-using-sharppcap jakub.jozwiak@mandiant.com
- nursery/communicate-with-kernel-module-via-netlink-socket-on-linux michael.hunhoff@mandiant.com
- nursery/get-current-pid-on-linux michael.hunhoff@mandiant.com
- nursery/get-file-system-information-on-linux michael.hunhoff@mandiant.com
- nursery/get-password-database-entry-on-linux michael.hunhoff@mandiant.com
- nursery/mark-thread-detached-on-linux michael.hunhoff@mandiant.com
- nursery/persist-via-gnome-autostart-on-linux michael.hunhoff@mandiant.com
- nursery/set-thread-name-on-linux michael.hunhoff@mandiant.com
- load-code/dotnet/load-windows-common-language-runtime michael.hunhoff@mandiant.com blas.kojusner@mandiant.com jakub.jozwiak@mandiant.com
- nursery/log-keystrokes-via-input-method-manager @mr-tz
- nursery/encrypt-data-using-rc4-via-systemfunction032 richard.weiss@mandiant.com
- nursery/add-value-to-global-atom-table @mr-tz
- nursery/enumerate-processes-that-use-resource @Ana06
- host-interaction/process/inject/allocate-or-change-rwx-memory @mr-tz
- lib/allocate-or-change-rw-memory 0x534a@mailbox.org @mr-tz
- lib/change-memory-protection @mr-tz
-

### Bug Fixes
- ghidra: fix ints_to_bytes performance #1761 @mike-hunhoff
- binja: improve function call site detection @xusheng6
- binja: use binaryninja.load to open files @xusheng6
- binja: bump binja version to 3.5 #1789 @xusheng6

### capa explorer IDA Pro plugin

### Development

### Raw diffs
- [capa v6.1.0...master](https://github.com/mandiant/capa/compare/v6.1.0...master)
- [capa-rules v6.1.0...master](https://github.com/mandiant/capa-rules/compare/v6.1.0...master)

## v6.1.0

capa v6.1.0 is a bug fix release, most notably fixing unhandled exceptions in the capa explorer IDA Pro plugin.
@Aayush-Goel-04 put a lot of effort into improving code quality and adding a script for rule authors.
The script shows which features are present in a sample but not referenced by any existing rule.
You could use this script to find opportunities for new rules.

Speaking of new rules, we have eight additions, coming from Ronnie, Jakub, Moritz, Ervin, and still@teamt5.org!

### New Features
- ELF: implement import and export name extractor #1607 #1608 @Aayush-Goel-04
- bump pydantic from 1.10.9 to 2.1.1 #1582 @Aayush-Goel-04
- develop script to highlight features not used during matching #331 @Aayush-Goel-04

### New Rules (8)

- executable/pe/export/forwarded-export ronnie.salomonsen@mandiant.com
- host-interaction/bootloader/get-uefi-variable jakub.jozwiak@mandiant.com
- host-interaction/bootloader/set-uefi-variable jakub.jozwiak@mandiant.com
- nursery/enumerate-device-drivers-on-linux @mr-tz
- anti-analysis/anti-vm/vm-detection/check-for-foreground-window-switch ervin.ocampo@mandiant.com
- linking/static/sqlite3/linked-against-cppsqlite3 still@teamt5.org
- linking/static/sqlite3/linked-against-sqlite3 still@teamt5.org

### Bug Fixes

- rules: fix forwarded export characteristic #1656 @RonnieSalomonsen
- Binary Ninja: Fix stack string detection #1473 @xusheng6
- linter: skip native API check for NtProtectVirtualMemory #1675 @williballenthin 
- OS: detect Android ELF files #1705 @williballenthin
- ELF: fix parsing of symtab #1704 @williballenthin
- result document: don't use deprecated pydantic functions #1718 @williballenthin
- pytest: don't mark IDA tests as pytest tests #1719 @williballenthin

### capa explorer IDA Pro plugin
- fix unhandled exception when resolving rule path #1693 @mike-hunhoff

### Raw diffs
- [capa v6.0.0...v6.1.0](https://github.com/mandiant/capa/compare/v6.0.0...v6.1.0)
- [capa-rules v6.0.0...v6.1.0](https://github.com/mandiant/capa-rules/compare/v6.0.0...v6.1.0)

## v6.0.0

capa v6.0 brings many bug fixes and quality improvements, including 64 rule updates and 26 new rules. We're now publishing to PyPI via [Trusted Publishing](https://blog.pypi.org/posts/2023-04-20-introducing-trusted-publishers/) and have migrated to using a `pyproject.toml` file. @Aayush-Goel-04 contributed a lot of new code across many files, so please welcome them to the project, along with @anders-v @crowface28 @dkelly2e @RonnieSalomonsen and @ejfocampo as first-time rule contributors!

For those that use capa as a library, we've introduced some limited breaking changes that better represent data types (versus less-structured data like dictionaries and strings). With the recent deprecation, we've also dropped support for Python 3.7.

### New Features
- add script to detect feature overlap between new and existing capa rules [#1451](https://github.com/mandiant/capa/issues/1451) [@Aayush-Goel-04](https://github.com/aayush-goel-04)
- extract forwarded exports from PE files #1624 @williballenthin
- extract function and API names from ELF symtab entries @yelhamer https://github.com/mandiant/capa-rules/issues/736
- use fancy box drawing characters for default output #1586 @williballenthin

### Breaking Changes
- use a class to represent Metadata (not dict) #1411 @Aayush-Goel-04 @manasghandat
- use pathlib.Path to represent file paths #1534 @Aayush-Goel-04
- Python 3.8 is now the minimum supported Python version #1578 @williballenthin
- Require a Contributor License Agreement (CLA) for PRs going forward #1642 @williballenthin

### New Rules (26)

- load-code/shellcode/execute-shellcode-via-windows-callback-function ervin.ocampo@mandiant.com jakub.jozwiak@mandiant.com
- nursery/execute-shellcode-via-indirect-call ronnie.salomonsen@mandiant.com
- data-manipulation/encryption/aes/encrypt-data-using-aes-mixcolumns-step @mr-tz
- linking/static/aplib/linked-against-aplib still@teamt5.org
- communication/mailslot/read-from-mailslot nick.simonian@mandiant.com
- nursery/hash-data-using-sha512managed-in-dotnet jonathanlepore@google.com
- nursery/compiled-with-exescript jonathanlepore@google.com
- nursery/check-for-sandbox-via-mac-address-ouis-in-dotnet jonathanlepore@google.com
- host-interaction/hardware/enumerate-devices-by-category @mr-tz
- host-interaction/service/continue-service @mr-tz
- host-interaction/service/pause-service @mr-tz
- persistence/exchange/act-as-exchange-transport-agent jakub.jozwiak@mandiant.com
- host-interaction/file-system/create-virtual-file-system-in-dotnet jakub.jozwiak@mandiant.com
- compiler/cx_freeze/compiled-with-cx_freeze @mr-tz jakub.jozwiak@mandiant.com
- communication/socket/create-vmci-socket jakub.jozwiak@mandiant.com
- persistence/office/act-as-excel-xll-add-in jakub.jozwiak@mandiant.com
- persistence/office/act-as-office-com-add-in jakub.jozwiak@mandiant.com
- persistence/office/act-as-word-wll-add-in jakub.jozwiak@mandiant.com
- anti-analysis/anti-debugging/debugger-evasion/hide-thread-from-debugger michael.hunhoff@mandiant.com jakub.jozwiak@mandiant.com
- host-interaction/memory/create-new-application-domain-in-dotnet jakub.jozwiak@mandiant.com
- host-interaction/gui/switch-active-desktop jakub.jozwiak@mandiant.com
- host-interaction/service/query-service-configuration @mr-tz
- anti-analysis/anti-av/patch-event-tracing-for-windows-function jakub.jozwiak@mandiant.com
- data-manipulation/encoding/xor/covertly-decode-and-write-data-to-windows-directory-using-indirect-calls dan.kelly@mandiant.com
- linking/runtime-linking/resolve-function-by-brute-ratel-badger-hash jakub.jozwiak@mandiant.com

### Bug Fixes
- extractor: add a Binary Ninja test that asserts its version #1487 @xusheng6
- extractor: update Binary Ninja stack string detection after the new constant outlining feature #1473 @xusheng6
- extractor: update vivisect Arch extraction #1334 @mr-tz
- extractor: avoid Binary Ninja exception when analyzing certain files #1441 @xusheng6 
- symtab: fix struct.unpack() format for 64-bit ELF files @yelhamer
- symtab: safeguard against ZeroDivisionError for files containing a symtab with a null entry size @yelhamer
- improve ELF strtab and needed parsing @mr-tz
- better handle exceptional cases when parsing ELF files #1458 @Aayush-Goel-04
- improved testing coverage for Binary Ninja backend #1446 @Aayush-Goel-04
- add logging and print redirect to tqdm for capa main #749 @Aayush-Goel-04
- extractor: fix binja installation path detection does not work with Python 3.11
- tests: refine the IDA test runner script #1513 @williballenthin
- output: don't leave behind traces of progress bar @williballenthin
- import-to-ida: fix bug introduced with JSON report changes in v5 #1584 @williballenthin
- main: don't show spinner when emitting debug messages #1636 @williballenthin
- rules: add forwarded export characteristics to rule syntax file scope #1653 @RonnieSalomonsen

### capa explorer IDA Pro plugin

### Development
- update ATT&CK/MBC data for linting #1568 @mr-tz
- log time taken to analyze each function #1290 @williballenthin
- tests: make fixture available via conftest.py #1592 @williballenthin
- publish via PyPI trusted publishing #1491 @williballenthin
- migrate to pyproject.toml #1301 @williballenthin
- use [pre-commit](https://pre-commit.com/) to invoke linters #1579 @williballenthin


### Raw diffs
- [capa v5.1.0...v6.0.0](https://github.com/mandiant/capa/compare/v5.1.0...v6.0.0)
- [capa-rules v5.1.0...v6.0.0](https://github.com/mandiant/capa-rules/compare/v5.1.0...v6.0.0)

## v5.1.0
capa version 5.1.0 adds a Protocol Buffers (protobuf) format for result documents. Additionally, the [Vector35](https://vector35.com/) team contributed a new feature extractor using Binary Ninja. Other new features are a new CLI flag to override the detected operating system, functionality to read and render existing result documents, and a output color format that's easier to read.

Over 25 capa rules have been added and improved.

Thanks for all the support, especially to @xusheng6, @captainGeech42, @ggold7046, @manasghandat, @ooprathamm, @linpeiyu164, @yelhamer, @HongThatCong, @naikordian, @stevemk14ebr, @emtuls, @raymondlleong, @bkojusner, @joren485, and everyone else who submitted bugs and provided feedback!

### New Features
- add protobuf format for result documents #1219 @williballenthin @mr-tz 
- extractor: add Binary Ninja feature extractor @xusheng6
- new cli flag `--os` to override auto-detected operating system for a sample @captainGeech42
- change colour/highlight to "cyan" instead of "blue" for better readability #1384 @ggold7046
- add new format to parse output json back to capa #1396 @ooprathamm
- parse ELF symbols' names to guess OS #1403 @yelhamer

### New Rules (26)

- persistence/scheduled-tasks/schedule-task-via-at joren485
- data-manipulation/prng/generate-random-numbers-via-rtlgenrandom william.ballenthin@mandiant.com
- communication/ip/convert-ip-address-from-string @mr-tz
- data-manipulation/compression/compress-data-via-zlib-inflate-or-deflate blas.kojusner@mandiant.com
- executable/installer/dotnet/packaged-as-single-file-dotnet-application michael.hunhoff@mandiant.com
- communication/socket/create-raw-socket blas.kojusner@mandiant.com
- communication/http/reference-http-user-agent-string @mr-tz
- communication/http/get-http-content-length william.ballenthin@mandiant.com
- nursery/move-directory michael.hunhoff@mandiant.com
- nursery/get-http-request-uri william.ballenthin@mandiant.com
- nursery/create-zip-archive-in-dotnet michael.hunhoff@mandiant.com
- nursery/extract-zip-archive-in-dotnet anushka.virgaonkar@mandiant.com michael.hunhoff@mandiant.com
- data-manipulation/encryption/tea/decrypt-data-using-tea william.ballenthin@mandiant.com raymond.leong@mandiant.com
- data-manipulation/encryption/tea/encrypt-data-using-tea william.ballenthin@mandiant.com raymond.leong@mandiant.com
- data-manipulation/encryption/xtea/encrypt-data-using-xtea raymond.leong@mandiant.com
- data-manipulation/encryption/xxtea/encrypt-data-using-xxtea raymond.leong@mandiant.com
- nursery/hash-data-using-ripemd128 raymond.leong@mandiant.com
- nursery/hash-data-using-ripemd256 raymond.leong@mandiant.com
- nursery/hash-data-using-ripemd320 raymond.leong@mandiant.com
- nursery/set-web-proxy-in-dotnet michael.hunhoff@mandiant.com
- nursery/check-for-windows-sandbox-via-subdirectory echernofsky@google.com
- nursery/enumerate-pe-sections-in-dotnet @mr-tz
- nursery/destroy-software-breakpoint-capability echernofsky@google.com
- nursery/send-data-to-internet michael.hunhoff@mandiant.com
- nursery/compiled-with-cx_freeze @mr-tz
- nursery/contain-a-thread-local-storage-tls-section-in-dotnet michael.hunhoff@mandiant.com

### Bug Fixes
- extractor: interface of cache modified to prevent extracting file and global features multiple times @stevemk14ebr
- extractor: removed '.dynsym' as the library name for ELF imports #1318 @stevemk14ebr 
- extractor: fix vivisect loop detection corner case #1310 @mr-tz
- match: extend OS characteristic to match OS_ANY to all supported OSes #1324 @mike-hunhoff
- extractor: fix IDA and vivisect string and bytes features overlap and tests #1327 #1336 @xusheng6

### capa explorer IDA Pro plugin
- rule generator plugin now loads faster when jumping between functions @stevemk14ebr
- fix exception when plugin loaded in IDA hosted under idat #1341 @mike-hunhoff
- improve embedded PE detection performance and reduce FP potential #1344 @mike-hunhoff

### Raw diffs
- [capa v5.0.0...v5.1.0](https://github.com/mandiant/capa/compare/v5.0.0...v5.1.0)
- [capa-rules v5.0.0...v5.1.0](https://github.com/mandiant/capa-rules/compare/v5.0.0...v5.1.0)


## v5.0.0 (2023-02-08)
This capa version comes with major improvements and additions to better handle .NET binaries. To showcase this we've updated and added over 30 .NET rules.  

Additionally, capa now caches its rule set for better performance. The capa explorer also caches its analysis results, so that multiple IDA Pro or plugin invocations don't need to repeat the same analysis.

We have removed the SMDA backend and changed the program return codes to be positive numbers.

Other improvements to highlight include better ELF OS detection, various rendering bug fixes, and enhancements to the feature extraction. We've also added support for Python 3.11.

Thanks for all the support, especially to @jsoref, @bkojusner, @edeca, @richardweiss80, @joren485, @ryantxu1, @mwilliams31, @anushkavirgaonkar, @MalwareMechanic, @Still34, @dzbeck, @johnk3r, and everyone else who submitted bugs and provided feedback!

### New Features
- verify rule metadata format on load #1160 @mr-tz
- dotnet: emit property features #1168 @anushkavirgaonkar
- dotnet: emit API features for objects created via the newobj instruction #1186 @mike-hunhoff
- dotnet: emit API features for generic methods #1231 @mike-hunhoff
- Python 3.11 support #1192 @williballenthin
- dotnet: emit calls to/from MethodDef methods #1236 @mike-hunhoff
- dotnet: emit namespace/class features for ldvirtftn/ldftn instructions #1241 @mike-hunhoff
- dotnet: emit namespace/class features for type references #1242 @mike-hunhoff
- dotnet: extract dotnet and pe format #1187 @mr-tz
- don't render all library rule matches in vverbose output #1174 @mr-tz
- cache the rule set across invocations for better performance #1212 @williballenthin
- update ATT&CK/MBC data for linting #1297 @mr-tz

### Breaking Changes
- remove SMDA backend #1062 @williballenthin
- error return codes are now positive numbers #1269 @mr-tz

### New Rules (77)

- collection/use-dotnet-library-sharpclipboard @johnk3r
- data-manipulation/encryption/aes/use-dotnet-library-encryptdecryptutils @johnk3r
- data-manipulation/json/use-dotnet-library-newtonsoftjson @johnk3r
- data-manipulation/svg/use-dotnet-library-sharpvectors @johnk3r
- executable/resource/embed-dependencies-as-resources-using-fodycostura @johnk3r @mr-tz
- communication/ftp/send/send-file-using-ftp michael.hunhof@mandiant.com anushka.virgaonkar@mandiant.com
- nursery/extract-zip-archive anushka.virgaonkar@mandiant.com
- nursery/allocate-unmanaged-memory-in-dotnet michael.hunhoff@mandiant.com
- nursery/check-file-extension-in-dotnet michael.hunhoff@mandiant.com
- nursery/decode-data-using-base64-in-dotnet michael.hunhoff@mandiant.com
- nursery/deserialize-json-in-dotnet michael.hunhoff@mandiant.com
- nursery/find-data-using-regex-in-dotnet michael.hunhoff@mandiant.com
- nursery/generate-random-filename-in-dotnet michael.hunhoff@mandiant.com
- nursery/get-os-version-in-dotnet michael.hunhoff@mandiant.com
- nursery/load-xml-in-dotnet michael.hunhoff@mandiant.com
- nursery/manipulate-unmanaged-memory-in-dotnet michael.hunhoff@mandiant.com
- nursery/save-image-in-dotnet michael.hunhoff@mandiant.com
- nursery/send-email-in-dotnet michael.hunhoff@mandiant.com
- nursery/serialize-json-in-dotnet michael.hunhoff@mandiant.com
- nursery/set-http-user-agent-in-dotnet michael.hunhoff@mandiant.com
- nursery/compile-csharp-in-dotnet michael.hunhoff@mandiant.com
- nursery/compile-visual-basic-in-dotnet michael.hunhoff@mandiant.com
- nursery/compress-data-using-gzip-in-dotnet michael.hunhoff@mandiant.com
- nursery/execute-sqlite-statement-in-dotnet michael.hunhoff@mandiant.com
- nursery/execute-via-asynchronous-task-in-dotnet michael.hunhoff@mandiant.com
- nursery/execute-via-timer-in-dotnet michael.hunhoff@mandiant.com
- nursery/execute-wmi-query-in-dotnet michael.hunhoff@mandiant.com
- nursery/manipulate-network-credentials-in-dotnet michael.hunhoff@mandiant.com
- nursery/encrypt-data-using-aes william.ballenthin@mandiant.com Ivan Kwiatkowski (@JusticeRage)
- host-interaction/uac/bypass/bypass-uac-via-rpc david.cannings@pwc.com david@edeca.net
- nursery/check-for-vm-using-instruction-vpcext richard.weiss@mandiant.com
- nursery/get-windows-directory-from-kuser_shared_data david.cannings@pwc.com
- nursery/encrypt-data-using-openssl-dsa Ana06
- nursery/encrypt-data-using-openssl-ecdsa Ana06
- nursery/encrypt-data-using-openssl-rsa Ana06
- runtime/dotnet/execute-via-dotnet-startup-hook william.ballenthin@mandiant.com
- host-interaction/console/manipulate-console-buffer william.ballenthin@mandiant.com michael.hunhoff@mandiant.com
- nursery/access-wmi-data-in-dotnet michael.hunhoff@mandiant.com
- nursery/allocate-unmanaged-memory-via-dotnet michael.hunhoff@mandiant.com
- nursery/generate-random-bytes-in-dotnet michael.hunhoff@mandiant.com
- nursery/manipulate-console-window michael.hunhoff@mandiant.com
- nursery/obfuscated-with-koivm michael.hunhoff@mandiant.com
- nursery/implement-com-dll moritz.raabe@mandiant.com
- nursery/linked-against-libsodium @mr-tz
- compiler/nuitka/compiled-with-nuitka @williballenthin
- nursery/authenticate-data-with-md5-mac william.ballenthin@mandiant.com
- nursery/resolve-function-by-djb2-hash still@teamt5.org
- host-interaction/mutex/create-semaphore-on-linux @ramen0x3f
- host-interaction/mutex/lock-semaphore-on-linux @ramen0x3f
- host-interaction/mutex/unlock-semaphore-on-linux @ramen0x3f
- data-manipulation/hashing/sha384/hash-data-using-sha384 william.ballenthin@mandiant.com
- data-manipulation/hashing/sha512/hash-data-using-sha512 william.ballenthin@mandiant.com
- nursery/decode-data-using-url-encoding michael.hunhoff@mandiant.com
- nursery/manipulate-user-privileges michael.hunhoff@mandiant.com
- lib/get-os-version @mr-tz
- nursery/decrypt-data-using-tea william.ballenthin@mandiant.com
- nursery/encrypt-data-using-tea william.ballenthin@mandiant.com
- nursery/hash-data-using-whirlpool william.ballenthin@mandiant.com
- nursery/reference-base58-string william.ballenthin@mandiant.com
- communication/mailslot/create-mailslot william.ballenthin@mandiant.com
- executable/resource/access-dotnet-resource @mr-tz
- linking/static/linked-against-cpp-standard-library @mr-tz
- data-manipulation/compression/compress-data-using-lzo david@edeca.net david.cannings@pwc.com
- data-manipulation/compression/decompress-data-using-lzo david@edeca.net david.cannings@pwc.com
- communication/socket/tcp/create-tcp-socket-via-raw-afd-driver william.ballenthin@mandiant.com
- host-interaction/process/map-section-object william.ballenthin@mandiant.com
- lib/create-or-open-section-object william.ballenthin@mandiant.com
- load-code/dotnet/execute-dotnet-assembly-via-clr-host blas.kojusner@mandiant.com
- load-code/execute-vbscript-javascript-or-jscript-in-memory blas.kojusner@mandiant.com
- host-interaction/file-system/reference-absolute-stream-path-on-windows blas.kojusner@mandiant.com
- nursery/generate-method-via-reflection-in-dotnet michael.hunhoff@mandiant.com
- nursery/unmanaged-call-via-dynamic-pinvoke-in-dotnet michael.hunhoff@mandiant.com

### Bug Fixes
- render: convert feature attributes to aliased dictionary for vverbose #1152 @mike-hunhoff
- decouple Token dependency / extractor and features #1139 @mr-tz
- update pydantic model to guarantee type coercion #1176 @mike-hunhoff
- do not overwrite version in version.py during PyInstaller build #1169 @mr-tz
- render: fix vverbose rendering of offsets #1215 @williballenthin
- elf: better detect OS via GLIBC ABI version needed and dependencies #1221 @williballenthin
- dotnet: address unhandled exceptions with improved type checking #1230 @mike-hunhoff
- fix import-to-ida script formatting #1208 @williballenthin
- render: fix verbose rendering of scopes #1263 @williballenthin
- rules: better detect invalid rules #1282 @williballenthin
- show-features: better render strings with embedded whitespace #1267 @williballenthin
- handle vivisect bug around strings at instruction level, use min length 4 #1271 @williballenthin @mr-tz
- extractor: guard against invalid "calls from" features #1177 @mr-tz
- extractor: add format to global features #1258 @mr-tz
- extractor: discover all strings with length >= 4 #1280 @mr-tz
- extractor: don't extract byte features for strings #1293 @mr-tz

### capa explorer IDA Pro plugin
- fix: display instruction items #1154 @mr-tz
- fix: accept only plaintext pasted content #1194 @williballenthin
- fix: UnboundLocalError #1217 @williballenthin
- extractor: add support for COFF files and extern functions #1223 @mike-hunhoff
- doc: improve error messaging and documentation related to capa rule set #1249 @mike-hunhoff
- fix: assume 32-bit displacement for offsets #1250 @mike-hunhoff
- generator: refactor caching and matching #1251 @mike-hunhoff
- fix: improve exception handling to prevent IDA from locking up when errors occur #1262 @mike-hunhoff
- verify rule metadata using Pydantic #1167 @mr-tz
- extractor: make read consistent with file object behavior #1254 @mr-tz
- fix: UnboundLocalError x2 #1302 @mike-hunhoff
- cache capa results across IDA sessions #1279 @mr-tz

### Raw diffs
- [capa v4.0.1...v5.0.0](https://github.com/mandiant/capa/compare/v4.0.1...v5.0.0)
- [capa-rules v4.0.1...v5.0.0](https://github.com/mandiant/capa-rules/compare/v4.0.1...v5.0.0)


## v4.0.1 (2022-08-15)
Some rules contained invalid metadata fields that caused an error when rendering rule hits. We've updated all rules and enhanced the rule linter to catch such issues.

### New Rules (1)

- anti-analysis/obfuscation/obfuscated-with-vs-obfuscation jakub.jozwiak@mandiant.com


### Bug Fixes
- linter: use pydantic to validate rule metadata #1141 @mike-hunhoff
- build binaries using PyInstaller no longer overwrites functions in version.py #1136 @mr-tz

### Raw diffs
- [capa v4.0.0...v4.0.1](https://github.com/mandiant/capa/compare/v4.0.0...v4.0.1)
- [capa-rules v4.0.0...v4.0.1](https://github.com/mandiant/capa-rules/compare/v4.0.0...v4.0.1)

## v4.0.0 (2022-08-10)
Version 4 adds support for analyzing .NET executables. capa will autodetect .NET modules, or you can explicitly invoke the new feature extractor via `--format dotnet`. We've also extended the rule syntax for .NET features including `namespace` and `class`.

Additionally, new `instruction` scope and `operand` features enable users to create more explicit rules. These features are not backwards compatible. We removed the previously used `/x32` and `/x64` flavors of number and operand features.

We updated 49 existing rules and added 22 new rules leveraging these new features and characteristics to detect capabilities seen in .NET malware.

More breaking changes include updates to the JSON results document, freeze file format schema (now format version v2), and the internal handling of addresses.

Thanks for all the support, especially to @htnhan, @jtothej, @sara-rn, @anushkavirgaonkar, and @_re_fox!

*Deprecation warning: v4.0 will be the last capa version to support the SMDA backend.*

### New Features

 - add new scope "instruction" for matching mnemonics and operands #767 @williballenthin
 - add new feature "operand[{0, 1, 2}].number" for matching instruction operand immediate values #767 @williballenthin
 - add new feature "operand[{0, 1, 2}].offset" for matching instruction operand offsets #767 @williballenthin
 - extract additional offset/number features in certain circumstances #320 @williballenthin
 - add detection and basic feature extraction for dotnet #987 @mr-tz, @mike-hunhoff, @williballenthin
 - add file string extraction for dotnet files #1012 @mike-hunhoff
 - add file function-name extraction for dotnet files #1015 @mike-hunhoff
 - add unmanaged call characteristic for dotnet files #1023 @mike-hunhoff
 - add mixed mode characteristic feature extraction for dotnet files #1024 @mike-hunhoff
 - emit class and namespace features for dotnet files #1030 @mike-hunhoff
 - render: support Addresses that aren't simple integers, like .NET token+offset #981 @williballenthin
 - document rule tags and branches #1006 @williballenthin, @mr-tz

### Breaking Changes

  - instruction scope and operand feature are new and are not backwards compatible with older versions of capa
  - Python 3.7 is now the minimum supported Python version #866 @williballenthin
  - remove /x32 and /x64 flavors of number and operand features #932 @williballenthin
  - the tool now accepts multiple paths to rules, and JSON doc updated accordingly @williballenthin
  - extractors must use handles to identify functions/basic blocks/instructions #981 @williballenthin
  - the freeze file format schema was updated, including format version bump to v2 #986 @williballenthin

Deprecation notice: as described in [#937](https://github.com/mandiant/capa/issues/937), we plan to remove the SMDA backend for v5. If you rely on this backend, please reach out so we can discuss extending the support for SMDA or transitioning your workflow to use vivisect.

### New Rules (30)

- data-manipulation/encryption/aes/manually-build-aes-constants huynh.t.nhan@gmail.com
- nursery/get-process-image-filename michael.hunhoff@mandiant.com
- compiler/v/compiled-with-v jakub.jozwiak@mandiant.com
- compiler/zig/compiled-with-zig jakub.jozwiak@mandiant.com
- anti-analysis/packer/huan/packed-with-huan jakub.jozwiak@mandiant.com
- internal/limitation/file/internal-dotnet-file-limitation william.ballenthin@mandiant.com
- nursery/get-os-information-via-kuser_shared_data @mr-tz
- load-code/pe/resolve-function-by-parsing-PE-exports @sara-rn
- anti-analysis/packer/huan/packed-with-huan jakub.jozwiak@mandiant.com
- nursery/execute-dotnet-assembly anushka.virgaonkar@mandiant.com
- nursery/invoke-dotnet-assembly-method anushka.virgaonkar@mandiant.com
- collection/screenshot/capture-screenshot-via-keybd-event @_re_fox
- collection/browser/gather-chrome-based-browser-login-information @_re_fox
- nursery/power-down-monitor michael.hunhoff@mandiant.com
- nursery/hash-data-using-aphash @_re_fox
- nursery/hash-data-using-jshash @_re_fox
- host-interaction/file-system/files/list/enumerate-files-on-windows moritz.raabe@mandiant.com anushka.virgaonkar@mandiant.com
- nursery/check-clipboard-data anushka.virgaonkar@mandiant.com
- nursery/clear-clipboard-data anushka.virgaonkar@mandiant.com
- nursery/compile-dotnet-assembly anushka.virgaonkar@mandiant.com
- nursery/create-process-via-wmi anushka.virgaonkar@mandiant.com
- nursery/display-service-notification-message-box anushka.virgaonkar@mandiant.com
- nursery/find-process-by-name anushka.virgaonkar@mandiant.com
- nursery/generate-random-numbers-in-dotnet anushka.virgaonkar@mandiant.com
- nursery/send-keystrokes anushka.virgaonkar@mandiant.com
- nursery/send-request-in-dotnet anushka.virgaonakr@mandiant.com
- nursery/terminate-process-by-name-in-dotnet anushka.virgaonkar@mandiant.com
- nursery/hash-data-using-rshash @_re_fox
- persistence/authentication-process/act-as-credential-manager-dll jakub.jozwiak@mandiant.com
- persistence/authentication-process/act-as-password-filter-dll jakub.jozwiak@mandiant.com

### Bug Fixes
- improve handling _ prefix compile/link artifact #924 @mike-hunhoff
- better detect OS in ELF samples #988 @williballenthin
- display number feature zero in vverbose #1097 @mike-hunhoff

### capa explorer IDA Pro plugin
- improve file format extraction #918 @mike-hunhoff
- remove decorators added by IDA to ELF imports #919 @mike-hunhoff
- bug fixes for Address abstraction #1091 @mike-hunhoff

### Development

### Raw diffs
- [capa v3.2.0...v4.0.0](https://github.com/mandiant/capa/compare/v3.2.0...master)
- [capa-rules v3.2.0...v4.0.0](https://github.com/mandiant/capa-rules/compare/v3.2.0...master)

## v3.2.1 (2022-06-06)
This out-of-band release bumps the SMDA dependency version to enable installation on Python 3.10.

### Bug Fixes

- update SMDA dependency @mike-hunhoff #922

### Raw diffs
- [capa v3.2.0...v3.2.1](https://github.com/mandiant/capa/compare/v3.2.0...v3.2.1)
- [capa-rules v3.2.0...v3.2.1](https://github.com/mandiant/capa-rules/compare/v3.2.0...v3.2.1)

## v3.2.0 (2022-03-03)
This release adds a new characteristic `characteristic: call $+5` enabling users to create more explicit rules. The linter now also validates ATT&CK and MBC categories. Additionally, many dependencies, including the vivisect backend, have been updated.

One rule has been added and many more have been improved.

Thanks for all the support, especially to @kn0wl3dge and first time contributor @uckelman-sf!

### New Features

- linter: validate ATT&CK/MBC categories and IDs #103 @kn0wl3dge
- extractor: add characteristic "call $+5" feature #366 @kn0wl3dge

### New Rules (1)

- anti-analysis/obfuscation/obfuscated-with-advobfuscator jakub.jozwiak@mandiant.com

### Bug Fixes

- remove typing package as a requirement for Python 3.7+ compatibility #901 @uckelman-sf
- elf: fix OS detection for Linux kernel modules #867 @williballenthin

### Raw diffs
- [capa v3.1.0...v3.2.0](https://github.com/mandiant/capa/compare/v3.1.0...v3.2.0)
- [capa-rules v3.1.0...v3.2.0](https://github.com/mandiant/capa-rules/compare/v3.1.0...v3.2.0)

## v3.1.0 (2022-01-10)
This release improves the performance of capa while also adding 23 new rules and many code quality enhancements. We profiled capa's CPU usage and optimized the way that it matches rules, such as by short circuiting when appropriate. According to our testing, the matching phase is approximately 66% faster than v3.0.3! We also added support for Python 3.10, aarch64 builds, and additional MAEC metadata in the rule headers.
  
This release adds 23 new rules, including nine by Jakub Jozwiak of Mandiant. @ryantxu1 and @dzbeck updated the ATT&CK and MBC mappings for many rules. Thank you!
  
And as always, welcome first time contributors!

  - @kn0wl3dge
  - @jtothej
  - @cl30
  

### New Features

- engine: short circuit logic nodes for better performance #824 @williballenthin
- engine: add optimizer the order faster nodes first #829 @williballenthin
- engine: optimize rule evaluation by skipping rules that can't match #830 @williballenthin
- support python 3.10 #816 @williballenthin
- support aarch64 #683 @williballenthin
- rules: support maec/malware-family meta #841 @mr-tz
- engine: better type annotations/exhaustiveness checking #839 @cl30

### Breaking Changes: None

### New Rules (23)

- nursery/delete-windows-backup-catalog michael.hunhoff@mandiant.com
- nursery/disable-automatic-windows-recovery-features michael.hunhoff@mandiant.com
- nursery/capture-webcam-video @johnk3r
- nursery/create-registry-key-via-stdregprov michael.hunhoff@mandiant.com
- nursery/delete-registry-key-via-stdregprov michael.hunhoff@mandiant.com
- nursery/delete-registry-value-via-stdregprov michael.hunhoff@mandiant.com
- nursery/query-or-enumerate-registry-key-via-stdregprov michael.hunhoff@mandiant.com
- nursery/query-or-enumerate-registry-value-via-stdregprov michael.hunhoff@mandiant.com
- nursery/set-registry-value-via-stdregprov michael.hunhoff@mandiant.com
- data-manipulation/compression/decompress-data-using-ucl jakub.jozwiak@mandiant.com
- linking/static/wolfcrypt/linked-against-wolfcrypt jakub.jozwiak@mandiant.com
- linking/static/wolfssl/linked-against-wolfssl jakub.jozwiak@mandiant.com
- anti-analysis/packer/pespin/packed-with-pespin jakub.jozwiak@mandiant.com
- load-code/shellcode/execute-shellcode-via-windows-fibers jakub.jozwiak@mandiant.com
- load-code/shellcode/execute-shellcode-via-enumuilanguages jakub.jozwiak@mandiant.com
- anti-analysis/packer/themida/packed-with-themida william.ballenthin@mandiant.com
- load-code/shellcode/execute-shellcode-via-createthreadpoolwait jakub.jozwiak@mandiant.com
- host-interaction/process/inject/inject-shellcode-using-a-file-mapping-object jakub.jozwiak@mandiant.com
- load-code/shellcode/execute-shellcode-via-copyfile2 jakub.jozwiak@mandiant.com
- malware-family/plugx/match-known-plugx-module still@teamt5.org

### Rule Changes

  - update ATT&CK mappings by @ryantxu1
  - update ATT&CK and MBC mappings by @dzbeck
  - aplib detection by @cdong1012
  - golang runtime detection by @stevemk14eber

### Bug Fixes

- fix circular import error #825 @williballenthin
- fix smda negative number extraction #430 @kn0wl3dge

### capa explorer IDA Pro plugin

- pin supported versions to >= 7.4 and < 8.0 #849 @mike-hunhoff

### Development

- add profiling infrastructure #828 @williballenthin
- linter: detect shellcode extension #820 @mr-tz
- show features script: add backend flag #430 @kn0wl3dge

### Raw diffs
- [capa v3.0.3...v3.1.0](https://github.com/mandiant/capa/compare/v3.0.3...v3.1.0)
- [capa-rules v3.0.3...v3.1.0](https://github.com/mandiant/capa-rules/compare/v3.0.3...v3.1.0)


## v3.0.3 (2021-10-27)

This is primarily a rule maintenance release:
  - eight new rules, including all relevant techniques from [ATT&CK v10](https://medium.com/mitre-attack/introducing-attack-v10-7743870b37e3), and
  - two rules removed, due to the prevalence of false positives

We've also tweaked the status codes returned by capa.exe to be more specific and added a bit more metadata to the JSON output format.
 
As always, welcome first time contributors!
  - still@teamt5.org
  - zander.work@mandiant.com
                                                                                                     

### New Features

- show in which function a BB match is #130 @williballenthin
- main: exit with unique error codes when bailing #802 @williballenthin

### New Rules (8)

- nursery/resolve-function-by-fnv-1a-hash still@teamt5.org
- data-manipulation/encryption/encrypt-data-using-memfrob-from-glibc zander.work@mandiant.com
- collection/group-policy/discover-group-policy-via-gpresult william.ballenthin@mandiant.com
- host-interaction/bootloader/manipulate-safe-mode-programs william.ballenthin@mandiant.com
- nursery/enable-safe-mode-boot william.ballenthin@mandiant.com
- persistence/iis/persist-via-iis-module william.ballenthin@mandiant.com
- persistence/iis/persist-via-isapi-extension william.ballenthin@mandiant.com
- targeting/language/identify-system-language-via-api william.ballenthin@mandiant.com

## Removed rules (2)
- load-code/pe/parse-pe-exports: too many false positives in unrelated structure accesses
- anti-analysis/anti-vm/vm-detection/execute-anti-vm-instructions: too many false positives in junk code

### Bug Fixes

- update references from FireEye to Mandiant

### Raw diffs
- [capa v3.0.2...v3.0.3](https://github.com/fireeye/capa/compare/v3.0.2...v3.0.3)
- [capa-rules v3.0.2...v3.0.3](https://github.com/fireeye/capa-rules/compare/v3.0.2...v3.0.3)
  
## v3.0.2 (2021-09-28)
  
This release fixes an issue with the standalone executables built with PyInstaller when running capa against ELF files.

### Bug Fixes

- fix bug in PyInstaller config preventing ELF analysis #795 @mr-tz

### Raw diffs
- [capa v3.0.1...v3.0.2](https://github.com/fireeye/capa/compare/v3.0.1...v3.0.2)
- [capa-rules v3.0.1...v3.0.2](https://github.com/fireeye/capa-rules/compare/v3.0.1...v3.0.2)

## v3.0.1 (2021-09-27)

This version updates the version of vivisect used by capa. Users will experience fewer bugs and find improved analysis results.

Thanks to the community for highlighting issues and analysis misses. Your feedback is crucial to further improve capa.

### Bug Fixes

- fix many underlying bugs in vivisect analysis and update to version v1.0.5 #786 @williballenthin

### Raw diffs
- [capa v3.0.0...v3.0.1](https://github.com/fireeye/capa/compare/v3.0.0...v3.0.1)
- [capa-rules v3.0.0...v3.0.1](https://github.com/fireeye/capa-rules/compare/v3.0.0...v3.0.1)

## v3.0.0 (2021-09-15)

We are excited to announce version 3.0! :tada:

capa 3.0:
- adds support for ELF files targeting Linux thanks to [Intezer](https://www.intezer.com/)
- adds new features to specify OS, CPU architecture, and file format
- fixes a few bugs that may have led to false negatives (missed capabilities) in older versions
- adds 80 new rules, including 36 describing techniques for Linux

A huge thanks to everyone who submitted issues, provided feedback, and contributed code and rules.
Special acknowledgement to @Adir-Shemesh and @TcM1911 of [Intezer](https://www.intezer.com/) for contributing the code to enable ELF support.
Also, welcome first time contributors:
  - @jaredscottwilson
  - @cdong1012
  - @jlepore-fe 

### New Features

- all: add support for ELF files #700 @Adir-Shemesh @TcM1911
- rule format: add feature `format: ` for file format, like `format: pe` #723 @williballenthin
- rule format: add feature `arch: ` for architecture, like `arch: amd64` #723 @williballenthin
- rule format: add feature `os: ` for operating system, like `os: windows` #723 @williballenthin
- rule format: add feature `substring: ` for verbatim strings with leading/trailing wildcards #737 @williballenthin
- scripts: add `profile-memory.py` for profiling memory usage #736 @williballenthin
- main: add light weight ELF file feature extractor to detect file limitations #770 @mr-tz

### Breaking Changes

- rules using `format`, `arch`, `os`, or `substring` features cannot be used by capa versions prior to v3
- legacy term `arch` (i.e., "x32") is now called `bitness` @williballenthin
- freeze format gains new section for "global" features #759 @williballenthin

### New Rules (80)

- collection/webcam/capture-webcam-image @johnk3r
- nursery/list-drag-and-drop-files michael.hunhoff@mandiant.com
- nursery/monitor-clipboard-content michael.hunhoff@mandiant.com
- nursery/monitor-local-ipv4-address-changes michael.hunhoff@mandiant.com
- nursery/load-windows-common-language-runtime michael.hunhoff@mandiant.com
- nursery/resize-volume-shadow-copy-storage michael.hunhoff@mandiant.com
- nursery/add-user-account-group michael.hunhoff@mandiant.com
- nursery/add-user-account-to-group michael.hunhoff@mandiant.com
- nursery/add-user-account michael.hunhoff@mandiant.com
- nursery/change-user-account-password michael.hunhoff@mandiant.com
- nursery/delete-user-account-from-group michael.hunhoff@mandiant.com
- nursery/delete-user-account-group michael.hunhoff@mandiant.com
- nursery/delete-user-account michael.hunhoff@mandiant.com
- nursery/list-domain-servers michael.hunhoff@mandiant.com
- nursery/list-groups-for-user-account michael.hunhoff@mandiant.com
- nursery/list-user-account-groups michael.hunhoff@mandiant.com
- nursery/list-user-accounts-for-group michael.hunhoff@mandiant.com
- nursery/list-user-accounts michael.hunhoff@mandiant.com
- nursery/parse-url michael.hunhoff@mandiant.com
- nursery/register-raw-input-devices michael.hunhoff@mandiant.com
- anti-analysis/packer/gopacker/packed-with-gopacker jared.wilson@mandiant.com
- host-interaction/driver/create-device-object @mr-tz
- host-interaction/process/create/execute-command @mr-tz
- data-manipulation/encryption/create-new-key-via-cryptacquirecontext chuong.dong@mandiant.com
- host-interaction/log/clfs/append-data-to-clfs-log-container blaine.stancill@mandiant.com
- host-interaction/log/clfs/read-data-from-clfs-log-container blaine.stancill@mandiant.com
- data-manipulation/encryption/hc-128/encrypt-data-using-hc-128-via-wolfssl blaine.stancill@mandiant.com
- c2/shell/create-unix-reverse-shell joakim@intezer.com
- c2/shell/execute-shell-command-received-from-socket joakim@intezer.com
- collection/get-current-user joakim@intezer.com
- host-interaction/file-system/change-file-permission joakim@intezer.com
- host-interaction/hardware/memory/get-memory-information joakim@intezer.com
- host-interaction/mutex/lock-file joakim@intezer.com
- host-interaction/os/version/get-kernel-version joakim@intezer.com
- host-interaction/os/version/get-linux-distribution joakim@intezer.com
- host-interaction/process/terminate/terminate-process-via-kill joakim@intezer.com
- lib/duplicate-stdin-and-stdout joakim@intezer.com
- nursery/capture-network-configuration-via-ifconfig joakim@intezeer.com
- nursery/collect-ssh-keys joakim@intezer.com
- nursery/enumerate-processes-via-procfs joakim@intezer.com
- nursery/interact-with-iptables joakim@intezer.com
- persistence/persist-via-desktop-autostart joakim@intezer.com
- persistence/persist-via-shell-profile-or-rc-file joakim@intezer.com
- persistence/service/persist-via-rc-script joakim@intezer.com
- collection/get-current-user-on-linux joakim@intezer.com
- collection/network/get-mac-address-on-windows moritz.raabe@mandiant.com
- host-interaction/file-system/read/read-file-on-linux moritz.raabe@mandiant.com joakim@intezer.com
- host-interaction/file-system/read/read-file-on-windows moritz.raabe@mandiant.com
- host-interaction/file-system/write/write-file-on-windows william.ballenthin@mandiant.com
- host-interaction/os/info/get-system-information-on-windows moritz.raabe@mandiant.com joakim@intezer.com
- host-interaction/process/create/create-process-on-windows moritz.raabe@mandiant.com
- linking/runtime-linking/link-function-at-runtime-on-windows moritz.raabe@mandiant.com
- nursery/create-process-on-linux joakim@intezer.com
- nursery/enumerate-files-on-linux william.ballenthin@mandiant.com
- nursery/get-mac-address-on-linux joakim@intezer.com
- nursery/get-system-information-on-linux joakim@intezer.com
- nursery/link-function-at-runtime-on-linux joakim@intezer.com
- nursery/write-file-on-linux joakim@intezer.com
- communication/socket/tcp/send/obtain-transmitpackets-callback-function-via-wsaioctl jonathan.lepore@mandiant.com
- nursery/linked-against-cpp-http-library @mr-tz
- nursery/linked-against-cpp-json-library @mr-tz

### Bug Fixes

- main: fix `KeyError: 0` when reporting results @williballehtin #703
- main: fix potential false negatives due to namespaces across scopes @williballenthin #721
- linter: suppress some warnings about imports from ntdll/ntoskrnl @williballenthin #743
- linter: suppress some warnings about missing examples in the nursery @williballenthin #747

### capa explorer IDA Pro plugin

- explorer: add additional filter logic when displaying matches by function #686 @mike-hunhoff
- explorer: remove duplicate check when saving file #687 @mike-hunhoff
- explorer: update IDA extractor to use non-canon mnemonics #688 @mike-hunhoff
- explorer: allow user to add specified number of bytes when adding a Bytes feature in the Rule Generator #689 @mike-hunhoff
- explorer: enforce max column width Features and Editor panes #691 @mike-hunhoff
- explorer: add option to limit features to currently selected disassembly address #692 @mike-hunhoff
- explorer: update support documentation and runtime checks #741 @mike-hunhoff
- explorer: small performance boost to rule generator search functionality #742 @mike-hunhoff
- explorer: add support for arch, os, and format features #758 @mike-hunhoff
- explorer: improve parsing algorithm for rule generator feature editor #768 @mike-hunhoff

### Development

### Raw diffs
- [capa v2.0.0...v3.0.0](https://github.com/mandiant/capa/compare/v2.0.0...v3.0.0)
- [capa-rules v2.0.0...v3.0.0](https://github.com/mandiant/capa-rules/compare/v2.0.0...v3.0.0)


## v2.0.0 (2021-07-19)

We are excited to announce version 2.0! :tada:
capa 2.0:
- enables anyone to contribute rules more easily
- is the first Python 3 ONLY version
- provides more concise and relevant result via identification of library functions using FLIRT
  ![capa v2.0 results ignoring library code functions](doc/img/changelog/flirt-ignore.png)
- includes many features and enhancements for the capa explorer IDA plugin
- adds 93 new rules, including all new techniques introduced in MITRE ATT&CK v9

A huge thanks to everyone who submitted issues, provided feedback, and contributed code and rules. Many colleagues across dozens of organizations have volunteered their experience to improve this tool! :heart:


### New Features

- rules: update ATT&CK and MBC mappings https://github.com/mandiant/capa-rules/pull/317 @williballenthin
- main: use FLIRT signatures to identify and ignore library code #446 @williballenthin
- tests: update test cases and caching #545 @mr-tz
- scripts: capa2yara.py convert capa rules to YARA rules #561 @ruppde
- rule: add file-scope feature (`function-name`) for recognized library functions #567 @williballenthin
- main: auto detect shellcode based on file extension #516 @mr-tz
- main: more detailed progress bar output when matching functions #562 @mr-tz
- main: detect file limitations without doing code analysis for better performance #583 @williballenthin
- show-features: don't show features from library functions #569 @williballenthin
- linter: summarize results at the end #571 @williballenthin
- linter: check for `or` with always true child statement, e.g. `optional`, colors #348 @mr-tz

### Breaking Changes

- py3: drop Python 2 support #480 @Ana06
- meta: added `library_functions` field, `feature_counts.functions` does not include library functions any more #562 @mr-tz
- json: results document now contains parsed ATT&CK and MBC fields instead of canonical representation #526 @mr-tz
- json: record all matching strings for regex #159 @williballenthin
- main: implement file limitations via rules not code #390 @williballenthin
- json: correctly render negative offsets #619 @williballenthin
- library: remove logic from `__init__.py` throughout #622 @williballenthin

### New Rules (93)

- anti-analysis/packer/amber/packed-with-amber @gormaniac
- collection/file-managers/gather-3d-ftp-information @re-fox
- collection/file-managers/gather-alftp-information @re-fox
- collection/file-managers/gather-bitkinex-information @re-fox
- collection/file-managers/gather-blazeftp-information @re-fox
- collection/file-managers/gather-bulletproof-ftp-information @re-fox
- collection/file-managers/gather-classicftp-information @re-fox
- collection/file-managers/gather-coreftp-information @re-fox
- collection/file-managers/gather-cuteftp-information @re-fox
- collection/file-managers/gather-cyberduck-information @re-fox
- collection/file-managers/gather-direct-ftp-information @re-fox
- collection/file-managers/gather-directory-opus-information @re-fox
- collection/file-managers/gather-expandrive-information @re-fox
- collection/file-managers/gather-faststone-browser-information @re-fox
- collection/file-managers/gather-fasttrack-ftp-information @re-fox
- collection/file-managers/gather-ffftp-information @re-fox
- collection/file-managers/gather-filezilla-information @re-fox
- collection/file-managers/gather-flashfxp-information @re-fox
- collection/file-managers/gather-fling-ftp-information @re-fox
- collection/file-managers/gather-freshftp-information @re-fox
- collection/file-managers/gather-frigate3-information @re-fox
- collection/file-managers/gather-ftp-commander-information @re-fox
- collection/file-managers/gather-ftp-explorer-information @re-fox
- collection/file-managers/gather-ftp-voyager-information @re-fox
- collection/file-managers/gather-ftpgetter-information @re-fox
- collection/file-managers/gather-ftpinfo-information @re-fox
- collection/file-managers/gather-ftpnow-information @re-fox
- collection/file-managers/gather-ftprush-information @re-fox
- collection/file-managers/gather-ftpshell-information @re-fox
- collection/file-managers/gather-global-downloader-information @re-fox
- collection/file-managers/gather-goftp-information @re-fox
- collection/file-managers/gather-leapftp-information @re-fox
- collection/file-managers/gather-netdrive-information @re-fox
- collection/file-managers/gather-nexusfile-information @re-fox
- collection/file-managers/gather-nova-ftp-information @re-fox
- collection/file-managers/gather-robo-ftp-information @re-fox
- collection/file-managers/gather-securefx-information @re-fox
- collection/file-managers/gather-smart-ftp-information @re-fox
- collection/file-managers/gather-softx-ftp-information @re-fox
- collection/file-managers/gather-southriver-webdrive-information @re-fox
- collection/file-managers/gather-staff-ftp-information @re-fox
- collection/file-managers/gather-total-commander-information @re-fox
- collection/file-managers/gather-turbo-ftp-information @re-fox
- collection/file-managers/gather-ultrafxp-information @re-fox
- collection/file-managers/gather-winscp-information @re-fox
- collection/file-managers/gather-winzip-information @re-fox
- collection/file-managers/gather-wise-ftp-information @re-fox
- collection/file-managers/gather-ws-ftp-information @re-fox
- collection/file-managers/gather-xftp-information @re-fox
- data-manipulation/compression/decompress-data-using-aplib @r3c0nst @mr-tz
- host-interaction/bootloader/disable-code-signing @williballenthin
- host-interaction/bootloader/manipulate-boot-configuration @williballenthin
- host-interaction/driver/disable-driver-code-integrity @williballenthin
- host-interaction/file-system/bypass-mark-of-the-web @williballenthin
- host-interaction/network/domain/get-domain-information @recvfrom
- host-interaction/session/get-logon-sessions @recvfrom
- linking/runtime-linking/resolve-function-by-fin8-fasthash @r3c0nst @mr-tz
- nursery/build-docker-image @williballenthin
- nursery/create-container @williballenthin
- nursery/encrypt-data-using-fakem-cipher @mike-hunhoff
- nursery/list-containers @williballenthin
- nursery/run-in-container @williballenthin
- persistence/registry/appinitdlls/disable-appinit_dlls-code-signature-enforcement @williballenthin
- collection/password-manager/steal-keepass-passwords-using-keefarce @Ana06
- host-interaction/network/connectivity/check-internet-connectivity-via-wininet matthew.williams@mandiant.com michael.hunhoff@mandiant.com
- nursery/create-bits-job @mr-tz
- nursery/execute-syscall-instruction @kulinacs @mr-tz
- nursery/connect-to-wmi-namespace-via-wbemlocator michael.hunhoff@mandiant.com
- anti-analysis/obfuscation/obfuscated-with-callobfuscator johnk3r
- executable/installer/inno-setup/packaged-as-an-inno-setup-installer awillia2@cisco.com
- data-manipulation/hashing/djb2/hash-data-using-djb2 awillia2@cisco.com
- data-manipulation/encoding/base64/decode-data-using-base64-via-dword-translation-table gilbert.elliot@mandiant.com
- nursery/list-tcp-connections-and-listeners michael.hunhoff@mandiant.com
- nursery/list-udp-connections-and-listeners michael.hunhoff@mandiant.com
- nursery/log-keystrokes-via-raw-input-data michael.hunhoff@mandiant.com
- nursery/register-http-server-url michael.hunhoff@mandiant.com
- internal/limitation/file/internal-autoit-file-limitation.yml william.ballenthin@mandiant.com
- internal/limitation/file/internal-dotnet-file-limitation.yml william.ballenthin@mandiant.com
- internal/limitation/file/internal-installer-file-limitation.yml william.ballenthin@mandiant.com
- internal/limitation/file/internal-packer-file-limitation.yml william.ballenthin@mandiant.com
- host-interaction/network/domain/enumerate-domain-computers-via-ldap awillia2@cisco.com
- host-interaction/network/domain/get-domain-controller-name awillia2@cisco.com
- internal/limitation/file/internal-visual-basic-file-limitation @mr-tz
- data-manipulation/hashing/md5/hash-data-with-md5 moritz.raabe@mandiant.com
- compiler/autohotkey/compiled-with-autohotkey awillia2@cisco.com
- internal/limitation/file/internal-autohotkey-file-limitation @mr-tz
- host-interaction/process/dump/create-process-memory-minidump michael.hunhoff@mandiant.com
- nursery/get-storage-device-properties michael.hunhoff@mandiant.com
- nursery/execute-shell-command-via-windows-remote-management michael.hunhoff@mandiant.com
- nursery/get-token-privileges michael.hunhoff@mandiant.com
- nursery/prompt-user-for-credentials michael.hunhoff@mandiant.com
- nursery/spoof-parent-pid michael.hunhoff@mandiant.com

### Bug Fixes

- build: use Python 3.8 for PyInstaller to support consistently running across multiple operating systems including Windows 7 #505 @mr-tz
- main: correctly match BB-scope matches at file scope #605 @williballenthin
- main: do not process non-PE files even when --format explicitly provided #664 @mr-tz

### capa explorer IDA Pro plugin
- explorer: IDA 7.6 support #497 @williballenthin
- explorer: explain how to install IDA 7.6 patch to enable the plugin #528 @williballenthin
- explorer: document IDA 7.6sp1 as alternative to the patch #536 @Ana06
- explorer: add support for function-name feature #618 @mike-hunhoff
- explorer: circular import workaround #654 @mike-hunhoff
- explorer: add argument to control whether to automatically analyze when running capa explorer #548 @Ana06
- explorer: extract API features via function names recognized by IDA/FLIRT #661 @mr-tz

### Development

- ci: add capa release link to capa-rules tag #517 @Ana06
- ci, changelog: update `New Rules` section in CHANGELOG automatically https://github.com/mandiant/capa-rules/pull/374 #549 #604 @Ana06
- ci, changelog: support multiple author in sync GH https://github.com/mandiant/capa-rules/pull/378 @Ana06
- ci, lint: check statements for single child statements #563 @mr-tz
- ci: reject PRs without CHANGELOG update to ensure CHANGELOG is kept up-to-date #584 @Ana06
- ci: test that scripts run #660 @mr-tz

### Raw diffs

<!-- The diff uses v1.6.1 because master doesn't include v1.6.2 and v1.6.3 -->
- [capa v1.6.1...v2.0.0](https://github.com/mandiant/capa/compare/v1.6.1...v2.0.0)
- [capa-rules v1.6.1...v2.0.0](https://github.com/mandiant/capa-rules/compare/v1.6.1...v2.0.0)


## v1.6.3 (2021-04-29)

This release adds IDA 7.6 support to capa.

### Changes

- IDA 7.6 support @williballenthin @Ana06

### Raw diffs

  - [capa v1.6.2...v1.6.3](https://github.com/mandiant/capa/compare/v1.6.2...v1.6.3)


## v1.6.2 (2021-04-13)

This release backports a fix to capa 1.6: The Windows binary was built with Python 3.9 which doesn't support Windows 7.

### Bug Fixes

- build: use Python 3.8 for PyInstaller to support consistently running across multiple operating systems including Windows 7 @mr-tz @Ana06

### Raw diffs

  - [capa v1.6.1...v1.6.2](https://github.com/mandiant/capa/compare/v1.6.1...v1.6.2)


## v1.6.1 (2021-04-07)

This release includes several bug fixes, such as a vivisect issue that prevented capa from working on Windows with Python 3. It also adds 17 new rules and a bunch of improvements in the rules and IDA rule generator. We appreciate everyone who opened issues, provided feedback, and contributed code and rules.

### Upcoming changes

**This is the very last capa release that supports Python 2.** The next release will be v2.0 and will have breaking changes, including the removal of Python 2 support.

### New features

- explorer: add support for multi-line tab and SHIFT + Tab #474 @mike-hunhoff

![multi-line tab in rule generator](doc/img/changelog/tab.gif)

### New Rules (17)

- encrypt data using RC4 with custom key via WinAPI @MalwareMechanic
- encrypt data using Curve25519 @dandonov
- packaged as an IExpress self-extracting archive @recvfrom
- create registry key via offline registry library @johnk3r
- open registry key via offline registry library @johnk3r
- query registry key via offline registry library @johnk3r
- set registry key via offline registry library @johnk3r
- delete registry key via offline registry library @johnk3r
- enumerate PE sections @Ana06
- inject DLL reflectively @Ana06
- inspect section memory permissions @Ana06
- parse PE exports @Ana06
- rebuild import table @Ana06
- compare security identifiers @mike-hunhoff
- get user security identifier @mike-hunhoff
- listen for remote procedure calls @mike-hunhoff
- query remote server for available data @mike-hunhoff

### Bug Fixes

- vivisect: update to v1.0.1 which includes bug fix for #459 (capa failed in Windows with Python 3 and vivisect) #512 @williballenthin
- explorer: fix initialize rules directory #464 @mike-hunhoff
- explorer: support subscope rules #493 @mike-hunhoff
- explorer: add checks to validate matched data when searching #500 @mike-hunhoff
- features, explorer: add support for string features with special characters e.g. '\n' #468 @mike-hunhoff

### Changes

- vivisect: raises `IncompatibleVivVersion` instead of `UnicodeDecodeError` when using incompatible Python 2 `.viv` files with Python3 #479 @Ana06
- explorer: improve settings modification #465 @mike-hunhoff
- rules: improvements @mr-tz, @re-fox, @mike-hunhoff
- rules, lint: enforce string with double quotes formatting in rules #468 @mike-hunhoff
- lint: ensure LF end of line #485 #486 @mr-tz
- setup: pin dependencies #513 #504 @Ana06 @mr-tz

### Development

- ci: test on Windows, Ubuntu, macOS across Python versions #470 @mr-tz @Ana06
- ci: pin OS versions #491 @williballenthin
- ci: tag capa-rules on release #476 @Ana06
- doc: document release process #476 @Ana06
- doc: Improve README badges #477 #478 @ana06 @mr-tz
- doc: update capa explorer documentation #503 @mike-hunhoff
- doc: add PR template #495 @mr-tz
- changelog: document incompatibility of viv files #475 @Ana06
- rule loading: ignore files starting with .git #492 @mr-tz

### Raw diffs

  - [capa v1.6.0...v1.6.1](https://github.com/mandiant/capa/compare/v1.6.0...v1.6.1)
  - [capa-rules v1.6.0...v1.6.1](https://github.com/mandiant/capa-rules/compare/v1.6.0...v1.6.1)


## v1.6.0 (2021-03-09)

This release adds the capa explorer rule generator plugin for IDA Pro, vivisect support for Python 3 and 12 new rules. We appreciate everyone who opened issues, provided feedback, and contributed code and rules. Thank you also to the vivisect development team (@rakuy0, @atlas0fd00m) for the Python 3 support (`vivisect==1.0.0`) and the fixes for Python 2 (`vivisect==0.2.1`).

### Rule Generator IDA Plugin

The capa explorer IDA plugin now helps you quickly build new capa rules using features extracted directly from your IDA database. Without leaving the plugin interface you can use the features extracted by capa explorer to develop and test new rules and save your work directly to your capa rules directory. To get started select the new `Rule Generator` tab, navigate to a function in the IDA `Disassembly` view, and click `Analyze`. For more information check out the capa explorer [readme](https://github.com/mandiant/capa/blob/master/capa/ida/plugin/README.md).

![](doc/img/rulegen_expanded.png)

### Python 2/3 vivisect workspace compatibility

This version of capa adds Python 3 support in vivisect. Note that `.viv` files (generated by vivisect) are not compatible between Python 2 and Python 3. When updating to Python 3 you need to delete all the `.viv` files for capa to work.

If you get the following error (or a similar one), you most likely need to delete `.viv` files:
```
UnicodeDecodeError: 'ascii' codec can't decode byte 0x90 in position 2: ordinal not in range(128)
```

### Upcoming changes

**This is the last capa release that supports Python 2.** The next release will be v2.0 and will have breaking changes, including the removal of Python 2 support.

If you have workflows that rely on the Python 2 version and need future maintenance, please reach out. We may be able to supply limited backports of key fixes and features.

### New features

- explorer: Add capa explorer rule generator plugin for IDA Pro. Now capa explorer helps you build new capa rules!  #426, #438, #439 @mike-hunhoff
- python: Python 3 support in vivisect #421 @Ana06
- main: Add backend option in Python 3 to select the backend to be used (either SMDA or vivisect) #421 @Ana06
- python: Python 3 support in IDA #429, #437 @mike-hunhoff
- ci: test pyinstaller CI #452 @williballenthin
- scripts: enable multiple backends in `show-features.py` #429 @mike-hunhoff
- scripts: add `scripts/vivisect-py2-vs-py3.sh`  to compare vivisect Python 2 vs 3 (can easily be modified to test run times and compare different versions) #421 @Ana06

### New Rules (12)

- patch process command line @re-fox @williballenthin (graduated from nursery)
- compiled with dmd @re-fox
- compiled with exe4j @johnk3r
- compiled from Visual Basic @williballenthin
- capture screenshot in Go @TcM1911
- compiled with Nim @mike-hunhoff
- linked against Go process enumeration library @TcM1911
- linked against Go registry library @TcM1911
- linked against Go WMI library @TcM1911
- linked against Go static asset library @TcM1911
- inspect load icon resource @mike-hunhoff
- linked against XZip @mr-tz

### Bug Fixes

- ida: check for unmapped addresses when resolving data references #436 @mike-hunhoff

### Changes

- setup: vivisect v1.0.0 is the default backend for Python3 (it was SMDA before) #421 @Ana06
- setup: bump vivisect to 0.2.1 #454 @mr-tz
- linter: adding ntoskrnl, ntdll overlap lint #428 @mike-hunhoff
- ci: use py3.9 and pyinstaller 4.2 to build standalone binaries #452 @williballenthin
- scripts: remove old migration script #450 @williballenthin

### Development

- main: factor out common cli argument handling #450 @williballenthin

### Raw diffs

  - [capa v1.5.1...v1.6.0](https://github.com/mandiant/capa/compare/v1.5.1...v1.6.0)
  - [capa-rules v1.5.1...v1.6.0](https://github.com/mandiant/capa-rules/compare/v1.5.1...v1.6.0)


## v1.5.1 (2021-02-09)

This release fixes the version number that we forgot to update for v1.5.0 (therefore, v1.5.0 was not published to pypi). It also includes 1 new rule and some rule improvements.

### New Rules (1)

- encrypt data using vest @re-fox

### Raw diffs

  - [capa v1.5.0...v1.5.1](https://github.com/mandiant/capa/compare/v1.5.1...v1.6.0)
  - [capa-rules v1.5.0...v1.5.1](https://github.com/mandiant/capa-rules/compare/v1.5.1...v1.6.0)


## v1.5.0 (2021-02-05)

This release brings support for running capa under Python 3 via [SMDA](https://github.com/danielplohmann/smda), more thorough CI testing and linting, better extraction of strings and byte features, and 50 (!) new rules. We appreciate everyone who opened issues, provided feedback, and contributed code and rules. A special shout out to the following new project contributors:

  - @johnk3r
  - @doomedraven
  - @stvemillertime
  - @itreallynick
  - @0x534a
  
@dzbeck also added [Malware Behavior Catalog](https://github.com/MBCProject/mbc-markdown) (MBC) and ATT&CK mappings for many rules.

Download a standalone binary below and checkout the readme [here on GitHub](https://github.com/mandiant/capa/). Report issues on our [issue tracker](https://github.com/mandiant/capa/issues) and contribute new rules at [capa-rules](https://github.com/mandiant/capa-rules/).


### New Features

  - py3 support via SMDA #355 @danielplohmann @jcrussell
  - scripts: example of using capa as a library #372, #380 @doomedraven
  - ci: enable dependabot #373 @mr-tz
  - ci: lint rules @mr-tz
  - ci: lint rule format #401 @mr-tz
  - freeze: add base address #391 @mr-tz
  - json: meta: add base address #412 @mr-tz

### New Rules (50)

  - 64-bit execution via heavens gate @recvfrom
  - contain anti-disasm techniques @mr-tz
  - check for microsoft office emulation @re-fox
  - check for windows sandbox via device @re-fox
  - check for windows sandbox via dns suffix @re-fox
  - check for windows sandbox via genuine state @re-fox
  - check for windows sandbox via process name @re-fox
  - check for windows sandbox via registry @re-fox
  - capture microphone audio @re-fox
  - capture public ip @re-fox
  - get domain trust relationships @johnk3r
  - check HTTP status code @mr-tz
  - compiled with perl2exe @re-fox
  - compiled with ps2exe @re-fox
  - compiled with pyarmor @stvemillertime, @itreallynick
  - validate payment card number using luhn algorithm @re-fox
  - hash data using fnv @re-fox @mr-tz
  - generate random numbers via WinAPI @mike-hunhoff @johnk3r
  - enumerate files recursively @re-fox
  - get file system object information @mike-hunhoff
  - read virtual disk @re-fox
  - register minifilter driver @mike-hunhoff
  - start minifilter driver @mike-hunhoff
  - enumerate gui resources @johnk3r
  - simulate CTRL ALT DEL @mike-hunhoff
  - hijack thread execution @0x534a
  - inject dll @0x534a
  - inject pe @0x534a
  - create or open registry key @mike-hunhoff
  - delete registry value @mike-hunhoff
  - query or enumerate registry key @mike-hunhoff
  - query or enumerate registry value @mike-hunhoff
  - resume thread @0x534a
  - suspend thread @0x534a
  - allocate memory @0x534a
  - allocate RW memory @0x534a
  - contain pusha popa sequence @mr-tz
  - create or open file @mike-hunhoff
  - open process @0x534a
  - open thread @0x534a
  - get kernel32 base address @mr-tz
  - get ntdll base address @mr-tz
  - encrypt or decrypt data via BCrypt @mike-hunhoff
  - generate random numbers using the Delphi LCG @williballenthin
  - hash data via BCrypt @mike-hunhoff
  - migrate process to active window station @williballenthin
  - patch process command line @williballenthin
  - resolve function by hash @williballenthin
  - persist via Winlogon Helper DLL registry key @0x534a
  - schedule task via command line @0x534a

### Bug Fixes

  - doc: pyinstaller build process @mr-tz
  - ida: better bytes extraction #409 @mike-hunhoff
  - viv: better unicode string extraction #364 @mike-hunhoff
  - viv: better unicode string extraction #378 @mr-tz
  - viv: more xor instructions #379 @mr-tz
  - viv: decrease logging verbosity #381 @mr-tz
  - rules: fix api description syntax #403 @mike-hunhoff
  - main: disable progress background thread #410 @mike-hunhoff
  
### Changes

  - rules: return lib rules for scopes #398 @mr-tz
  
### Raw diffs

  - [capa v1.4.1...v1.5.0](https://github.com/mandiant/capa/compare/v1.4.1...v1.5.0)
  - [capa-rules v1.4.0...v1.5.0](https://github.com/mandiant/capa-rules/compare/v1.4.0...v1.5.0)

## v1.4.1 (2020-10-23)

This release fixes an issue building capa on our CI server, which prevented us from building standalone binaries for v1.4.1.

### Bug Fixes

  - install VC dependencies for Python 2.7 during Windows build
  
### Raw diffs

  - [capa v1.4.0...v1.4.1](https://github.com/mandiant/capa/compare/v1.4.0...v1.4.1)
  - [capa-rules v1.4.0...v1.4.1](https://github.com/mandiant/capa-rules/compare/v1.4.0...v1.4.1)  

## v1.4.0 (2020-10-23)

This capa release includes changes to the rule parsing, enhanced feature extraction, various bug fixes, and improved capa scripts. Everyone should benefit from the improved functionality and performance. The community helped to add 69 new rules. We appreciate everyone who opened issues, provided feedback, and contributed code and rules. A special shout out to the following new project contributors:

  - @mwilliams31
  - @yt0ng

@dzbeck added [Malware Behavior Catalog](https://github.com/MBCProject/mbc-markdown) (MBC) and ATT&CK mappings for 86 rules.

Download a standalone binary below and checkout the readme [here on GitHub](https://github.com/mandiant/capa/). Report issues on our [issue tracker](https://github.com/mandiant/capa/issues) and contribute new rules at [capa-rules](https://github.com/mandiant/capa-rules/).

### New features

  - script that demonstrates bulk processing @williballenthin #307
  - main: render MBC table @mr-tz #332
  - ida backend: improve detection of APIs called via two or more chained thunks @mike-hunhoff #340
  - viv backend: improve detection of APIs called via two or more chained thunks @mr-tz #341
  - features: extract APIs called via jmp instruction @mr-tz #337

### New rules

  - clear the Windows event log @mike-hunhoff
  - crash the Windows event logging service @mike-hunhoff
  - packed with kkrunchy @re-fox
  - packed with nspack @re-fox
  - packed with pebundle @re-fox
  - packed with pelocknt @re-fox
  - packed with peshield @re-fox
  - packed with petite @re-fox
  - packed with rlpack @re-fox
  - packed with upack @re-fox
  - packed with y0da crypter @re-fox
  - compiled with rust @re-fox
  - compute adler32 checksum @mwilliams31
  - encrypt-data-using-hc-128 @recvfrom
  - manipulate console @williballenthin
  - references logon banner @re-fox
  - terminate process via fastfail @re-fox
  - delete volume shadow copies @mr-tz
  - authenticate HMAC @mr-tz
  - compiled from EPL @williballenthin
  - compiled with Go @williballenthin
  - create Restart Manager session @mike-hunhoff
  - decode data using Base64 via WinAPI @mike-hunhoff
  - empty recycle bin quietly @mwilliams31
  - enumerate network shares @mike-hunhoff
  - hook routines via microsoft detours @williballenthin
  - hooked by API Override @williballenthin
  - impersonate user @mike-hunhoff
  - the @williballenthin packer detection package, thanks to Hexacorn for the data, see https://www.hexacorn.com/blog/2016/12/15/pe-section-names-re-visited/
    - packed with CCG
    - packed with Crunch
    - packed with Dragon Armor
    - packed with enigma
    - packed with Epack
    - packed with MaskPE
    - packed with MEW
    - packed with Mpress
    - packed with Neolite
    - packed with PECompact
    - packed with Pepack
    - packed with Perplex
    - packed with ProCrypt
    - packed with RPCrypt
    - packed with SeauSFX
    - packed with Shrinker
    - packed with Simple Pack
    - packed with StarForce
    - packed with SVKP
    - packed with Themida
    - packed with TSULoader
    - packed with VProtect
    - packed with WWPACK
    - rebuilt by ImpRec
    - packaged as a Pintool
    - packaged as a CreateInstall installer
    - packaged as a WinZip self-extracting archive
  - reference 114DNS DNS server @williballenthin
  - reference AliDNS DNS server @williballenthin
  - reference Cloudflare DNS server @williballenthin
  - reference Comodo Secure DNS server @williballenthin
  - reference Google Public DNS server @williballenthin
  - reference Hurricane Electric DNS server @williballenthin
  - reference kornet DNS server @williballenthin
  - reference L3 DNS server @williballenthin
  - reference OpenDNS DNS server @williballenthin
  - reference Quad9 DNS server @williballenthin
  - reference Verisign DNS server @williballenthin
  - run as service @mike-hunhoff
  - schedule task via ITaskService @mike-hunhoff
  - references DNS over HTTPS endpoints @yt0ng

### Bug fixes

  - ida plugin: fix tree-view exception @mike-hunhoff #315
  - ida plugin: fix feature count @mike-hunhoff
  - main: fix reported total rule count @williballenthin #325
  - features: fix handling of API names with multiple periods @mike-hunhoff #329
  - ida backend: find all byte sequences instead of only first @mike-hunhoff #335
  - features: display 0 value @mr-tz #338
  - ida backend: extract ordinal and name imports @mr-tz #343
  - show-features: improvements and support within IDA @mr-tz #342
  - main: sanity check MBC rendering @williballenthin
  - main: handle sample path that contains non-ASCII characters @mr-tz #328

### Changes

  - rules: use yaml.CLoader for better performance @williballenthin #306
  - rules: parse descriptions for statements @mr-tz #312

### Raw diffs

  - [capa v1.3.0...v1.4.0](https://github.com/mandiant/capa/compare/v1.3.0...v1.4.0)
  - [capa-rules v1.3.0...v1.4.0](https://github.com/mandiant/capa-rules/compare/v1.3.0...v1.4.0)

## v1.3.0 (2020-09-14)

This release brings newly updated mappings to the [Malware Behavior Catalog version 2.0](https://github.com/MBCProject/mbc-markdown), many enhancements to the IDA Pro plugin, [flare-capa on PyPI](https://pypi.org/project/flare-capa/), a bunch of bug fixes to improve feature extraction, and four new rules. We received contributions from ten reverse engineers, including seven new ones:

  - @dzbeck
  - @recvfrom
  - @toomanybananas
  - @cclauss 
  - @adamprescott91 
  - @weslambert
  - @stevemk14ebr 
  
Download a standalone binary below and checkout the readme [here on GitHub](https://github.com/mandiant/capa/). Report issues on our [issue tracker](https://github.com/mandiant/capa/issues) and contribute new rules at [capa-rules](https://github.com/mandiant/capa-rules/).

### Key changes to IDA Plugin

The IDA Pro integration is now distributed as a real plugin, instead of a script. This enables a few things:

  - keyboard shortcuts and file menu integration
  - updates distributed PyPI/`pip install --upgrade` without touching your `%IDADIR%`
  - generally doing thing the "right way"

How to get this new version? Its easy: download [capa_explorer.py](https://raw.githubusercontent.com/mandiant/capa/master/capa/ida/plugin/capa_explorer.py) to your IDA plugins directory and update your capa installation (incidentally, this is a good opportunity to migrate to `pip install flare-capa` instead of git checkouts). Now you should see the plugin listed in the `Edit > Plugins > FLARE capa explorer` menu in IDA. 

Please refer to the plugin [readme](https://github.com/mandiant/capa/blob/master/capa/ida/plugin/README.md) for additional information on installing and using the IDA Pro plugin.

Please open an issue in this repository if you notice anything weird.
 
### New features

  - ida plugin: now a real plugin, not a script @mike-hunhoff 
  - core: distributed via PyPI as [flare-capa](https://pypi.org/project/flare-capa/) @williballenthin 
  - features: enable automatic A/W handling for imports @williballenthin @Ana06 #246 
  - ida plugin: persist rules directory setting via [ida-settings](https://github.com/williballenthin/ida-settings) @williballenthin #268
  - ida plugin: add search bar to results view @williballenthin #285
  - ida plugin: add `Analyze` and `Reset` buttons to tree view @mike-hunhoff #304
  - ida plugin: add status label to tree view @mike-hunhoff
  - ida plugin: add progress indicator @mike-hunhoff, @mr-tz

### New rules

  - compiled with py2exe @re-fox
  - resolve path using msvcrt @re-fox 
  - decompress data using QuickLZ @edeca
  - encrypt data using sosemanuk @recvfrom 

### Bug fixes

  - rule: reduce FP in DNS resolution @toomanybananas
  - engine: report correct strings matched via regex @williballenthin #262 
  - formatter: correctly format descriptions in two-line syntax @williballenthin @recvfrom #263 
  - viv: better extract offsets from SibOper operands @williballenthin @edeca #276 
  - import-to-ida: fix import error @cclauss 
  - viv: don't write settings to ~/.viv/viv.json @williballenthin @rakuy0 @weslambert #244
  - ida plugin: remove dependency loop that resulted in unnecessary overhead @mike-hunhoff #303
  - ida plugin: correctly highlight regex matches in IDA Disassembly view @mike-hunhoff #305
  - ida plugin: better handle rule directory prompt and failure case @stevemk14ebr @mike-hunhoff #309

### Changes

  - rules: update meta mapping to MBC 2.0! @dzbeck
  - render: don't display rules that are also matched by other rules @williballenthin @Ana06 #224
  - ida plugin: simplify tabs, removing summary and adding detail to results view @williballenthin #286
  - ida plugin: analysis is no longer automatically started when plugin is first opened @mike-hunhoff #304
  - ida plugin: user must manually select a capa rules directory before analysis can be performed @mike-hunhoff
  - ida plugin: user interface controls are disabled until analysis is performed @mike-hunhoff #304

### Raw diffs

  - [capa v1.2.0...v1.3.0](https://github.com/mandiant/capa/compare/v1.2.0...v1.3.0)
  - [capa-rules v1.2.0...v1.3.0](https://github.com/mandiant/capa-rules/compare/v1.2.0...v1.3.0)

## v1.2.0 (2020-08-31)

This release brings UI enhancements, especially for the IDA Pro plugin, 
investment towards py3 support,
fixes some bugs identified by the community, 
and 46 (!) new rules.
We received contributions from ten reverse engineers, including five new ones:

  - @agithubuserlol
  - @recvfrom
  - @D4nch3n
  - @edeca
  - @winniepe 
  
Download a standalone binary below and checkout the readme [here on GitHub](https://github.com/mandiant/capa/).
Report issues on our [issue tracker](https://github.com/mandiant/capa/issues)
and contribute new rules at [capa-rules](https://github.com/mandiant/capa-rules/).
 
### New features

  - ida plugin: display arch flavors @mike-hunhoff
  - ida plugin: display block descriptions @mike-hunhoff
  - ida backend: extract features from nested pointers @mike-hunhoff
  - main: show more progress output @williballenthin
  - core: pin dependency versions #258 @recvfrom

### New rules
  - bypass UAC via AppInfo ALPC @agithubuserlol
  - bypass UAC via token manipulation @agithubuserlol
  - check for sandbox and av modules @re-fox
  - check for sandbox username @re-fox
  - check if process is running under wine @re-fox
  - validate credit card number using luhn algorithm @re-fox
  - validate credit card number using luhn algorithm with no lookup table @re-fox
  - hash data using FNV @edeca @mr-tz
  - link many functions at runtime @mr-tz
  - reference public RSA key @mr-tz
  - packed with ASPack @williballenthin
  - delete internet cache @mike-hunhoff
  - enumerate internet cache @mike-hunhoff
  - send ICMP echo request @mike-hunhoff
  - check for debugger via API @mike-hunhoff
  - check for hardware breakpoints @mike-hunhoff
  - check for kernel debugger via shared user data structure @mike-hunhoff
  - check for protected handle exception @mike-hunhoff
  - check for software breakpoints @mike-hunhoff
  - check for trap flag exception @mike-hunhoff
  - check for unexpected memory writes @mike-hunhoff
  - check process job object @mike-hunhoff
  - reference anti-VM strings targeting Parallels @mike-hunhoff
  - reference anti-VM strings targeting Qemu @mike-hunhoff
  - reference anti-VM strings targeting VirtualBox @mike-hunhoff
  - reference anti-VM strings targeting VirtualPC @mike-hunhoff
  - reference anti-VM strings targeting VMWare @mike-hunhoff
  - reference anti-VM strings targeting Xen @mike-hunhoff
  - reference analysis tools strings @mike-hunhoff
  - reference WMI statements @mike-hunhoff
  - get number of processor cores @mike-hunhoff
  - get number of processors @mike-hunhoff
  - enumerate disk properties @mike-hunhoff
  - get disk size @mike-hunhoff
  - get process heap flags @mike-hunhoff
  - get process heap force flags @mike-hunhoff
  - get Explorer PID @mike-hunhoff
  - delay execution @mike-hunhoff
  - check for process debug object @mike-hunhoff
  - check license value @mike-hunhoff
  - check ProcessDebugFlags @mike-hunhoff
  - check ProcessDebugPort @mike-hunhoff
  - check SystemKernelDebuggerInformation @mike-hunhoff
  - check thread yield allowed @mike-hunhoff
  - enumerate system firmware tables @mike-hunhoff
  - get system firmware table @mike-hunhoff
  - hide thread from debugger @mike-hunhoff

### Bug fixes

  - ida backend: extract unmapped immediate number features @mike-hunhoff
  - ida backend: fix stack cookie check #257 @mike-hunhoff
  - viv backend: better extract gs segment access @williballenthin
  - core: enable counting of string features #241 @D4nch3n @williballenthin
  - core: enable descriptions on feature with arch flavors @mike-hunhoff
  - core: update git links for non-SSH access #259 @recvfrom

### Changes

  - ida plugin: better default display showing first level nesting @winniepe
  - remove unused `characteristic(switch)` feature @ana06
  - prepare testing infrastructure for multiple backends/py3 @williballenthin
  - ci: zip build artifacts @ana06
  - ci: build all supported python versions @ana06
  - code style and formatting @mr-tz

### Raw diffs

  - [capa v1.1.0...v1.2.0](https://github.com/mandiant/capa/compare/v1.1.0...v1.2.0)
  - [capa-rules v1.1.0...v1.2.0](https://github.com/mandiant/capa-rules/compare/v1.1.0...v1.2.0)

## v1.1.0 (2020-08-05)

This release brings new rule format updates, such as adding `offset/x32` and negative offsets,
fixes some bugs identified by the community, and 28 (!) new rules.
We received contributions from eight reverse engineers, including four new ones:

  - @re-fox
  - @psifertex
  - @bitsofbinary
  - @threathive
  
Download a standalone binary below and checkout the readme [here on GitHub](https://github.com/mandiant/capa/). Report issues on our [issue tracker](https://github.com/mandiant/capa/issues) and contribute new rules at [capa-rules](https://github.com/mandiant/capa-rules/).
  
### New features

  - import: add Binary Ninja import script #205 #207 @psifertex
  - rules: offsets can be negative #197 #208 @williballenthin
  - rules: enable descriptions for statement nodes #194 #209 @Ana06
  - rules: add arch flavors to number and offset features #210 #216 @williballenthin
  - render: show SHA1/SHA256 in default report #164 @threathive
  - tests: add tests for IDA Pro backend #202 @williballenthin
  
### New rules

  - check for unmoving mouse cursor @BitsOfBinary
  - check mutex and exit @re-fox
  - parse credit card information @re-fox
  - read ini file @re-fox
  - validate credit card number with luhn algorithm @re-fox
  - change the wallpaper @re-fox
  - acquire debug privileges @williballenthin
  - import public key @williballenthin
  - terminate process by name @williballenthin
  - encrypt data using DES @re-fox
  - encrypt data using DES via WinAPI @re-fox
  - hash data using sha1 via x86 extensions @re-fox
  - hash data using sha256 via x86 extensions @re-fox
  - capture network configuration via ipconfig @re-fox
  - hash data via WinCrypt @mike-hunhoff
  - get file attributes @mike-hunhoff
  - allocate thread local storage @mike-hunhoff
  - get thread local storage value @mike-hunhoff
  - set thread local storage @mike-hunhoff
  - get session integrity level @mike-hunhoff
  - add file to cabinet file @mike-hunhoff
  - flush cabinet file @mike-hunhoff
  - open cabinet file @mike-hunhoff
  - gather firefox profile information @re-fox
  - encrypt data using skipjack @re-fox
  - encrypt data using camellia @re-fox
  - hash data using tiger @re-fox
  - encrypt data using blowfish @re-fox
  - encrypt data using twofish @re-fox

### Bug fixes

  - linter: fix exception when examples is `None` @Ana06
  - linter: fix suggested recommendations via templating @williballenthin
  - render: fix exception when rendering counts @williballenthin
  - render: fix render of negative offsets @williballenthin
  - extractor: fix segmentation violation from vivisect @williballenthin
  - main: fix crash when .viv cannot be saved #168 @secshoggoth @williballenthin
  - main: fix shellcode .viv save path @williballenthin

### Changes

  - doc: explain how to bypass gatekeeper on macOS @psifertex
  - doc: explain supported linux distributions @Ana06
  - doc: explain submodule update with --init @psifertex
  - main: improve program help output @mr-tz
  - main: disable progress when run in quiet mode @mr-tz
  - main: assert supported IDA versions @mr-tz
  - extractor: better identify nested pointers to strings @williballenthin
  - setup: specify vivisect download url @Ana06
  - setup: pin vivisect version @williballenthin
  - setup: bump vivisect dependency version @williballenthin
  - setup: set Python project name to `flare-capa` @williballenthin
  - ci: run tests and linter via GitHub Actions @Ana06
  - hooks: run style checkers and hide stashed output @Ana06
  - linter: ignore period in rule filename @williballenthin
  - linter: warn on nursery rule with no changes needed @williballenthin

### Raw diffs

  - [capa v1.0.0...v1.1.0](https://github.com/mandiant/capa/compare/v1.0.0...v1.1.0)
  - [capa-rules v1.0.0...v1.1.0](https://github.com/mandiant/capa-rules/compare/v1.0.0...v1.1.0)<|MERGE_RESOLUTION|>--- conflicted
+++ resolved
@@ -8,10 +8,7 @@
 - binja: add support for forwarded exports #1646 @xusheng6
 - binja: add support for symtab names #1504 @xusheng6
 - add com class/interface features #322 @Aayush-goel-04
-<<<<<<< HEAD
 - Show prevalence of rules in the output #520 @Aayush-Goel-04
-=======
->>>>>>> be6f8731
 
 ### Breaking Changes
 
