--- conflicted
+++ resolved
@@ -39,11 +39,8 @@
 
 ### capa Explorer IDA Pro plugin
 
-<<<<<<< HEAD
+- add `ida-plugin.json` for inclusion in the IDA Pro plugin repository @williballenthin
 - ida plugin: add Qt compatibility layer for PyQt5 and PySide6 support @williballenthin #2707
-=======
-- add `ida-plugin.json` for inclusion in the IDA Pro plugin repository @williballenthin
->>>>>>> 5ea63770
 
 ### Development
 
