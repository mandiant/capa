# Change Log

## master (unreleased)
- Emit "dotnet" as format to ResultDocument when processing .NET files #2024 @samadpls

### New Features

- add function in capa/helpers to load plain and compressed JSON reports #1883 @Rohit1123
- document Antivirus warnings and VirusTotal false positive detections #2028 @RionEV @mr-tz
- render maec/* fields #843 @s-ff
- replace Halo spinner with Rich #2086 @s-ff
- optimize rule matching #2080 @williballenthin
<<<<<<< HEAD
- relax dependency version requirements for the capa library #2053 @williballenthin
=======
- add aarch64 as a valid architecture #2144 mehunhoff@google.com @williballenthin
>>>>>>> 07ae3087

### Breaking Changes


### New Rules (17)

- impact/wipe-disk/delete-drive-layout-via-ioctl william.ballenthin@mandiant.com
- host-interaction/driver/interact-with-driver-via-ioctl moritz.raabe@mandiant.com
- host-interaction/driver/unload-driver moritz.raabe@mandiant.com
- nursery/get-disk-information-via-ioctl william.ballenthin@mandiant.com
- nursery/get-volume-information-via-ioctl william.ballenthin@mandiant.com
- nursery/unmount-volume-via-ioctl william.ballenthin@mandiant.com
- data-manipulation/encryption/rc4/encrypt-data-using-rc4-via-systemfunction033 daniel.stepanic@elastic.co
- anti-analysis/anti-forensic/self-deletion/self-delete-using-alternate-data-streams daniel.stepanic@elastic.co
- nursery/change-memory-permission-on-linux mehunhoff@google.com
- nursery/check-file-permission-on-linux mehunhoff@google.com
- nursery/check-if-process-is-running-under-android-emulator-on-android mehunhoff@google.com
- nursery/map-or-unmap-memory-on-linux mehunhoff@google.com
- persistence/act-as-share-provider-dll jakub.jozwiak@mandiant.com
- persistence/act-as-windbg-extension jakub.jozwiak@mandiant.com
- persistence/act-as-time-provider-dll jakub.jozwiak@mandiant.com
- host-interaction/gui/window/hide/hide-graphical-window-from-taskbar jakub.jozwiak@mandiant.com
- compiler/dart/compiled-with-dart jakub.jozwiak@mandiant.com
-

### Bug Fixes

- do some imports closer to where they are used #1810 @williballenthin
- binja: fix and simplify stack string detection code after binja 4.0 @xusheng6
- binja: add support for forwarded export #1646 @xusheng6
- cape: support more report formats #2035 @mr-tz


### capa explorer IDA Pro plugin
- replace deprecated IDA API find_binary with bin_search #1606 @s-ff

### Development

- ci: Fix PR review in the changelog check GH action #2004 @Ana06
- ci: use rules number badge stored in our bot gist and generated using `schneegans/dynamic-badges-action` #2001 capa-rules#882 @Ana06
- ci: update github workflows to use latest version of actions that were using a deprecated version of node #1967 #2003 capa-rules#883 @sjha2048 @Ana06
- ci: update binja version to stable 4.0 #2016 @xusheng6
- ci: update github workflows to reflect the latest ghidrathon installation and bumped up jep, ghidra versions  #2020 @psahithireddy
- ci: include rule caching in PyInstaller build process #2097 @s-ff
- add deptry support #1497 @s-ff

### Raw diffs
- [capa v7.0.1...master](https://github.com/mandiant/capa/compare/v7.0.1...master)
- [capa-rules v7.0.1...master](https://github.com/mandiant/capa-rules/compare/v7.0.1...master)

## v7.0.1

This release fixes a circular import error when using capa as a library.

### Bug Fixes

- fix potentially circular import errors #1969 @williballenthin

### Raw diffs
- [capa v7.0.0...v7.0.1](https://github.com/mandiant/capa/compare/v7.0.0...v7.0.1)
- [capa-rules v7.0.0...v7.0.1](https://github.com/mandiant/capa-rules/compare/v7.0.0...v7.0.1)

## v7.0.0
This is the v7.0.0 release of capa which was mainly worked on during the Google Summer of Code (GSoC) 2023. A huge
shoutout to our GSoC contributors @colton-gabertan and @yelhamer for their amazing work.

Also, a big thanks to the other contributors: @aaronatp, @Aayush-Goel-04, @bkojusner, @doomedraven, @ruppde, @larchchen, @JCoonradt, and @xusheng6.

### New Features

- add Ghidra backend #1770 #1767 @colton-gabertan @mike-hunhoff
- add Ghidra UI integration #1734 @colton-gabertan @mike-hunhoff
- add dynamic analysis via CAPE sandbox reports #48 #1535 @yelhamer
  - add call scope #771 @yelhamer
  - add thread scope #1517 @yelhamer
  - add process scope #1517 @yelhamer
  - rules: change `meta.scope` to `meta.scopes` @yelhamer
  - protobuf: add `Metadata.flavor` @williballenthin
- binja: add support for forwarded exports #1646 @xusheng6
- binja: add support for symtab names #1504 @xusheng6
- add com class/interface features #322 @Aayush-goel-04
- dotnet: emit enclosing class information for nested classes #1780 #1913 @bkojusner @mike-hunhoff

### Breaking Changes

- remove the `SCOPE_*` constants in favor of the `Scope` enum #1764 @williballenthin
- protobuf: deprecate `RuleMetadata.scope` in favor of `RuleMetadata.scopes` @williballenthin
- protobuf: deprecate `Metadata.analysis` in favor of `Metadata.analysis2` that is dynamic analysis aware @williballenthin
- update freeze format to v3, adding support for dynamic analysis @williballenthin
- extractor: ignore DLL name for api features #1815 @mr-tz
- main: introduce wrapping routines within main for working with CLI args #1813 @williballenthin
- move functions from `capa.main` to new `capa.loader` namespace #1821 @williballenthin
- proto: add `package` declaration #1960 @larchchen

### New Rules (41)

- nursery/get-ntoskrnl-base-address @mr-tz
- host-interaction/network/connectivity/set-tcp-connection-state @johnk3r
- nursery/capture-process-snapshot-data @mr-tz
- collection/network/capture-packets-using-sharppcap jakub.jozwiak@mandiant.com
- nursery/communicate-with-kernel-module-via-netlink-socket-on-linux michael.hunhoff@mandiant.com
- nursery/get-current-pid-on-linux michael.hunhoff@mandiant.com
- nursery/get-file-system-information-on-linux michael.hunhoff@mandiant.com
- nursery/get-password-database-entry-on-linux michael.hunhoff@mandiant.com
- nursery/mark-thread-detached-on-linux michael.hunhoff@mandiant.com
- nursery/persist-via-gnome-autostart-on-linux michael.hunhoff@mandiant.com
- nursery/set-thread-name-on-linux michael.hunhoff@mandiant.com
- load-code/dotnet/load-windows-common-language-runtime michael.hunhoff@mandiant.com blas.kojusner@mandiant.com jakub.jozwiak@mandiant.com
- nursery/log-keystrokes-via-input-method-manager @mr-tz
- nursery/encrypt-data-using-rc4-via-systemfunction032 richard.weiss@mandiant.com
- nursery/add-value-to-global-atom-table @mr-tz
- nursery/enumerate-processes-that-use-resource @Ana06
- host-interaction/process/inject/allocate-or-change-rwx-memory @mr-tz
- lib/allocate-or-change-rw-memory 0x534a@mailbox.org @mr-tz
- lib/change-memory-protection @mr-tz
- anti-analysis/anti-av/patch-antimalware-scan-interface-function jakub.jozwiak@mandiant.com
- executable/dotnet-singlefile/bundled-with-dotnet-single-file-deployment sara.rincon@mandiant.com
- internal/limitation/file/internal-dotnet-single-file-deployment-limitation sara.rincon@mandiant.com
- data-manipulation/encoding/encode-data-using-add-xor-sub-operations jakub.jozwiak@mandiant.com
- nursery/access-camera-in-dotnet-on-android michael.hunhoff@mandiant.com
- nursery/capture-microphone-audio-in-dotnet-on-android michael.hunhoff@mandiant.com
- nursery/capture-screenshot-in-dotnet-on-android michael.hunhoff@mandiant.com
- nursery/check-for-incoming-call-in-dotnet-on-android michael.hunhoff@mandiant.com
- nursery/check-for-outgoing-call-in-dotnet-on-android michael.hunhoff@mandiant.com
- nursery/compiled-with-xamarin michael.hunhoff@mandiant.com
- nursery/get-os-version-in-dotnet-on-android michael.hunhoff@mandiant.com
- data-manipulation/compression/create-cabinet-on-windows michael.hunhoff@mandiant.com jakub.jozwiak@mandiant.com
- data-manipulation/compression/extract-cabinet-on-windows jakub.jozwiak@mandiant.com
- lib/create-file-decompression-interface-context-on-windows jakub.jozwiak@mandiant.com
- nursery/enumerate-files-in-dotnet moritz.raabe@mandiant.com anushka.virgaonkar@mandiant.com
- nursery/get-mac-address-in-dotnet moritz.raabe@mandiant.com michael.hunhoff@mandiant.com echernofsky@google.com
- nursery/get-current-process-command-line william.ballenthin@mandiant.com
- nursery/get-current-process-file-path william.ballenthin@mandiant.com
- nursery/hook-routines-via-dlsym-rtld_next william.ballenthin@mandiant.com
- nursery/linked-against-hp-socket still@teamt5.org
- host-interaction/process/inject/process-ghostly-hollowing sara.rincon@mandiant.com

### Bug Fixes
- ghidra: fix `ints_to_bytes` performance #1761 @mike-hunhoff
- binja: improve function call site detection @xusheng6
- binja: use `binaryninja.load` to open files @xusheng6
- binja: bump binja version to 3.5 #1789 @xusheng6
- elf: better detect ELF OS via GCC .ident directives #1928 @williballenthin
- elf: better detect ELF OS via Android dependencies #1947 @williballenthin
- fix setuptools package discovery #1886 @gmacon @mr-tz
- remove unnecessary scripts/vivisect-py2-vs-py3.sh file #1949 @JCoonradt

### capa explorer IDA Pro plugin
- various integration updates and minor bug fixes

### Development
- update ATT&CK/MBC data for linting #1932 @mr-tz

#### Developer Notes
With this new release, many classes and concepts have been split up into static (mostly identical to the
prior implementations) and dynamic ones. For example, the legacy FeatureExtractor class has been renamed to
StaticFeatureExtractor and the DynamicFeatureExtractor has been added.

Starting from version 7.0, we have moved the component responsible for feature extractor from main to a new
capabilities' module. Now, users wishing to utilize capa’s feature extraction abilities should use that module instead
of importing the relevant logic from the main file.

For sandbox-based feature extractors, we are using Pydantic models. Contributions of more models for other sandboxes
are very welcome!

With this release we've reorganized the logic found in `main()` to localize logic and ease readability and ease changes
and integrations. The new "main routines" are expected to be used only within main functions, either capa main or
related scripts. These functions should not be invoked from library code.

Beyond copying code around, we've refined the handling of the input file/format/backend. The logic for picking the
format and backend is more consistent. We've documented that the input file is not necessarily the sample itself
(cape/freeze/etc.) inputs are not actually the sample.

### Raw diffs
- [capa v6.1.0...v7.0.0](https://github.com/mandiant/capa/compare/v6.1.0...v7.0.0)
- [capa-rules v6.1.0...v7.0.0](https://github.com/mandiant/capa-rules/compare/v6.1.0...v7.0.0)

## v6.1.0

capa v6.1.0 is a bug fix release, most notably fixing unhandled exceptions in the capa explorer IDA Pro plugin.
@Aayush-Goel-04 put a lot of effort into improving code quality and adding a script for rule authors.
The script shows which features are present in a sample but not referenced by any existing rule.
You could use this script to find opportunities for new rules.

Speaking of new rules, we have eight additions, coming from Ronnie, Jakub, Moritz, Ervin, and still@teamt5.org!

### New Features
- ELF: implement import and export name extractor #1607 #1608 @Aayush-Goel-04
- bump pydantic from 1.10.9 to 2.1.1 #1582 @Aayush-Goel-04
- develop script to highlight features not used during matching #331 @Aayush-Goel-04

### New Rules (8)

- executable/pe/export/forwarded-export ronnie.salomonsen@mandiant.com
- host-interaction/bootloader/get-uefi-variable jakub.jozwiak@mandiant.com
- host-interaction/bootloader/set-uefi-variable jakub.jozwiak@mandiant.com
- nursery/enumerate-device-drivers-on-linux @mr-tz
- anti-analysis/anti-vm/vm-detection/check-for-foreground-window-switch ervin.ocampo@mandiant.com
- linking/static/sqlite3/linked-against-cppsqlite3 still@teamt5.org
- linking/static/sqlite3/linked-against-sqlite3 still@teamt5.org

### Bug Fixes

- rules: fix forwarded export characteristic #1656 @RonnieSalomonsen
- Binary Ninja: Fix stack string detection #1473 @xusheng6
- linter: skip native API check for NtProtectVirtualMemory #1675 @williballenthin 
- OS: detect Android ELF files #1705 @williballenthin
- ELF: fix parsing of symtab #1704 @williballenthin
- result document: don't use deprecated pydantic functions #1718 @williballenthin
- pytest: don't mark IDA tests as pytest tests #1719 @williballenthin

### capa explorer IDA Pro plugin
- fix unhandled exception when resolving rule path #1693 @mike-hunhoff

### Raw diffs
- [capa v6.0.0...v6.1.0](https://github.com/mandiant/capa/compare/v6.0.0...v6.1.0)
- [capa-rules v6.0.0...v6.1.0](https://github.com/mandiant/capa-rules/compare/v6.0.0...v6.1.0)

## v6.0.0

capa v6.0 brings many bug fixes and quality improvements, including 64 rule updates and 26 new rules. We're now publishing to PyPI via [Trusted Publishing](https://blog.pypi.org/posts/2023-04-20-introducing-trusted-publishers/) and have migrated to using a `pyproject.toml` file. @Aayush-Goel-04 contributed a lot of new code across many files, so please welcome them to the project, along with @anders-v @crowface28 @dkelly2e @RonnieSalomonsen and @ejfocampo as first-time rule contributors!

For those that use capa as a library, we've introduced some limited breaking changes that better represent data types (versus less-structured data like dictionaries and strings). With the recent deprecation, we've also dropped support for Python 3.7.

### New Features
- add script to detect feature overlap between new and existing capa rules [#1451](https://github.com/mandiant/capa/issues/1451) [@Aayush-Goel-04](https://github.com/aayush-goel-04)
- extract forwarded exports from PE files #1624 @williballenthin
- extract function and API names from ELF symtab entries @yelhamer https://github.com/mandiant/capa-rules/issues/736
- use fancy box drawing characters for default output #1586 @williballenthin

### Breaking Changes
- use a class to represent Metadata (not dict) #1411 @Aayush-Goel-04 @manasghandat
- use pathlib.Path to represent file paths #1534 @Aayush-Goel-04
- Python 3.8 is now the minimum supported Python version #1578 @williballenthin
- Require a Contributor License Agreement (CLA) for PRs going forward #1642 @williballenthin

### New Rules (26)

- load-code/shellcode/execute-shellcode-via-windows-callback-function ervin.ocampo@mandiant.com jakub.jozwiak@mandiant.com
- nursery/execute-shellcode-via-indirect-call ronnie.salomonsen@mandiant.com
- data-manipulation/encryption/aes/encrypt-data-using-aes-mixcolumns-step @mr-tz
- linking/static/aplib/linked-against-aplib still@teamt5.org
- communication/mailslot/read-from-mailslot nick.simonian@mandiant.com
- nursery/hash-data-using-sha512managed-in-dotnet jonathanlepore@google.com
- nursery/compiled-with-exescript jonathanlepore@google.com
- nursery/check-for-sandbox-via-mac-address-ouis-in-dotnet jonathanlepore@google.com
- host-interaction/hardware/enumerate-devices-by-category @mr-tz
- host-interaction/service/continue-service @mr-tz
- host-interaction/service/pause-service @mr-tz
- persistence/exchange/act-as-exchange-transport-agent jakub.jozwiak@mandiant.com
- host-interaction/file-system/create-virtual-file-system-in-dotnet jakub.jozwiak@mandiant.com
- compiler/cx_freeze/compiled-with-cx_freeze @mr-tz jakub.jozwiak@mandiant.com
- communication/socket/create-vmci-socket jakub.jozwiak@mandiant.com
- persistence/office/act-as-excel-xll-add-in jakub.jozwiak@mandiant.com
- persistence/office/act-as-office-com-add-in jakub.jozwiak@mandiant.com
- persistence/office/act-as-word-wll-add-in jakub.jozwiak@mandiant.com
- anti-analysis/anti-debugging/debugger-evasion/hide-thread-from-debugger michael.hunhoff@mandiant.com jakub.jozwiak@mandiant.com
- host-interaction/memory/create-new-application-domain-in-dotnet jakub.jozwiak@mandiant.com
- host-interaction/gui/switch-active-desktop jakub.jozwiak@mandiant.com
- host-interaction/service/query-service-configuration @mr-tz
- anti-analysis/anti-av/patch-event-tracing-for-windows-function jakub.jozwiak@mandiant.com
- data-manipulation/encoding/xor/covertly-decode-and-write-data-to-windows-directory-using-indirect-calls dan.kelly@mandiant.com
- linking/runtime-linking/resolve-function-by-brute-ratel-badger-hash jakub.jozwiak@mandiant.com

### Bug Fixes
- extractor: add a Binary Ninja test that asserts its version #1487 @xusheng6
- extractor: update Binary Ninja stack string detection after the new constant outlining feature #1473 @xusheng6
- extractor: update vivisect Arch extraction #1334 @mr-tz
- extractor: avoid Binary Ninja exception when analyzing certain files #1441 @xusheng6 
- symtab: fix struct.unpack() format for 64-bit ELF files @yelhamer
- symtab: safeguard against ZeroDivisionError for files containing a symtab with a null entry size @yelhamer
- improve ELF strtab and needed parsing @mr-tz
- better handle exceptional cases when parsing ELF files #1458 @Aayush-Goel-04
- improved testing coverage for Binary Ninja backend #1446 @Aayush-Goel-04
- add logging and print redirect to tqdm for capa main #749 @Aayush-Goel-04
- extractor: fix binja installation path detection does not work with Python 3.11
- tests: refine the IDA test runner script #1513 @williballenthin
- output: don't leave behind traces of progress bar @williballenthin
- import-to-ida: fix bug introduced with JSON report changes in v5 #1584 @williballenthin
- main: don't show spinner when emitting debug messages #1636 @williballenthin
- rules: add forwarded export characteristics to rule syntax file scope #1653 @RonnieSalomonsen

### capa explorer IDA Pro plugin

### Development
- update ATT&CK/MBC data for linting #1568 @mr-tz
- log time taken to analyze each function #1290 @williballenthin
- tests: make fixture available via conftest.py #1592 @williballenthin
- publish via PyPI trusted publishing #1491 @williballenthin
- migrate to pyproject.toml #1301 @williballenthin
- use [pre-commit](https://pre-commit.com/) to invoke linters #1579 @williballenthin


### Raw diffs
- [capa v5.1.0...v6.0.0](https://github.com/mandiant/capa/compare/v5.1.0...v6.0.0)
- [capa-rules v5.1.0...v6.0.0](https://github.com/mandiant/capa-rules/compare/v5.1.0...v6.0.0)

## v5.1.0
capa version 5.1.0 adds a Protocol Buffers (protobuf) format for result documents. Additionally, the [Vector35](https://vector35.com/) team contributed a new feature extractor using Binary Ninja. Other new features are a new CLI flag to override the detected operating system, functionality to read and render existing result documents, and an output color format that's easier to read.

Over 25 capa rules have been added and improved.

Thanks for all the support, especially to @xusheng6, @captainGeech42, @ggold7046, @manasghandat, @ooprathamm, @linpeiyu164, @yelhamer, @HongThatCong, @naikordian, @stevemk14ebr, @emtuls, @raymondlleong, @bkojusner, @joren485, and everyone else who submitted bugs and provided feedback!

### New Features
- add protobuf format for result documents #1219 @williballenthin @mr-tz 
- extractor: add Binary Ninja feature extractor @xusheng6
- new cli flag `--os` to override auto-detected operating system for a sample @captainGeech42
- change colour/highlight to "cyan" instead of "blue" for better readability #1384 @ggold7046
- add new format to parse output json back to capa #1396 @ooprathamm
- parse ELF symbols' names to guess OS #1403 @yelhamer

### New Rules (26)

- persistence/scheduled-tasks/schedule-task-via-at joren485
- data-manipulation/prng/generate-random-numbers-via-rtlgenrandom william.ballenthin@mandiant.com
- communication/ip/convert-ip-address-from-string @mr-tz
- data-manipulation/compression/compress-data-via-zlib-inflate-or-deflate blas.kojusner@mandiant.com
- executable/installer/dotnet/packaged-as-single-file-dotnet-application michael.hunhoff@mandiant.com
- communication/socket/create-raw-socket blas.kojusner@mandiant.com
- communication/http/reference-http-user-agent-string @mr-tz
- communication/http/get-http-content-length william.ballenthin@mandiant.com
- nursery/move-directory michael.hunhoff@mandiant.com
- nursery/get-http-request-uri william.ballenthin@mandiant.com
- nursery/create-zip-archive-in-dotnet michael.hunhoff@mandiant.com
- nursery/extract-zip-archive-in-dotnet anushka.virgaonkar@mandiant.com michael.hunhoff@mandiant.com
- data-manipulation/encryption/tea/decrypt-data-using-tea william.ballenthin@mandiant.com raymond.leong@mandiant.com
- data-manipulation/encryption/tea/encrypt-data-using-tea william.ballenthin@mandiant.com raymond.leong@mandiant.com
- data-manipulation/encryption/xtea/encrypt-data-using-xtea raymond.leong@mandiant.com
- data-manipulation/encryption/xxtea/encrypt-data-using-xxtea raymond.leong@mandiant.com
- nursery/hash-data-using-ripemd128 raymond.leong@mandiant.com
- nursery/hash-data-using-ripemd256 raymond.leong@mandiant.com
- nursery/hash-data-using-ripemd320 raymond.leong@mandiant.com
- nursery/set-web-proxy-in-dotnet michael.hunhoff@mandiant.com
- nursery/check-for-windows-sandbox-via-subdirectory echernofsky@google.com
- nursery/enumerate-pe-sections-in-dotnet @mr-tz
- nursery/destroy-software-breakpoint-capability echernofsky@google.com
- nursery/send-data-to-internet michael.hunhoff@mandiant.com
- nursery/compiled-with-cx_freeze @mr-tz
- nursery/contain-a-thread-local-storage-tls-section-in-dotnet michael.hunhoff@mandiant.com

### Bug Fixes
- extractor: interface of cache modified to prevent extracting file and global features multiple times @stevemk14ebr
- extractor: removed '.dynsym' as the library name for ELF imports #1318 @stevemk14ebr 
- extractor: fix vivisect loop detection corner case #1310 @mr-tz
- match: extend OS characteristic to match OS_ANY to all supported OSes #1324 @mike-hunhoff
- extractor: fix IDA and vivisect string and bytes features overlap and tests #1327 #1336 @xusheng6

### capa explorer IDA Pro plugin
- rule generator plugin now loads faster when jumping between functions @stevemk14ebr
- fix exception when plugin loaded in IDA hosted under idat #1341 @mike-hunhoff
- improve embedded PE detection performance and reduce FP potential #1344 @mike-hunhoff

### Raw diffs
- [capa v5.0.0...v5.1.0](https://github.com/mandiant/capa/compare/v5.0.0...v5.1.0)
- [capa-rules v5.0.0...v5.1.0](https://github.com/mandiant/capa-rules/compare/v5.0.0...v5.1.0)


## v5.0.0 (2023-02-08)
This capa version comes with major improvements and additions to better handle .NET binaries. To showcase this we've updated and added over 30 .NET rules.  

Additionally, capa now caches its rule set for better performance. The capa explorer also caches its analysis results, so that multiple IDA Pro or plugin invocations don't need to repeat the same analysis.

We have removed the SMDA backend and changed the program return codes to be positive numbers.

Other improvements to highlight include better ELF OS detection, various rendering bug fixes, and enhancements to the feature extraction. We've also added support for Python 3.11.

Thanks for all the support, especially to @jsoref, @bkojusner, @edeca, @richardweiss80, @joren485, @ryantxu1, @mwilliams31, @anushkavirgaonkar, @MalwareMechanic, @Still34, @dzbeck, @johnk3r, and everyone else who submitted bugs and provided feedback!

### New Features
- verify rule metadata format on load #1160 @mr-tz
- dotnet: emit property features #1168 @anushkavirgaonkar
- dotnet: emit API features for objects created via the newobj instruction #1186 @mike-hunhoff
- dotnet: emit API features for generic methods #1231 @mike-hunhoff
- Python 3.11 support #1192 @williballenthin
- dotnet: emit calls to/from MethodDef methods #1236 @mike-hunhoff
- dotnet: emit namespace/class features for ldvirtftn/ldftn instructions #1241 @mike-hunhoff
- dotnet: emit namespace/class features for type references #1242 @mike-hunhoff
- dotnet: extract dotnet and pe format #1187 @mr-tz
- don't render all library rule matches in vverbose output #1174 @mr-tz
- cache the rule set across invocations for better performance #1212 @williballenthin
- update ATT&CK/MBC data for linting #1297 @mr-tz

### Breaking Changes
- remove SMDA backend #1062 @williballenthin
- error return codes are now positive numbers #1269 @mr-tz

### New Rules (77)

- collection/use-dotnet-library-sharpclipboard @johnk3r
- data-manipulation/encryption/aes/use-dotnet-library-encryptdecryptutils @johnk3r
- data-manipulation/json/use-dotnet-library-newtonsoftjson @johnk3r
- data-manipulation/svg/use-dotnet-library-sharpvectors @johnk3r
- executable/resource/embed-dependencies-as-resources-using-fodycostura @johnk3r @mr-tz
- communication/ftp/send/send-file-using-ftp michael.hunhof@mandiant.com anushka.virgaonkar@mandiant.com
- nursery/extract-zip-archive anushka.virgaonkar@mandiant.com
- nursery/allocate-unmanaged-memory-in-dotnet michael.hunhoff@mandiant.com
- nursery/check-file-extension-in-dotnet michael.hunhoff@mandiant.com
- nursery/decode-data-using-base64-in-dotnet michael.hunhoff@mandiant.com
- nursery/deserialize-json-in-dotnet michael.hunhoff@mandiant.com
- nursery/find-data-using-regex-in-dotnet michael.hunhoff@mandiant.com
- nursery/generate-random-filename-in-dotnet michael.hunhoff@mandiant.com
- nursery/get-os-version-in-dotnet michael.hunhoff@mandiant.com
- nursery/load-xml-in-dotnet michael.hunhoff@mandiant.com
- nursery/manipulate-unmanaged-memory-in-dotnet michael.hunhoff@mandiant.com
- nursery/save-image-in-dotnet michael.hunhoff@mandiant.com
- nursery/send-email-in-dotnet michael.hunhoff@mandiant.com
- nursery/serialize-json-in-dotnet michael.hunhoff@mandiant.com
- nursery/set-http-user-agent-in-dotnet michael.hunhoff@mandiant.com
- nursery/compile-csharp-in-dotnet michael.hunhoff@mandiant.com
- nursery/compile-visual-basic-in-dotnet michael.hunhoff@mandiant.com
- nursery/compress-data-using-gzip-in-dotnet michael.hunhoff@mandiant.com
- nursery/execute-sqlite-statement-in-dotnet michael.hunhoff@mandiant.com
- nursery/execute-via-asynchronous-task-in-dotnet michael.hunhoff@mandiant.com
- nursery/execute-via-timer-in-dotnet michael.hunhoff@mandiant.com
- nursery/execute-wmi-query-in-dotnet michael.hunhoff@mandiant.com
- nursery/manipulate-network-credentials-in-dotnet michael.hunhoff@mandiant.com
- nursery/encrypt-data-using-aes william.ballenthin@mandiant.com Ivan Kwiatkowski (@JusticeRage)
- host-interaction/uac/bypass/bypass-uac-via-rpc david.cannings@pwc.com david@edeca.net
- nursery/check-for-vm-using-instruction-vpcext richard.weiss@mandiant.com
- nursery/get-windows-directory-from-kuser_shared_data david.cannings@pwc.com
- nursery/encrypt-data-using-openssl-dsa Ana06
- nursery/encrypt-data-using-openssl-ecdsa Ana06
- nursery/encrypt-data-using-openssl-rsa Ana06
- runtime/dotnet/execute-via-dotnet-startup-hook william.ballenthin@mandiant.com
- host-interaction/console/manipulate-console-buffer william.ballenthin@mandiant.com michael.hunhoff@mandiant.com
- nursery/access-wmi-data-in-dotnet michael.hunhoff@mandiant.com
- nursery/allocate-unmanaged-memory-via-dotnet michael.hunhoff@mandiant.com
- nursery/generate-random-bytes-in-dotnet michael.hunhoff@mandiant.com
- nursery/manipulate-console-window michael.hunhoff@mandiant.com
- nursery/obfuscated-with-koivm michael.hunhoff@mandiant.com
- nursery/implement-com-dll moritz.raabe@mandiant.com
- nursery/linked-against-libsodium @mr-tz
- compiler/nuitka/compiled-with-nuitka @williballenthin
- nursery/authenticate-data-with-md5-mac william.ballenthin@mandiant.com
- nursery/resolve-function-by-djb2-hash still@teamt5.org
- host-interaction/mutex/create-semaphore-on-linux @ramen0x3f
- host-interaction/mutex/lock-semaphore-on-linux @ramen0x3f
- host-interaction/mutex/unlock-semaphore-on-linux @ramen0x3f
- data-manipulation/hashing/sha384/hash-data-using-sha384 william.ballenthin@mandiant.com
- data-manipulation/hashing/sha512/hash-data-using-sha512 william.ballenthin@mandiant.com
- nursery/decode-data-using-url-encoding michael.hunhoff@mandiant.com
- nursery/manipulate-user-privileges michael.hunhoff@mandiant.com
- lib/get-os-version @mr-tz
- nursery/decrypt-data-using-tea william.ballenthin@mandiant.com
- nursery/encrypt-data-using-tea william.ballenthin@mandiant.com
- nursery/hash-data-using-whirlpool william.ballenthin@mandiant.com
- nursery/reference-base58-string william.ballenthin@mandiant.com
- communication/mailslot/create-mailslot william.ballenthin@mandiant.com
- executable/resource/access-dotnet-resource @mr-tz
- linking/static/linked-against-cpp-standard-library @mr-tz
- data-manipulation/compression/compress-data-using-lzo david@edeca.net david.cannings@pwc.com
- data-manipulation/compression/decompress-data-using-lzo david@edeca.net david.cannings@pwc.com
- communication/socket/tcp/create-tcp-socket-via-raw-afd-driver william.ballenthin@mandiant.com
- host-interaction/process/map-section-object william.ballenthin@mandiant.com
- lib/create-or-open-section-object william.ballenthin@mandiant.com
- load-code/dotnet/execute-dotnet-assembly-via-clr-host blas.kojusner@mandiant.com
- load-code/execute-vbscript-javascript-or-jscript-in-memory blas.kojusner@mandiant.com
- host-interaction/file-system/reference-absolute-stream-path-on-windows blas.kojusner@mandiant.com
- nursery/generate-method-via-reflection-in-dotnet michael.hunhoff@mandiant.com
- nursery/unmanaged-call-via-dynamic-pinvoke-in-dotnet michael.hunhoff@mandiant.com

### Bug Fixes
- render: convert feature attributes to aliased dictionary for vverbose #1152 @mike-hunhoff
- decouple Token dependency / extractor and features #1139 @mr-tz
- update pydantic model to guarantee type coercion #1176 @mike-hunhoff
- do not overwrite version in version.py during PyInstaller build #1169 @mr-tz
- render: fix vverbose rendering of offsets #1215 @williballenthin
- elf: better detect OS via GLIBC ABI version needed and dependencies #1221 @williballenthin
- dotnet: address unhandled exceptions with improved type checking #1230 @mike-hunhoff
- fix import-to-ida script formatting #1208 @williballenthin
- render: fix verbose rendering of scopes #1263 @williballenthin
- rules: better detect invalid rules #1282 @williballenthin
- show-features: better render strings with embedded whitespace #1267 @williballenthin
- handle vivisect bug around strings at instruction level, use min length 4 #1271 @williballenthin @mr-tz
- extractor: guard against invalid "calls from" features #1177 @mr-tz
- extractor: add format to global features #1258 @mr-tz
- extractor: discover all strings with length >= 4 #1280 @mr-tz
- extractor: don't extract byte features for strings #1293 @mr-tz

### capa explorer IDA Pro plugin
- fix: display instruction items #1154 @mr-tz
- fix: accept only plaintext pasted content #1194 @williballenthin
- fix: UnboundLocalError #1217 @williballenthin
- extractor: add support for COFF files and extern functions #1223 @mike-hunhoff
- doc: improve error messaging and documentation related to capa rule set #1249 @mike-hunhoff
- fix: assume 32-bit displacement for offsets #1250 @mike-hunhoff
- generator: refactor caching and matching #1251 @mike-hunhoff
- fix: improve exception handling to prevent IDA from locking up when errors occur #1262 @mike-hunhoff
- verify rule metadata using Pydantic #1167 @mr-tz
- extractor: make read consistent with file object behavior #1254 @mr-tz
- fix: UnboundLocalError x2 #1302 @mike-hunhoff
- cache capa results across IDA sessions #1279 @mr-tz

### Raw diffs
- [capa v4.0.1...v5.0.0](https://github.com/mandiant/capa/compare/v4.0.1...v5.0.0)
- [capa-rules v4.0.1...v5.0.0](https://github.com/mandiant/capa-rules/compare/v4.0.1...v5.0.0)


## v4.0.1 (2022-08-15)
Some rules contained invalid metadata fields that caused an error when rendering rule hits. We've updated all rules and enhanced the rule linter to catch such issues.

### New Rules (1)

- anti-analysis/obfuscation/obfuscated-with-vs-obfuscation jakub.jozwiak@mandiant.com


### Bug Fixes
- linter: use pydantic to validate rule metadata #1141 @mike-hunhoff
- build binaries using PyInstaller no longer overwrites functions in version.py #1136 @mr-tz

### Raw diffs
- [capa v4.0.0...v4.0.1](https://github.com/mandiant/capa/compare/v4.0.0...v4.0.1)
- [capa-rules v4.0.0...v4.0.1](https://github.com/mandiant/capa-rules/compare/v4.0.0...v4.0.1)

## v4.0.0 (2022-08-10)
Version 4 adds support for analyzing .NET executables. capa will autodetect .NET modules, or you can explicitly invoke the new feature extractor via `--format dotnet`. We've also extended the rule syntax for .NET features including `namespace` and `class`.

Additionally, new `instruction` scope and `operand` features enable users to create more explicit rules. These features are not backwards compatible. We removed the previously used `/x32` and `/x64` flavors of number and operand features.

We updated 49 existing rules and added 22 new rules leveraging these new features and characteristics to detect capabilities seen in .NET malware.

More breaking changes include updates to the JSON results document, freeze file format schema (now format version v2), and the internal handling of addresses.

Thanks for all the support, especially to @htnhan, @jtothej, @sara-rn, @anushkavirgaonkar, and @_re_fox!

*Deprecation warning: v4.0 will be the last capa version to support the SMDA backend.*

### New Features

 - add new scope "instruction" for matching mnemonics and operands #767 @williballenthin
 - add new feature "operand[{0, 1, 2}].number" for matching instruction operand immediate values #767 @williballenthin
 - add new feature "operand[{0, 1, 2}].offset" for matching instruction operand offsets #767 @williballenthin
 - extract additional offset/number features in certain circumstances #320 @williballenthin
 - add detection and basic feature extraction for dotnet #987 @mr-tz, @mike-hunhoff, @williballenthin
 - add file string extraction for dotnet files #1012 @mike-hunhoff
 - add file function-name extraction for dotnet files #1015 @mike-hunhoff
 - add unmanaged call characteristic for dotnet files #1023 @mike-hunhoff
 - add mixed mode characteristic feature extraction for dotnet files #1024 @mike-hunhoff
 - emit class and namespace features for dotnet files #1030 @mike-hunhoff
 - render: support Addresses that aren't simple integers, like .NET token+offset #981 @williballenthin
 - document rule tags and branches #1006 @williballenthin, @mr-tz

### Breaking Changes

  - instruction scope and operand feature are new and are not backwards compatible with older versions of capa
  - Python 3.7 is now the minimum supported Python version #866 @williballenthin
  - remove /x32 and /x64 flavors of number and operand features #932 @williballenthin
  - the tool now accepts multiple paths to rules, and JSON doc updated accordingly @williballenthin
  - extractors must use handles to identify functions/basic blocks/instructions #981 @williballenthin
  - the freeze file format schema was updated, including format version bump to v2 #986 @williballenthin

Deprecation notice: as described in [#937](https://github.com/mandiant/capa/issues/937), we plan to remove the SMDA backend for v5. If you rely on this backend, please reach out so we can discuss extending the support for SMDA or transitioning your workflow to use vivisect.

### New Rules (30)

- data-manipulation/encryption/aes/manually-build-aes-constants huynh.t.nhan@gmail.com
- nursery/get-process-image-filename michael.hunhoff@mandiant.com
- compiler/v/compiled-with-v jakub.jozwiak@mandiant.com
- compiler/zig/compiled-with-zig jakub.jozwiak@mandiant.com
- anti-analysis/packer/huan/packed-with-huan jakub.jozwiak@mandiant.com
- internal/limitation/file/internal-dotnet-file-limitation william.ballenthin@mandiant.com
- nursery/get-os-information-via-kuser_shared_data @mr-tz
- load-code/pe/resolve-function-by-parsing-PE-exports @sara-rn
- anti-analysis/packer/huan/packed-with-huan jakub.jozwiak@mandiant.com
- nursery/execute-dotnet-assembly anushka.virgaonkar@mandiant.com
- nursery/invoke-dotnet-assembly-method anushka.virgaonkar@mandiant.com
- collection/screenshot/capture-screenshot-via-keybd-event @_re_fox
- collection/browser/gather-chrome-based-browser-login-information @_re_fox
- nursery/power-down-monitor michael.hunhoff@mandiant.com
- nursery/hash-data-using-aphash @_re_fox
- nursery/hash-data-using-jshash @_re_fox
- host-interaction/file-system/files/list/enumerate-files-on-windows moritz.raabe@mandiant.com anushka.virgaonkar@mandiant.com
- nursery/check-clipboard-data anushka.virgaonkar@mandiant.com
- nursery/clear-clipboard-data anushka.virgaonkar@mandiant.com
- nursery/compile-dotnet-assembly anushka.virgaonkar@mandiant.com
- nursery/create-process-via-wmi anushka.virgaonkar@mandiant.com
- nursery/display-service-notification-message-box anushka.virgaonkar@mandiant.com
- nursery/find-process-by-name anushka.virgaonkar@mandiant.com
- nursery/generate-random-numbers-in-dotnet anushka.virgaonkar@mandiant.com
- nursery/send-keystrokes anushka.virgaonkar@mandiant.com
- nursery/send-request-in-dotnet anushka.virgaonakr@mandiant.com
- nursery/terminate-process-by-name-in-dotnet anushka.virgaonkar@mandiant.com
- nursery/hash-data-using-rshash @_re_fox
- persistence/authentication-process/act-as-credential-manager-dll jakub.jozwiak@mandiant.com
- persistence/authentication-process/act-as-password-filter-dll jakub.jozwiak@mandiant.com

### Bug Fixes
- improve handling _ prefix compile/link artifact #924 @mike-hunhoff
- better detect OS in ELF samples #988 @williballenthin
- display number feature zero in vverbose #1097 @mike-hunhoff

### capa explorer IDA Pro plugin
- improve file format extraction #918 @mike-hunhoff
- remove decorators added by IDA to ELF imports #919 @mike-hunhoff
- bug fixes for Address abstraction #1091 @mike-hunhoff

### Development

### Raw diffs
- [capa v3.2.0...v4.0.0](https://github.com/mandiant/capa/compare/v3.2.0...master)
- [capa-rules v3.2.0...v4.0.0](https://github.com/mandiant/capa-rules/compare/v3.2.0...master)

## v3.2.1 (2022-06-06)
This out-of-band release bumps the SMDA dependency version to enable installation on Python 3.10.

### Bug Fixes

- update SMDA dependency @mike-hunhoff #922

### Raw diffs
- [capa v3.2.0...v3.2.1](https://github.com/mandiant/capa/compare/v3.2.0...v3.2.1)
- [capa-rules v3.2.0...v3.2.1](https://github.com/mandiant/capa-rules/compare/v3.2.0...v3.2.1)

## v3.2.0 (2022-03-03)
This release adds a new characteristic `characteristic: call $+5` enabling users to create more explicit rules. The linter now also validates ATT&CK and MBC categories. Additionally, many dependencies, including the vivisect backend, have been updated.

One rule has been added and many more have been improved.

Thanks for all the support, especially to @kn0wl3dge and first time contributor @uckelman-sf!

### New Features

- linter: validate ATT&CK/MBC categories and IDs #103 @kn0wl3dge
- extractor: add characteristic "call $+5" feature #366 @kn0wl3dge

### New Rules (1)

- anti-analysis/obfuscation/obfuscated-with-advobfuscator jakub.jozwiak@mandiant.com

### Bug Fixes

- remove typing package as a requirement for Python 3.7+ compatibility #901 @uckelman-sf
- elf: fix OS detection for Linux kernel modules #867 @williballenthin

### Raw diffs
- [capa v3.1.0...v3.2.0](https://github.com/mandiant/capa/compare/v3.1.0...v3.2.0)
- [capa-rules v3.1.0...v3.2.0](https://github.com/mandiant/capa-rules/compare/v3.1.0...v3.2.0)

## v3.1.0 (2022-01-10)
This release improves the performance of capa while also adding 23 new rules and many code quality enhancements. We profiled capa's CPU usage and optimized the way that it matches rules, such as by short circuiting when appropriate. According to our testing, the matching phase is approximately 66% faster than v3.0.3! We also added support for Python 3.10, aarch64 builds, and additional MAEC metadata in the rule headers.
  
This release adds 23 new rules, including nine by Jakub Jozwiak of Mandiant. @ryantxu1 and @dzbeck updated the ATT&CK and MBC mappings for many rules. Thank you!
  
And as always, welcome first time contributors!

  - @kn0wl3dge
  - @jtothej
  - @cl30
  

### New Features

- engine: short circuit logic nodes for better performance #824 @williballenthin
- engine: add optimizer the order faster nodes first #829 @williballenthin
- engine: optimize rule evaluation by skipping rules that can't match #830 @williballenthin
- support python 3.10 #816 @williballenthin
- support aarch64 #683 @williballenthin
- rules: support maec/malware-family meta #841 @mr-tz
- engine: better type annotations/exhaustiveness checking #839 @cl30

### Breaking Changes: None

### New Rules (23)

- nursery/delete-windows-backup-catalog michael.hunhoff@mandiant.com
- nursery/disable-automatic-windows-recovery-features michael.hunhoff@mandiant.com
- nursery/capture-webcam-video @johnk3r
- nursery/create-registry-key-via-stdregprov michael.hunhoff@mandiant.com
- nursery/delete-registry-key-via-stdregprov michael.hunhoff@mandiant.com
- nursery/delete-registry-value-via-stdregprov michael.hunhoff@mandiant.com
- nursery/query-or-enumerate-registry-key-via-stdregprov michael.hunhoff@mandiant.com
- nursery/query-or-enumerate-registry-value-via-stdregprov michael.hunhoff@mandiant.com
- nursery/set-registry-value-via-stdregprov michael.hunhoff@mandiant.com
- data-manipulation/compression/decompress-data-using-ucl jakub.jozwiak@mandiant.com
- linking/static/wolfcrypt/linked-against-wolfcrypt jakub.jozwiak@mandiant.com
- linking/static/wolfssl/linked-against-wolfssl jakub.jozwiak@mandiant.com
- anti-analysis/packer/pespin/packed-with-pespin jakub.jozwiak@mandiant.com
- load-code/shellcode/execute-shellcode-via-windows-fibers jakub.jozwiak@mandiant.com
- load-code/shellcode/execute-shellcode-via-enumuilanguages jakub.jozwiak@mandiant.com
- anti-analysis/packer/themida/packed-with-themida william.ballenthin@mandiant.com
- load-code/shellcode/execute-shellcode-via-createthreadpoolwait jakub.jozwiak@mandiant.com
- host-interaction/process/inject/inject-shellcode-using-a-file-mapping-object jakub.jozwiak@mandiant.com
- load-code/shellcode/execute-shellcode-via-copyfile2 jakub.jozwiak@mandiant.com
- malware-family/plugx/match-known-plugx-module still@teamt5.org

### Rule Changes

  - update ATT&CK mappings by @ryantxu1
  - update ATT&CK and MBC mappings by @dzbeck
  - aplib detection by @cdong1012
  - golang runtime detection by @stevemk14eber

### Bug Fixes

- fix circular import error #825 @williballenthin
- fix smda negative number extraction #430 @kn0wl3dge

### capa explorer IDA Pro plugin

- pin supported versions to >= 7.4 and < 8.0 #849 @mike-hunhoff

### Development

- add profiling infrastructure #828 @williballenthin
- linter: detect shellcode extension #820 @mr-tz
- show features script: add backend flag #430 @kn0wl3dge

### Raw diffs
- [capa v3.0.3...v3.1.0](https://github.com/mandiant/capa/compare/v3.0.3...v3.1.0)
- [capa-rules v3.0.3...v3.1.0](https://github.com/mandiant/capa-rules/compare/v3.0.3...v3.1.0)


## v3.0.3 (2021-10-27)

This is primarily a rule maintenance release:
  - eight new rules, including all relevant techniques from [ATT&CK v10](https://medium.com/mitre-attack/introducing-attack-v10-7743870b37e3), and
  - two rules removed, due to the prevalence of false positives

We've also tweaked the status codes returned by capa.exe to be more specific and added a bit more metadata to the JSON output format.
 
As always, welcome first time contributors!
  - still@teamt5.org
  - zander.work@mandiant.com
                                                                                                     

### New Features

- show in which function a BB match is #130 @williballenthin
- main: exit with unique error codes when bailing #802 @williballenthin

### New Rules (8)

- nursery/resolve-function-by-fnv-1a-hash still@teamt5.org
- data-manipulation/encryption/encrypt-data-using-memfrob-from-glibc zander.work@mandiant.com
- collection/group-policy/discover-group-policy-via-gpresult william.ballenthin@mandiant.com
- host-interaction/bootloader/manipulate-safe-mode-programs william.ballenthin@mandiant.com
- nursery/enable-safe-mode-boot william.ballenthin@mandiant.com
- persistence/iis/persist-via-iis-module william.ballenthin@mandiant.com
- persistence/iis/persist-via-isapi-extension william.ballenthin@mandiant.com
- targeting/language/identify-system-language-via-api william.ballenthin@mandiant.com

## Removed rules (2)
- load-code/pe/parse-pe-exports: too many false positives in unrelated structure accesses
- anti-analysis/anti-vm/vm-detection/execute-anti-vm-instructions: too many false positives in junk code

### Bug Fixes

- update references from FireEye to Mandiant

### Raw diffs
- [capa v3.0.2...v3.0.3](https://github.com/fireeye/capa/compare/v3.0.2...v3.0.3)
- [capa-rules v3.0.2...v3.0.3](https://github.com/fireeye/capa-rules/compare/v3.0.2...v3.0.3)
  
## v3.0.2 (2021-09-28)
  
This release fixes an issue with the standalone executables built with PyInstaller when running capa against ELF files.

### Bug Fixes

- fix bug in PyInstaller config preventing ELF analysis #795 @mr-tz

### Raw diffs
- [capa v3.0.1...v3.0.2](https://github.com/fireeye/capa/compare/v3.0.1...v3.0.2)
- [capa-rules v3.0.1...v3.0.2](https://github.com/fireeye/capa-rules/compare/v3.0.1...v3.0.2)

## v3.0.1 (2021-09-27)

This version updates the version of vivisect used by capa. Users will experience fewer bugs and find improved analysis results.

Thanks to the community for highlighting issues and analysis misses. Your feedback is crucial to further improve capa.

### Bug Fixes

- fix many underlying bugs in vivisect analysis and update to version v1.0.5 #786 @williballenthin

### Raw diffs
- [capa v3.0.0...v3.0.1](https://github.com/fireeye/capa/compare/v3.0.0...v3.0.1)
- [capa-rules v3.0.0...v3.0.1](https://github.com/fireeye/capa-rules/compare/v3.0.0...v3.0.1)

## v3.0.0 (2021-09-15)

We are excited to announce version 3.0! :tada:

capa 3.0:
- adds support for ELF files targeting Linux thanks to [Intezer](https://www.intezer.com/)
- adds new features to specify OS, CPU architecture, and file format
- fixes a few bugs that may have led to false negatives (missed capabilities) in older versions
- adds 80 new rules, including 36 describing techniques for Linux

A huge thanks to everyone who submitted issues, provided feedback, and contributed code and rules.
Special acknowledgement to @Adir-Shemesh and @TcM1911 of [Intezer](https://www.intezer.com/) for contributing the code to enable ELF support.
Also, welcome first time contributors:
  - @jaredscottwilson
  - @cdong1012
  - @jlepore-fe 

### New Features

- all: add support for ELF files #700 @Adir-Shemesh @TcM1911
- rule format: add feature `format: ` for file format, like `format: pe` #723 @williballenthin
- rule format: add feature `arch: ` for architecture, like `arch: amd64` #723 @williballenthin
- rule format: add feature `os: ` for operating system, like `os: windows` #723 @williballenthin
- rule format: add feature `substring: ` for verbatim strings with leading/trailing wildcards #737 @williballenthin
- scripts: add `profile-memory.py` for profiling memory usage #736 @williballenthin
- main: add light weight ELF file feature extractor to detect file limitations #770 @mr-tz

### Breaking Changes

- rules using `format`, `arch`, `os`, or `substring` features cannot be used by capa versions prior to v3
- legacy term `arch` (i.e., "x32") is now called `bitness` @williballenthin
- freeze format gains new section for "global" features #759 @williballenthin

### New Rules (80)

- collection/webcam/capture-webcam-image @johnk3r
- nursery/list-drag-and-drop-files michael.hunhoff@mandiant.com
- nursery/monitor-clipboard-content michael.hunhoff@mandiant.com
- nursery/monitor-local-ipv4-address-changes michael.hunhoff@mandiant.com
- nursery/load-windows-common-language-runtime michael.hunhoff@mandiant.com
- nursery/resize-volume-shadow-copy-storage michael.hunhoff@mandiant.com
- nursery/add-user-account-group michael.hunhoff@mandiant.com
- nursery/add-user-account-to-group michael.hunhoff@mandiant.com
- nursery/add-user-account michael.hunhoff@mandiant.com
- nursery/change-user-account-password michael.hunhoff@mandiant.com
- nursery/delete-user-account-from-group michael.hunhoff@mandiant.com
- nursery/delete-user-account-group michael.hunhoff@mandiant.com
- nursery/delete-user-account michael.hunhoff@mandiant.com
- nursery/list-domain-servers michael.hunhoff@mandiant.com
- nursery/list-groups-for-user-account michael.hunhoff@mandiant.com
- nursery/list-user-account-groups michael.hunhoff@mandiant.com
- nursery/list-user-accounts-for-group michael.hunhoff@mandiant.com
- nursery/list-user-accounts michael.hunhoff@mandiant.com
- nursery/parse-url michael.hunhoff@mandiant.com
- nursery/register-raw-input-devices michael.hunhoff@mandiant.com
- anti-analysis/packer/gopacker/packed-with-gopacker jared.wilson@mandiant.com
- host-interaction/driver/create-device-object @mr-tz
- host-interaction/process/create/execute-command @mr-tz
- data-manipulation/encryption/create-new-key-via-cryptacquirecontext chuong.dong@mandiant.com
- host-interaction/log/clfs/append-data-to-clfs-log-container blaine.stancill@mandiant.com
- host-interaction/log/clfs/read-data-from-clfs-log-container blaine.stancill@mandiant.com
- data-manipulation/encryption/hc-128/encrypt-data-using-hc-128-via-wolfssl blaine.stancill@mandiant.com
- c2/shell/create-unix-reverse-shell joakim@intezer.com
- c2/shell/execute-shell-command-received-from-socket joakim@intezer.com
- collection/get-current-user joakim@intezer.com
- host-interaction/file-system/change-file-permission joakim@intezer.com
- host-interaction/hardware/memory/get-memory-information joakim@intezer.com
- host-interaction/mutex/lock-file joakim@intezer.com
- host-interaction/os/version/get-kernel-version joakim@intezer.com
- host-interaction/os/version/get-linux-distribution joakim@intezer.com
- host-interaction/process/terminate/terminate-process-via-kill joakim@intezer.com
- lib/duplicate-stdin-and-stdout joakim@intezer.com
- nursery/capture-network-configuration-via-ifconfig joakim@intezeer.com
- nursery/collect-ssh-keys joakim@intezer.com
- nursery/enumerate-processes-via-procfs joakim@intezer.com
- nursery/interact-with-iptables joakim@intezer.com
- persistence/persist-via-desktop-autostart joakim@intezer.com
- persistence/persist-via-shell-profile-or-rc-file joakim@intezer.com
- persistence/service/persist-via-rc-script joakim@intezer.com
- collection/get-current-user-on-linux joakim@intezer.com
- collection/network/get-mac-address-on-windows moritz.raabe@mandiant.com
- host-interaction/file-system/read/read-file-on-linux moritz.raabe@mandiant.com joakim@intezer.com
- host-interaction/file-system/read/read-file-on-windows moritz.raabe@mandiant.com
- host-interaction/file-system/write/write-file-on-windows william.ballenthin@mandiant.com
- host-interaction/os/info/get-system-information-on-windows moritz.raabe@mandiant.com joakim@intezer.com
- host-interaction/process/create/create-process-on-windows moritz.raabe@mandiant.com
- linking/runtime-linking/link-function-at-runtime-on-windows moritz.raabe@mandiant.com
- nursery/create-process-on-linux joakim@intezer.com
- nursery/enumerate-files-on-linux william.ballenthin@mandiant.com
- nursery/get-mac-address-on-linux joakim@intezer.com
- nursery/get-system-information-on-linux joakim@intezer.com
- nursery/link-function-at-runtime-on-linux joakim@intezer.com
- nursery/write-file-on-linux joakim@intezer.com
- communication/socket/tcp/send/obtain-transmitpackets-callback-function-via-wsaioctl jonathan.lepore@mandiant.com
- nursery/linked-against-cpp-http-library @mr-tz
- nursery/linked-against-cpp-json-library @mr-tz

### Bug Fixes

- main: fix `KeyError: 0` when reporting results @williballehtin #703
- main: fix potential false negatives due to namespaces across scopes @williballenthin #721
- linter: suppress some warnings about imports from ntdll/ntoskrnl @williballenthin #743
- linter: suppress some warnings about missing examples in the nursery @williballenthin #747

### capa explorer IDA Pro plugin

- explorer: add additional filter logic when displaying matches by function #686 @mike-hunhoff
- explorer: remove duplicate check when saving file #687 @mike-hunhoff
- explorer: update IDA extractor to use non-canon mnemonics #688 @mike-hunhoff
- explorer: allow user to add specified number of bytes when adding a Bytes feature in the Rule Generator #689 @mike-hunhoff
- explorer: enforce max column width Features and Editor panes #691 @mike-hunhoff
- explorer: add option to limit features to currently selected disassembly address #692 @mike-hunhoff
- explorer: update support documentation and runtime checks #741 @mike-hunhoff
- explorer: small performance boost to rule generator search functionality #742 @mike-hunhoff
- explorer: add support for arch, os, and format features #758 @mike-hunhoff
- explorer: improve parsing algorithm for rule generator feature editor #768 @mike-hunhoff

### Development

### Raw diffs
- [capa v2.0.0...v3.0.0](https://github.com/mandiant/capa/compare/v2.0.0...v3.0.0)
- [capa-rules v2.0.0...v3.0.0](https://github.com/mandiant/capa-rules/compare/v2.0.0...v3.0.0)


## v2.0.0 (2021-07-19)

We are excited to announce version 2.0! :tada:
capa 2.0:
- enables anyone to contribute rules more easily
- is the first Python 3 ONLY version
- provides more concise and relevant result via identification of library functions using FLIRT
  ![capa v2.0 results ignoring library code functions](doc/img/changelog/flirt-ignore.png)
- includes many features and enhancements for the capa explorer IDA plugin
- adds 93 new rules, including all new techniques introduced in MITRE ATT&CK v9

A huge thanks to everyone who submitted issues, provided feedback, and contributed code and rules. Many colleagues across dozens of organizations have volunteered their experience to improve this tool! :heart:


### New Features

- rules: update ATT&CK and MBC mappings https://github.com/mandiant/capa-rules/pull/317 @williballenthin
- main: use FLIRT signatures to identify and ignore library code #446 @williballenthin
- tests: update test cases and caching #545 @mr-tz
- scripts: capa2yara.py convert capa rules to YARA rules #561 @ruppde
- rule: add file-scope feature (`function-name`) for recognized library functions #567 @williballenthin
- main: auto detect shellcode based on file extension #516 @mr-tz
- main: more detailed progress bar output when matching functions #562 @mr-tz
- main: detect file limitations without doing code analysis for better performance #583 @williballenthin
- show-features: don't show features from library functions #569 @williballenthin
- linter: summarize results at the end #571 @williballenthin
- linter: check for `or` with always true child statement, e.g. `optional`, colors #348 @mr-tz

### Breaking Changes

- py3: drop Python 2 support #480 @Ana06
- meta: added `library_functions` field, `feature_counts.functions` does not include library functions any more #562 @mr-tz
- json: results document now contains parsed ATT&CK and MBC fields instead of canonical representation #526 @mr-tz
- json: record all matching strings for regex #159 @williballenthin
- main: implement file limitations via rules not code #390 @williballenthin
- json: correctly render negative offsets #619 @williballenthin
- library: remove logic from `__init__.py` throughout #622 @williballenthin

### New Rules (93)

- anti-analysis/packer/amber/packed-with-amber @gormaniac
- collection/file-managers/gather-3d-ftp-information @re-fox
- collection/file-managers/gather-alftp-information @re-fox
- collection/file-managers/gather-bitkinex-information @re-fox
- collection/file-managers/gather-blazeftp-information @re-fox
- collection/file-managers/gather-bulletproof-ftp-information @re-fox
- collection/file-managers/gather-classicftp-information @re-fox
- collection/file-managers/gather-coreftp-information @re-fox
- collection/file-managers/gather-cuteftp-information @re-fox
- collection/file-managers/gather-cyberduck-information @re-fox
- collection/file-managers/gather-direct-ftp-information @re-fox
- collection/file-managers/gather-directory-opus-information @re-fox
- collection/file-managers/gather-expandrive-information @re-fox
- collection/file-managers/gather-faststone-browser-information @re-fox
- collection/file-managers/gather-fasttrack-ftp-information @re-fox
- collection/file-managers/gather-ffftp-information @re-fox
- collection/file-managers/gather-filezilla-information @re-fox
- collection/file-managers/gather-flashfxp-information @re-fox
- collection/file-managers/gather-fling-ftp-information @re-fox
- collection/file-managers/gather-freshftp-information @re-fox
- collection/file-managers/gather-frigate3-information @re-fox
- collection/file-managers/gather-ftp-commander-information @re-fox
- collection/file-managers/gather-ftp-explorer-information @re-fox
- collection/file-managers/gather-ftp-voyager-information @re-fox
- collection/file-managers/gather-ftpgetter-information @re-fox
- collection/file-managers/gather-ftpinfo-information @re-fox
- collection/file-managers/gather-ftpnow-information @re-fox
- collection/file-managers/gather-ftprush-information @re-fox
- collection/file-managers/gather-ftpshell-information @re-fox
- collection/file-managers/gather-global-downloader-information @re-fox
- collection/file-managers/gather-goftp-information @re-fox
- collection/file-managers/gather-leapftp-information @re-fox
- collection/file-managers/gather-netdrive-information @re-fox
- collection/file-managers/gather-nexusfile-information @re-fox
- collection/file-managers/gather-nova-ftp-information @re-fox
- collection/file-managers/gather-robo-ftp-information @re-fox
- collection/file-managers/gather-securefx-information @re-fox
- collection/file-managers/gather-smart-ftp-information @re-fox
- collection/file-managers/gather-softx-ftp-information @re-fox
- collection/file-managers/gather-southriver-webdrive-information @re-fox
- collection/file-managers/gather-staff-ftp-information @re-fox
- collection/file-managers/gather-total-commander-information @re-fox
- collection/file-managers/gather-turbo-ftp-information @re-fox
- collection/file-managers/gather-ultrafxp-information @re-fox
- collection/file-managers/gather-winscp-information @re-fox
- collection/file-managers/gather-winzip-information @re-fox
- collection/file-managers/gather-wise-ftp-information @re-fox
- collection/file-managers/gather-ws-ftp-information @re-fox
- collection/file-managers/gather-xftp-information @re-fox
- data-manipulation/compression/decompress-data-using-aplib @r3c0nst @mr-tz
- host-interaction/bootloader/disable-code-signing @williballenthin
- host-interaction/bootloader/manipulate-boot-configuration @williballenthin
- host-interaction/driver/disable-driver-code-integrity @williballenthin
- host-interaction/file-system/bypass-mark-of-the-web @williballenthin
- host-interaction/network/domain/get-domain-information @recvfrom
- host-interaction/session/get-logon-sessions @recvfrom
- linking/runtime-linking/resolve-function-by-fin8-fasthash @r3c0nst @mr-tz
- nursery/build-docker-image @williballenthin
- nursery/create-container @williballenthin
- nursery/encrypt-data-using-fakem-cipher @mike-hunhoff
- nursery/list-containers @williballenthin
- nursery/run-in-container @williballenthin
- persistence/registry/appinitdlls/disable-appinit_dlls-code-signature-enforcement @williballenthin
- collection/password-manager/steal-keepass-passwords-using-keefarce @Ana06
- host-interaction/network/connectivity/check-internet-connectivity-via-wininet matthew.williams@mandiant.com michael.hunhoff@mandiant.com
- nursery/create-bits-job @mr-tz
- nursery/execute-syscall-instruction @kulinacs @mr-tz
- nursery/connect-to-wmi-namespace-via-wbemlocator michael.hunhoff@mandiant.com
- anti-analysis/obfuscation/obfuscated-with-callobfuscator johnk3r
- executable/installer/inno-setup/packaged-as-an-inno-setup-installer awillia2@cisco.com
- data-manipulation/hashing/djb2/hash-data-using-djb2 awillia2@cisco.com
- data-manipulation/encoding/base64/decode-data-using-base64-via-dword-translation-table gilbert.elliot@mandiant.com
- nursery/list-tcp-connections-and-listeners michael.hunhoff@mandiant.com
- nursery/list-udp-connections-and-listeners michael.hunhoff@mandiant.com
- nursery/log-keystrokes-via-raw-input-data michael.hunhoff@mandiant.com
- nursery/register-http-server-url michael.hunhoff@mandiant.com
- internal/limitation/file/internal-autoit-file-limitation.yml william.ballenthin@mandiant.com
- internal/limitation/file/internal-dotnet-file-limitation.yml william.ballenthin@mandiant.com
- internal/limitation/file/internal-installer-file-limitation.yml william.ballenthin@mandiant.com
- internal/limitation/file/internal-packer-file-limitation.yml william.ballenthin@mandiant.com
- host-interaction/network/domain/enumerate-domain-computers-via-ldap awillia2@cisco.com
- host-interaction/network/domain/get-domain-controller-name awillia2@cisco.com
- internal/limitation/file/internal-visual-basic-file-limitation @mr-tz
- data-manipulation/hashing/md5/hash-data-with-md5 moritz.raabe@mandiant.com
- compiler/autohotkey/compiled-with-autohotkey awillia2@cisco.com
- internal/limitation/file/internal-autohotkey-file-limitation @mr-tz
- host-interaction/process/dump/create-process-memory-minidump michael.hunhoff@mandiant.com
- nursery/get-storage-device-properties michael.hunhoff@mandiant.com
- nursery/execute-shell-command-via-windows-remote-management michael.hunhoff@mandiant.com
- nursery/get-token-privileges michael.hunhoff@mandiant.com
- nursery/prompt-user-for-credentials michael.hunhoff@mandiant.com
- nursery/spoof-parent-pid michael.hunhoff@mandiant.com

### Bug Fixes

- build: use Python 3.8 for PyInstaller to support consistently running across multiple operating systems including Windows 7 #505 @mr-tz
- main: correctly match BB-scope matches at file scope #605 @williballenthin
- main: do not process non-PE files even when --format explicitly provided #664 @mr-tz

### capa explorer IDA Pro plugin
- explorer: IDA 7.6 support #497 @williballenthin
- explorer: explain how to install IDA 7.6 patch to enable the plugin #528 @williballenthin
- explorer: document IDA 7.6sp1 as alternative to the patch #536 @Ana06
- explorer: add support for function-name feature #618 @mike-hunhoff
- explorer: circular import workaround #654 @mike-hunhoff
- explorer: add argument to control whether to automatically analyze when running capa explorer #548 @Ana06
- explorer: extract API features via function names recognized by IDA/FLIRT #661 @mr-tz

### Development

- ci: add capa release link to capa-rules tag #517 @Ana06
- ci, changelog: update `New Rules` section in CHANGELOG automatically https://github.com/mandiant/capa-rules/pull/374 #549 #604 @Ana06
- ci, changelog: support multiple author in sync GH https://github.com/mandiant/capa-rules/pull/378 @Ana06
- ci, lint: check statements for single child statements #563 @mr-tz
- ci: reject PRs without CHANGELOG update to ensure CHANGELOG is kept up-to-date #584 @Ana06
- ci: test that scripts run #660 @mr-tz

### Raw diffs

<!-- The diff uses v1.6.1 because master doesn't include v1.6.2 and v1.6.3 -->
- [capa v1.6.1...v2.0.0](https://github.com/mandiant/capa/compare/v1.6.1...v2.0.0)
- [capa-rules v1.6.1...v2.0.0](https://github.com/mandiant/capa-rules/compare/v1.6.1...v2.0.0)


## v1.6.3 (2021-04-29)

This release adds IDA 7.6 support to capa.

### Changes

- IDA 7.6 support @williballenthin @Ana06

### Raw diffs

  - [capa v1.6.2...v1.6.3](https://github.com/mandiant/capa/compare/v1.6.2...v1.6.3)


## v1.6.2 (2021-04-13)

This release backports a fix to capa 1.6: The Windows binary was built with Python 3.9 which doesn't support Windows 7.

### Bug Fixes

- build: use Python 3.8 for PyInstaller to support consistently running across multiple operating systems including Windows 7 @mr-tz @Ana06

### Raw diffs

  - [capa v1.6.1...v1.6.2](https://github.com/mandiant/capa/compare/v1.6.1...v1.6.2)


## v1.6.1 (2021-04-07)

This release includes several bug fixes, such as a vivisect issue that prevented capa from working on Windows with Python 3. It also adds 17 new rules and a bunch of improvements in the rules and IDA rule generator. We appreciate everyone who opened issues, provided feedback, and contributed code and rules.

### Upcoming changes

**This is the very last capa release that supports Python 2.** The next release will be v2.0 and will have breaking changes, including the removal of Python 2 support.

### New features

- explorer: add support for multi-line tab and SHIFT + Tab #474 @mike-hunhoff

![multi-line tab in rule generator](doc/img/changelog/tab.gif)

### New Rules (17)

- encrypt data using RC4 with custom key via WinAPI @MalwareMechanic
- encrypt data using Curve25519 @dandonov
- packaged as an IExpress self-extracting archive @recvfrom
- create registry key via offline registry library @johnk3r
- open registry key via offline registry library @johnk3r
- query registry key via offline registry library @johnk3r
- set registry key via offline registry library @johnk3r
- delete registry key via offline registry library @johnk3r
- enumerate PE sections @Ana06
- inject DLL reflectively @Ana06
- inspect section memory permissions @Ana06
- parse PE exports @Ana06
- rebuild import table @Ana06
- compare security identifiers @mike-hunhoff
- get user security identifier @mike-hunhoff
- listen for remote procedure calls @mike-hunhoff
- query remote server for available data @mike-hunhoff

### Bug Fixes

- vivisect: update to v1.0.1 which includes bug fix for #459 (capa failed in Windows with Python 3 and vivisect) #512 @williballenthin
- explorer: fix initialize rules directory #464 @mike-hunhoff
- explorer: support subscope rules #493 @mike-hunhoff
- explorer: add checks to validate matched data when searching #500 @mike-hunhoff
- features, explorer: add support for string features with special characters e.g. '\n' #468 @mike-hunhoff

### Changes

- vivisect: raises `IncompatibleVivVersion` instead of `UnicodeDecodeError` when using incompatible Python 2 `.viv` files with Python3 #479 @Ana06
- explorer: improve settings modification #465 @mike-hunhoff
- rules: improvements @mr-tz, @re-fox, @mike-hunhoff
- rules, lint: enforce string with double quotes formatting in rules #468 @mike-hunhoff
- lint: ensure LF end of line #485 #486 @mr-tz
- setup: pin dependencies #513 #504 @Ana06 @mr-tz

### Development

- ci: test on Windows, Ubuntu, macOS across Python versions #470 @mr-tz @Ana06
- ci: pin OS versions #491 @williballenthin
- ci: tag capa-rules on release #476 @Ana06
- doc: document release process #476 @Ana06
- doc: Improve README badges #477 #478 @ana06 @mr-tz
- doc: update capa explorer documentation #503 @mike-hunhoff
- doc: add PR template #495 @mr-tz
- changelog: document incompatibility of viv files #475 @Ana06
- rule loading: ignore files starting with .git #492 @mr-tz

### Raw diffs

  - [capa v1.6.0...v1.6.1](https://github.com/mandiant/capa/compare/v1.6.0...v1.6.1)
  - [capa-rules v1.6.0...v1.6.1](https://github.com/mandiant/capa-rules/compare/v1.6.0...v1.6.1)


## v1.6.0 (2021-03-09)

This release adds the capa explorer rule generator plugin for IDA Pro, vivisect support for Python 3 and 12 new rules. We appreciate everyone who opened issues, provided feedback, and contributed code and rules. Thank you also to the vivisect development team (@rakuy0, @atlas0fd00m) for the Python 3 support (`vivisect==1.0.0`) and the fixes for Python 2 (`vivisect==0.2.1`).

### Rule Generator IDA Plugin

The capa explorer IDA plugin now helps you quickly build new capa rules using features extracted directly from your IDA database. Without leaving the plugin interface you can use the features extracted by capa explorer to develop and test new rules and save your work directly to your capa rules directory. To get started select the new `Rule Generator` tab, navigate to a function in the IDA `Disassembly` view, and click `Analyze`. For more information check out the capa explorer [readme](https://github.com/mandiant/capa/blob/master/capa/ida/plugin/README.md).

![](doc/img/rulegen_expanded.png)

### Python 2/3 vivisect workspace compatibility

This version of capa adds Python 3 support in vivisect. Note that `.viv` files (generated by vivisect) are not compatible between Python 2 and Python 3. When updating to Python 3 you need to delete all the `.viv` files for capa to work.

If you get the following error (or a similar one), you most likely need to delete `.viv` files:
```
UnicodeDecodeError: 'ascii' codec can't decode byte 0x90 in position 2: ordinal not in range(128)
```

### Upcoming changes

**This is the last capa release that supports Python 2.** The next release will be v2.0 and will have breaking changes, including the removal of Python 2 support.

If you have workflows that rely on the Python 2 version and need future maintenance, please reach out. We may be able to supply limited backports of key fixes and features.

### New features

- explorer: Add capa explorer rule generator plugin for IDA Pro. Now capa explorer helps you build new capa rules!  #426, #438, #439 @mike-hunhoff
- python: Python 3 support in vivisect #421 @Ana06
- main: Add backend option in Python 3 to select the backend to be used (either SMDA or vivisect) #421 @Ana06
- python: Python 3 support in IDA #429, #437 @mike-hunhoff
- ci: test pyinstaller CI #452 @williballenthin
- scripts: enable multiple backends in `show-features.py` #429 @mike-hunhoff
- scripts: add `scripts/vivisect-py2-vs-py3.sh`  to compare vivisect Python 2 vs 3 (can easily be modified to test run times and compare different versions) #421 @Ana06

### New Rules (12)

- patch process command line @re-fox @williballenthin (graduated from nursery)
- compiled with dmd @re-fox
- compiled with exe4j @johnk3r
- compiled from Visual Basic @williballenthin
- capture screenshot in Go @TcM1911
- compiled with Nim @mike-hunhoff
- linked against Go process enumeration library @TcM1911
- linked against Go registry library @TcM1911
- linked against Go WMI library @TcM1911
- linked against Go static asset library @TcM1911
- inspect load icon resource @mike-hunhoff
- linked against XZip @mr-tz

### Bug Fixes

- ida: check for unmapped addresses when resolving data references #436 @mike-hunhoff

### Changes

- setup: vivisect v1.0.0 is the default backend for Python3 (it was SMDA before) #421 @Ana06
- setup: bump vivisect to 0.2.1 #454 @mr-tz
- linter: adding ntoskrnl, ntdll overlap lint #428 @mike-hunhoff
- ci: use py3.9 and pyinstaller 4.2 to build standalone binaries #452 @williballenthin
- scripts: remove old migration script #450 @williballenthin

### Development

- main: factor out common cli argument handling #450 @williballenthin

### Raw diffs

  - [capa v1.5.1...v1.6.0](https://github.com/mandiant/capa/compare/v1.5.1...v1.6.0)
  - [capa-rules v1.5.1...v1.6.0](https://github.com/mandiant/capa-rules/compare/v1.5.1...v1.6.0)


## v1.5.1 (2021-02-09)

This release fixes the version number that we forgot to update for v1.5.0 (therefore, v1.5.0 was not published to pypi). It also includes 1 new rule and some rule improvements.

### New Rules (1)

- encrypt data using vest @re-fox

### Raw diffs

  - [capa v1.5.0...v1.5.1](https://github.com/mandiant/capa/compare/v1.5.1...v1.6.0)
  - [capa-rules v1.5.0...v1.5.1](https://github.com/mandiant/capa-rules/compare/v1.5.1...v1.6.0)


## v1.5.0 (2021-02-05)

This release brings support for running capa under Python 3 via [SMDA](https://github.com/danielplohmann/smda), more thorough CI testing and linting, better extraction of strings and byte features, and 50 (!) new rules. We appreciate everyone who opened issues, provided feedback, and contributed code and rules. A special shout out to the following new project contributors:

  - @johnk3r
  - @doomedraven
  - @stvemillertime
  - @itreallynick
  - @0x534a
  
@dzbeck also added [Malware Behavior Catalog](https://github.com/MBCProject/mbc-markdown) (MBC) and ATT&CK mappings for many rules.

Download a standalone binary below and checkout the readme [here on GitHub](https://github.com/mandiant/capa/). Report issues on our [issue tracker](https://github.com/mandiant/capa/issues) and contribute new rules at [capa-rules](https://github.com/mandiant/capa-rules/).


### New Features

  - py3 support via SMDA #355 @danielplohmann @jcrussell
  - scripts: example of using capa as a library #372, #380 @doomedraven
  - ci: enable dependabot #373 @mr-tz
  - ci: lint rules @mr-tz
  - ci: lint rule format #401 @mr-tz
  - freeze: add base address #391 @mr-tz
  - json: meta: add base address #412 @mr-tz

### New Rules (50)

  - 64-bit execution via heavens gate @recvfrom
  - contain anti-disasm techniques @mr-tz
  - check for microsoft office emulation @re-fox
  - check for windows sandbox via device @re-fox
  - check for windows sandbox via dns suffix @re-fox
  - check for windows sandbox via genuine state @re-fox
  - check for windows sandbox via process name @re-fox
  - check for windows sandbox via registry @re-fox
  - capture microphone audio @re-fox
  - capture public ip @re-fox
  - get domain trust relationships @johnk3r
  - check HTTP status code @mr-tz
  - compiled with perl2exe @re-fox
  - compiled with ps2exe @re-fox
  - compiled with pyarmor @stvemillertime, @itreallynick
  - validate payment card number using luhn algorithm @re-fox
  - hash data using fnv @re-fox @mr-tz
  - generate random numbers via WinAPI @mike-hunhoff @johnk3r
  - enumerate files recursively @re-fox
  - get file system object information @mike-hunhoff
  - read virtual disk @re-fox
  - register minifilter driver @mike-hunhoff
  - start minifilter driver @mike-hunhoff
  - enumerate gui resources @johnk3r
  - simulate CTRL ALT DEL @mike-hunhoff
  - hijack thread execution @0x534a
  - inject dll @0x534a
  - inject pe @0x534a
  - create or open registry key @mike-hunhoff
  - delete registry value @mike-hunhoff
  - query or enumerate registry key @mike-hunhoff
  - query or enumerate registry value @mike-hunhoff
  - resume thread @0x534a
  - suspend thread @0x534a
  - allocate memory @0x534a
  - allocate RW memory @0x534a
  - contain pusha popa sequence @mr-tz
  - create or open file @mike-hunhoff
  - open process @0x534a
  - open thread @0x534a
  - get kernel32 base address @mr-tz
  - get ntdll base address @mr-tz
  - encrypt or decrypt data via BCrypt @mike-hunhoff
  - generate random numbers using the Delphi LCG @williballenthin
  - hash data via BCrypt @mike-hunhoff
  - migrate process to active window station @williballenthin
  - patch process command line @williballenthin
  - resolve function by hash @williballenthin
  - persist via Winlogon Helper DLL registry key @0x534a
  - schedule task via command line @0x534a

### Bug Fixes

  - doc: pyinstaller build process @mr-tz
  - ida: better bytes extraction #409 @mike-hunhoff
  - viv: better unicode string extraction #364 @mike-hunhoff
  - viv: better unicode string extraction #378 @mr-tz
  - viv: more xor instructions #379 @mr-tz
  - viv: decrease logging verbosity #381 @mr-tz
  - rules: fix api description syntax #403 @mike-hunhoff
  - main: disable progress background thread #410 @mike-hunhoff
  
### Changes

  - rules: return lib rules for scopes #398 @mr-tz
  
### Raw diffs

  - [capa v1.4.1...v1.5.0](https://github.com/mandiant/capa/compare/v1.4.1...v1.5.0)
  - [capa-rules v1.4.0...v1.5.0](https://github.com/mandiant/capa-rules/compare/v1.4.0...v1.5.0)

## v1.4.1 (2020-10-23)

This release fixes an issue building capa on our CI server, which prevented us from building standalone binaries for v1.4.1.

### Bug Fixes

  - install VC dependencies for Python 2.7 during Windows build
  
### Raw diffs

  - [capa v1.4.0...v1.4.1](https://github.com/mandiant/capa/compare/v1.4.0...v1.4.1)
  - [capa-rules v1.4.0...v1.4.1](https://github.com/mandiant/capa-rules/compare/v1.4.0...v1.4.1)  

## v1.4.0 (2020-10-23)

This capa release includes changes to the rule parsing, enhanced feature extraction, various bug fixes, and improved capa scripts. Everyone should benefit from the improved functionality and performance. The community helped to add 69 new rules. We appreciate everyone who opened issues, provided feedback, and contributed code and rules. A special shout out to the following new project contributors:

  - @mwilliams31
  - @yt0ng

@dzbeck added [Malware Behavior Catalog](https://github.com/MBCProject/mbc-markdown) (MBC) and ATT&CK mappings for 86 rules.

Download a standalone binary below and checkout the readme [here on GitHub](https://github.com/mandiant/capa/). Report issues on our [issue tracker](https://github.com/mandiant/capa/issues) and contribute new rules at [capa-rules](https://github.com/mandiant/capa-rules/).

### New features

  - script that demonstrates bulk processing @williballenthin #307
  - main: render MBC table @mr-tz #332
  - ida backend: improve detection of APIs called via two or more chained thunks @mike-hunhoff #340
  - viv backend: improve detection of APIs called via two or more chained thunks @mr-tz #341
  - features: extract APIs called via jmp instruction @mr-tz #337

### New rules

  - clear the Windows event log @mike-hunhoff
  - crash the Windows event logging service @mike-hunhoff
  - packed with kkrunchy @re-fox
  - packed with nspack @re-fox
  - packed with pebundle @re-fox
  - packed with pelocknt @re-fox
  - packed with peshield @re-fox
  - packed with petite @re-fox
  - packed with rlpack @re-fox
  - packed with upack @re-fox
  - packed with y0da crypter @re-fox
  - compiled with rust @re-fox
  - compute adler32 checksum @mwilliams31
  - encrypt-data-using-hc-128 @recvfrom
  - manipulate console @williballenthin
  - references logon banner @re-fox
  - terminate process via fastfail @re-fox
  - delete volume shadow copies @mr-tz
  - authenticate HMAC @mr-tz
  - compiled from EPL @williballenthin
  - compiled with Go @williballenthin
  - create Restart Manager session @mike-hunhoff
  - decode data using Base64 via WinAPI @mike-hunhoff
  - empty recycle bin quietly @mwilliams31
  - enumerate network shares @mike-hunhoff
  - hook routines via microsoft detours @williballenthin
  - hooked by API Override @williballenthin
  - impersonate user @mike-hunhoff
  - the @williballenthin packer detection package, thanks to Hexacorn for the data, see https://www.hexacorn.com/blog/2016/12/15/pe-section-names-re-visited/
    - packed with CCG
    - packed with Crunch
    - packed with Dragon Armor
    - packed with enigma
    - packed with Epack
    - packed with MaskPE
    - packed with MEW
    - packed with Mpress
    - packed with Neolite
    - packed with PECompact
    - packed with Pepack
    - packed with Perplex
    - packed with ProCrypt
    - packed with RPCrypt
    - packed with SeauSFX
    - packed with Shrinker
    - packed with Simple Pack
    - packed with StarForce
    - packed with SVKP
    - packed with Themida
    - packed with TSULoader
    - packed with VProtect
    - packed with WWPACK
    - rebuilt by ImpRec
    - packaged as a Pintool
    - packaged as a CreateInstall installer
    - packaged as a WinZip self-extracting archive
  - reference 114DNS DNS server @williballenthin
  - reference AliDNS DNS server @williballenthin
  - reference Cloudflare DNS server @williballenthin
  - reference Comodo Secure DNS server @williballenthin
  - reference Google Public DNS server @williballenthin
  - reference Hurricane Electric DNS server @williballenthin
  - reference kornet DNS server @williballenthin
  - reference L3 DNS server @williballenthin
  - reference OpenDNS DNS server @williballenthin
  - reference Quad9 DNS server @williballenthin
  - reference Verisign DNS server @williballenthin
  - run as service @mike-hunhoff
  - schedule task via ITaskService @mike-hunhoff
  - references DNS over HTTPS endpoints @yt0ng

### Bug fixes

  - ida plugin: fix tree-view exception @mike-hunhoff #315
  - ida plugin: fix feature count @mike-hunhoff
  - main: fix reported total rule count @williballenthin #325
  - features: fix handling of API names with multiple periods @mike-hunhoff #329
  - ida backend: find all byte sequences instead of only first @mike-hunhoff #335
  - features: display 0 value @mr-tz #338
  - ida backend: extract ordinal and name imports @mr-tz #343
  - show-features: improvements and support within IDA @mr-tz #342
  - main: sanity check MBC rendering @williballenthin
  - main: handle sample path that contains non-ASCII characters @mr-tz #328

### Changes

  - rules: use yaml.CLoader for better performance @williballenthin #306
  - rules: parse descriptions for statements @mr-tz #312

### Raw diffs

  - [capa v1.3.0...v1.4.0](https://github.com/mandiant/capa/compare/v1.3.0...v1.4.0)
  - [capa-rules v1.3.0...v1.4.0](https://github.com/mandiant/capa-rules/compare/v1.3.0...v1.4.0)

## v1.3.0 (2020-09-14)

This release brings newly updated mappings to the [Malware Behavior Catalog version 2.0](https://github.com/MBCProject/mbc-markdown), many enhancements to the IDA Pro plugin, [flare-capa on PyPI](https://pypi.org/project/flare-capa/), a bunch of bug fixes to improve feature extraction, and four new rules. We received contributions from ten reverse engineers, including seven new ones:

  - @dzbeck
  - @recvfrom
  - @toomanybananas
  - @cclauss 
  - @adamprescott91 
  - @weslambert
  - @stevemk14ebr 
  
Download a standalone binary below and checkout the readme [here on GitHub](https://github.com/mandiant/capa/). Report issues on our [issue tracker](https://github.com/mandiant/capa/issues) and contribute new rules at [capa-rules](https://github.com/mandiant/capa-rules/).

### Key changes to IDA Plugin

The IDA Pro integration is now distributed as a real plugin, instead of a script. This enables a few things:

  - keyboard shortcuts and file menu integration
  - updates distributed PyPI/`pip install --upgrade` without touching your `%IDADIR%`
  - generally doing thing the "right way"

How to get this new version? It's easy: download [capa_explorer.py](https://raw.githubusercontent.com/mandiant/capa/master/capa/ida/plugin/capa_explorer.py) to your IDA plugins directory and update your capa installation (incidentally, this is a good opportunity to migrate to `pip install flare-capa` instead of git checkouts). Now you should see the plugin listed in the `Edit > Plugins > FLARE capa explorer` menu in IDA. 

Please refer to the plugin [readme](https://github.com/mandiant/capa/blob/master/capa/ida/plugin/README.md) for additional information on installing and using the IDA Pro plugin.

Please open an issue in this repository if you notice anything weird.
 
### New features

  - ida plugin: now a real plugin, not a script @mike-hunhoff 
  - core: distributed via PyPI as [flare-capa](https://pypi.org/project/flare-capa/) @williballenthin 
  - features: enable automatic A/W handling for imports @williballenthin @Ana06 #246 
  - ida plugin: persist rules directory setting via [ida-settings](https://github.com/williballenthin/ida-settings) @williballenthin #268
  - ida plugin: add search bar to results view @williballenthin #285
  - ida plugin: add `Analyze` and `Reset` buttons to tree view @mike-hunhoff #304
  - ida plugin: add status label to tree view @mike-hunhoff
  - ida plugin: add progress indicator @mike-hunhoff, @mr-tz

### New rules

  - compiled with py2exe @re-fox
  - resolve path using msvcrt @re-fox 
  - decompress data using QuickLZ @edeca
  - encrypt data using sosemanuk @recvfrom 

### Bug fixes

  - rule: reduce FP in DNS resolution @toomanybananas
  - engine: report correct strings matched via regex @williballenthin #262 
  - formatter: correctly format descriptions in two-line syntax @williballenthin @recvfrom #263 
  - viv: better extract offsets from SibOper operands @williballenthin @edeca #276 
  - import-to-ida: fix import error @cclauss 
  - viv: don't write settings to ~/.viv/viv.json @williballenthin @rakuy0 @weslambert #244
  - ida plugin: remove dependency loop that resulted in unnecessary overhead @mike-hunhoff #303
  - ida plugin: correctly highlight regex matches in IDA Disassembly view @mike-hunhoff #305
  - ida plugin: better handle rule directory prompt and failure case @stevemk14ebr @mike-hunhoff #309

### Changes

  - rules: update meta mapping to MBC 2.0! @dzbeck
  - render: don't display rules that are also matched by other rules @williballenthin @Ana06 #224
  - ida plugin: simplify tabs, removing summary and adding detail to results view @williballenthin #286
  - ida plugin: analysis is no longer automatically started when plugin is first opened @mike-hunhoff #304
  - ida plugin: user must manually select a capa rules directory before analysis can be performed @mike-hunhoff
  - ida plugin: user interface controls are disabled until analysis is performed @mike-hunhoff #304

### Raw diffs

  - [capa v1.2.0...v1.3.0](https://github.com/mandiant/capa/compare/v1.2.0...v1.3.0)
  - [capa-rules v1.2.0...v1.3.0](https://github.com/mandiant/capa-rules/compare/v1.2.0...v1.3.0)

## v1.2.0 (2020-08-31)

This release brings UI enhancements, especially for the IDA Pro plugin, 
investment towards py3 support,
fixes some bugs identified by the community, 
and 46 (!) new rules.
We received contributions from ten reverse engineers, including five new ones:

  - @agithubuserlol
  - @recvfrom
  - @D4nch3n
  - @edeca
  - @winniepe 
  
Download a standalone binary below and checkout the readme [here on GitHub](https://github.com/mandiant/capa/).
Report issues on our [issue tracker](https://github.com/mandiant/capa/issues)
and contribute new rules at [capa-rules](https://github.com/mandiant/capa-rules/).
 
### New features

  - ida plugin: display arch flavors @mike-hunhoff
  - ida plugin: display block descriptions @mike-hunhoff
  - ida backend: extract features from nested pointers @mike-hunhoff
  - main: show more progress output @williballenthin
  - core: pin dependency versions #258 @recvfrom

### New rules
  - bypass UAC via AppInfo ALPC @agithubuserlol
  - bypass UAC via token manipulation @agithubuserlol
  - check for sandbox and av modules @re-fox
  - check for sandbox username @re-fox
  - check if process is running under wine @re-fox
  - validate credit card number using luhn algorithm @re-fox
  - validate credit card number using luhn algorithm with no lookup table @re-fox
  - hash data using FNV @edeca @mr-tz
  - link many functions at runtime @mr-tz
  - reference public RSA key @mr-tz
  - packed with ASPack @williballenthin
  - delete internet cache @mike-hunhoff
  - enumerate internet cache @mike-hunhoff
  - send ICMP echo request @mike-hunhoff
  - check for debugger via API @mike-hunhoff
  - check for hardware breakpoints @mike-hunhoff
  - check for kernel debugger via shared user data structure @mike-hunhoff
  - check for protected handle exception @mike-hunhoff
  - check for software breakpoints @mike-hunhoff
  - check for trap flag exception @mike-hunhoff
  - check for unexpected memory writes @mike-hunhoff
  - check process job object @mike-hunhoff
  - reference anti-VM strings targeting Parallels @mike-hunhoff
  - reference anti-VM strings targeting Qemu @mike-hunhoff
  - reference anti-VM strings targeting VirtualBox @mike-hunhoff
  - reference anti-VM strings targeting VirtualPC @mike-hunhoff
  - reference anti-VM strings targeting VMWare @mike-hunhoff
  - reference anti-VM strings targeting Xen @mike-hunhoff
  - reference analysis tools strings @mike-hunhoff
  - reference WMI statements @mike-hunhoff
  - get number of processor cores @mike-hunhoff
  - get number of processors @mike-hunhoff
  - enumerate disk properties @mike-hunhoff
  - get disk size @mike-hunhoff
  - get process heap flags @mike-hunhoff
  - get process heap force flags @mike-hunhoff
  - get Explorer PID @mike-hunhoff
  - delay execution @mike-hunhoff
  - check for process debug object @mike-hunhoff
  - check license value @mike-hunhoff
  - check ProcessDebugFlags @mike-hunhoff
  - check ProcessDebugPort @mike-hunhoff
  - check SystemKernelDebuggerInformation @mike-hunhoff
  - check thread yield allowed @mike-hunhoff
  - enumerate system firmware tables @mike-hunhoff
  - get system firmware table @mike-hunhoff
  - hide thread from debugger @mike-hunhoff

### Bug fixes

  - ida backend: extract unmapped immediate number features @mike-hunhoff
  - ida backend: fix stack cookie check #257 @mike-hunhoff
  - viv backend: better extract gs segment access @williballenthin
  - core: enable counting of string features #241 @D4nch3n @williballenthin
  - core: enable descriptions on feature with arch flavors @mike-hunhoff
  - core: update git links for non-SSH access #259 @recvfrom

### Changes

  - ida plugin: better default display showing first level nesting @winniepe
  - remove unused `characteristic(switch)` feature @ana06
  - prepare testing infrastructure for multiple backends/py3 @williballenthin
  - ci: zip build artifacts @ana06
  - ci: build all supported python versions @ana06
  - code style and formatting @mr-tz

### Raw diffs

  - [capa v1.1.0...v1.2.0](https://github.com/mandiant/capa/compare/v1.1.0...v1.2.0)
  - [capa-rules v1.1.0...v1.2.0](https://github.com/mandiant/capa-rules/compare/v1.1.0...v1.2.0)

## v1.1.0 (2020-08-05)

This release brings new rule format updates, such as adding `offset/x32` and negative offsets,
fixes some bugs identified by the community, and 28 (!) new rules.
We received contributions from eight reverse engineers, including four new ones:

  - @re-fox
  - @psifertex
  - @bitsofbinary
  - @threathive
  
Download a standalone binary below and checkout the readme [here on GitHub](https://github.com/mandiant/capa/). Report issues on our [issue tracker](https://github.com/mandiant/capa/issues) and contribute new rules at [capa-rules](https://github.com/mandiant/capa-rules/).
  
### New features

  - import: add Binary Ninja import script #205 #207 @psifertex
  - rules: offsets can be negative #197 #208 @williballenthin
  - rules: enable descriptions for statement nodes #194 #209 @Ana06
  - rules: add arch flavors to number and offset features #210 #216 @williballenthin
  - render: show SHA1/SHA256 in default report #164 @threathive
  - tests: add tests for IDA Pro backend #202 @williballenthin
  
### New rules

  - check for unmoving mouse cursor @BitsOfBinary
  - check mutex and exit @re-fox
  - parse credit card information @re-fox
  - read ini file @re-fox
  - validate credit card number with luhn algorithm @re-fox
  - change the wallpaper @re-fox
  - acquire debug privileges @williballenthin
  - import public key @williballenthin
  - terminate process by name @williballenthin
  - encrypt data using DES @re-fox
  - encrypt data using DES via WinAPI @re-fox
  - hash data using sha1 via x86 extensions @re-fox
  - hash data using sha256 via x86 extensions @re-fox
  - capture network configuration via ipconfig @re-fox
  - hash data via WinCrypt @mike-hunhoff
  - get file attributes @mike-hunhoff
  - allocate thread local storage @mike-hunhoff
  - get thread local storage value @mike-hunhoff
  - set thread local storage @mike-hunhoff
  - get session integrity level @mike-hunhoff
  - add file to cabinet file @mike-hunhoff
  - flush cabinet file @mike-hunhoff
  - open cabinet file @mike-hunhoff
  - gather firefox profile information @re-fox
  - encrypt data using skipjack @re-fox
  - encrypt data using camellia @re-fox
  - hash data using tiger @re-fox
  - encrypt data using blowfish @re-fox
  - encrypt data using twofish @re-fox

### Bug fixes

  - linter: fix exception when examples is `None` @Ana06
  - linter: fix suggested recommendations via templating @williballenthin
  - render: fix exception when rendering counts @williballenthin
  - render: fix render of negative offsets @williballenthin
  - extractor: fix segmentation violation from vivisect @williballenthin
  - main: fix crash when .viv cannot be saved #168 @secshoggoth @williballenthin
  - main: fix shellcode .viv save path @williballenthin

### Changes

  - doc: explain how to bypass gatekeeper on macOS @psifertex
  - doc: explain supported linux distributions @Ana06
  - doc: explain submodule update with --init @psifertex
  - main: improve program help output @mr-tz
  - main: disable progress when run in quiet mode @mr-tz
  - main: assert supported IDA versions @mr-tz
  - extractor: better identify nested pointers to strings @williballenthin
  - setup: specify vivisect download url @Ana06
  - setup: pin vivisect version @williballenthin
  - setup: bump vivisect dependency version @williballenthin
  - setup: set Python project name to `flare-capa` @williballenthin
  - ci: run tests and linter via GitHub Actions @Ana06
  - hooks: run style checkers and hide stashed output @Ana06
  - linter: ignore period in rule filename @williballenthin
  - linter: warn on nursery rule with no changes needed @williballenthin

### Raw diffs

  - [capa v1.0.0...v1.1.0](https://github.com/mandiant/capa/compare/v1.0.0...v1.1.0)
  - [capa-rules v1.0.0...v1.1.0](https://github.com/mandiant/capa-rules/compare/v1.0.0...v1.1.0)<|MERGE_RESOLUTION|>--- conflicted
+++ resolved
@@ -10,11 +10,8 @@
 - render maec/* fields #843 @s-ff
 - replace Halo spinner with Rich #2086 @s-ff
 - optimize rule matching #2080 @williballenthin
-<<<<<<< HEAD
+- add aarch64 as a valid architecture #2144 mehunhoff@google.com @williballenthin
 - relax dependency version requirements for the capa library #2053 @williballenthin
-=======
-- add aarch64 as a valid architecture #2144 mehunhoff@google.com @williballenthin
->>>>>>> 07ae3087
 
 ### Breaking Changes
 
