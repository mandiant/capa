# Change Log

## master (unreleased)

### New Features
- verify rule metadata format on load #1160 @mr-tz
- dotnet: emit property features #1168 @anushkavirgaonkar
- dotnet: emit API features for objects created via the newobj instruction #1186 @mike-hunhoff
- dotnet: emit API features for generic methods #1231 @mike-hunhoff
- Python 3.11 support #1192 @williballenthin
- dotnet: emit calls to/from MethodDef methods #1236 @mike-hunhoff
- dotnet: emit namespace/class features for ldvirtftn/ldftn instructions #1241 @mike-hunhoff
- dotnet: emit namespace/class features for type references #1242 @mike-hunhoff
- dotnet: extract dotnet and pe format #1187 @mr-tz
- don't render all library rule matches in vverbose output #1174 @mr-tz

### Breaking Changes
- remove SMDA backend #1062 @williballenthin
- error return codes are now positive numbers #1269 @mr-tz

### New Rules (56)

- collection/use-dotnet-library-sharpclipboard @johnk3r
- data-manipulation/encryption/aes/use-dotnet-library-encryptdecryptutils @johnk3r
- data-manipulation/json/use-dotnet-library-newtonsoftjson @johnk3r
- data-manipulation/svg/use-dotnet-library-sharpvectors @johnk3r
- executable/resource/embed-dependencies-as-resources-using-fodycostura @johnk3r @mr-tz
- communication/ftp/send/send-file-using-ftp michael.hunhof@mandiant.com anushka.virgaonkar@mandiant.com
- nursery/extract-zip-archive anushka.virgaonkar@mandiant.com
- nursery/allocate-unmanaged-memory-in-dotnet michael.hunhoff@mandiant.com
- nursery/check-file-extension-in-dotnet michael.hunhoff@mandiant.com
- nursery/decode-data-using-base64-in-dotnet michael.hunhoff@mandiant.com
- nursery/deserialize-json-in-dotnet michael.hunhoff@mandiant.com
- nursery/find-data-using-regex-in-dotnet michael.hunhoff@mandiant.com
- nursery/generate-random-filename-in-dotnet michael.hunhoff@mandiant.com
- nursery/get-os-version-in-dotnet michael.hunhoff@mandiant.com
- nursery/load-xml-in-dotnet michael.hunhoff@mandiant.com
- nursery/manipulate-unmanaged-memory-in-dotnet michael.hunhoff@mandiant.com
- nursery/save-image-in-dotnet michael.hunhoff@mandiant.com
- nursery/send-email-in-dotnet michael.hunhoff@mandiant.com
- nursery/serialize-json-in-dotnet michael.hunhoff@mandiant.com
- nursery/set-http-user-agent-in-dotnet michael.hunhoff@mandiant.com
- nursery/compile-csharp-in-dotnet michael.hunhoff@mandiant.com
- nursery/compile-visual-basic-in-dotnet michael.hunhoff@mandiant.com
- nursery/compress-data-using-gzip-in-dotnet michael.hunhoff@mandiant.com
- nursery/execute-sqlite-statement-in-dotnet michael.hunhoff@mandiant.com
- nursery/execute-via-asynchronous-task-in-dotnet michael.hunhoff@mandiant.com
- nursery/execute-via-timer-in-dotnet michael.hunhoff@mandiant.com
- nursery/execute-wmi-query-in-dotnet michael.hunhoff@mandiant.com
- nursery/manipulate-network-credentials-in-dotnet michael.hunhoff@mandiant.com
- nursery/encrypt-data-using-aes william.ballenthin@mandiant.com Ivan Kwiatkowski (@JusticeRage)
- host-interaction/uac/bypass/bypass-uac-via-rpc david.cannings@pwc.com david@edeca.net
- nursery/check-for-vm-using-instruction-vpcext richard.weiss@mandiant.com
- nursery/get-windows-directory-from-kuser_shared_data david.cannings@pwc.com
- nursery/encrypt-data-using-openssl-dsa Ana06
- nursery/encrypt-data-using-openssl-ecdsa Ana06
- nursery/encrypt-data-using-openssl-rsa Ana06
- runtime/dotnet/execute-via-dotnet-startup-hook william.ballenthin@mandiant.com
- host-interaction/console/manipulate-console-buffer william.ballenthin@mandiant.com michael.hunhoff@mandiant.com
- nursery/access-wmi-data-in-dotnet michael.hunhoff@mandiant.com
- nursery/allocate-unmanaged-memory-via-dotnet michael.hunhoff@mandiant.com
- nursery/generate-random-bytes-in-dotnet michael.hunhoff@mandiant.com
- nursery/manipulate-console-window michael.hunhoff@mandiant.com
- nursery/obfuscated-with-koivm michael.hunhoff@mandiant.com
- nursery/implement-com-dll moritz.raabe@mandiant.com
- nursery/linked-against-libsodium @mr-tz
- compiler/nuitka/compiled-with-nuitka @williballenthin
- nursery/authenticate-data-with-md5-mac william.ballenthin@mandiant.com
- nursery/resolve-function-by-djb2-hash still@teamt5.org
- host-interaction/mutex/create-semaphore-on-linux @ramen0x3f
- host-interaction/mutex/lock-semaphore-on-linux @ramen0x3f
- host-interaction/mutex/unlock-semaphore-on-linux @ramen0x3f
- data-manipulation/hashing/sha384/hash-data-using-sha384 william.ballenthin@mandiant.com
- data-manipulation/hashing/sha512/hash-data-using-sha512 william.ballenthin@mandiant.com
- nursery/decode-data-using-url-encoding michael.hunhoff@mandiant.com
- nursery/manipulate-user-privileges michael.hunhoff@mandiant.com
-

### Bug Fixes
- render: convert feature attributes to aliased dictionary for vverbose #1152 @mike-hunhoff
- decouple Token dependency / extractor and features #1139 @mr-tz
- update pydantic model to guarantee type coercion #1176 @mike-hunhoff
- do not overwrite version in version.py during PyInstaller build #1169 @mr-tz
- render: fix vverbose rendering of offsets #1215 @williballenthin
- elf: better detect OS via GLIBC ABI version needed and dependencies #1221 @williballenthin
- dotnet: address unhandled exceptions with improved type checking #1230 @mike-hunhoff
- fix import-to-ida script formatting #1208 @williballenthin
- render: fix verbose rendering of scopes #1263 @williballenthin
- rules: better detect invalid rules #1282 @williballenthin
- show-features: better render strings with embedded whitespace #1267 @williballenthin
<<<<<<< HEAD
- extractor: add format to global features #1258 @mr-tz
=======
- handle vivisect bug around strings at instruction level, use min length 4 #1271 @williballenthin @mr-tz
- extractor: guard against invalid "calls from" features #1177 @mr-tz
>>>>>>> 5513d4ca

### capa explorer IDA Pro plugin
- fix: display instruction items #1154 @mr-tz
- fix: accept only plaintext pasted content #1194 @williballenthin
- fix: UnboundLocalError #1217 @williballenthin
- extractor: add support for COFF files and extern functions #1223 @mike-hunhoff
- doc: improve error messaging and documentation related to capa rule set #1249 @mike-hunhoff
- fix: assume 32-bit displacement for offsets #1250 @mike-hunhoff
- generator: refactor caching and matching #1251 @mike-hunhoff
- fix: improve exception handling to prevent IDA from locking up when errors occur #1262 @mike-hunhoff
- verify rule metadata using Pydantic #1167 @mr-tz
- extractor: make read consistent with file object behavior #1254 @mr-tz

### Development

### Raw diffs
- [capa v4.0.1...master](https://github.com/mandiant/capa/compare/v4.0.1...master)
- [capa-rules v4.0.1...master](https://github.com/mandiant/capa-rules/compare/v4.0.1...master)


## v4.0.1 (2022-08-15)
Some rules contained invalid metadata fields that caused an error when rendering rule hits. We've updated all rules and enhanced the rule linter to catch such issues.

### New Rules (1)

- anti-analysis/obfuscation/obfuscated-with-vs-obfuscation jakub.jozwiak@mandiant.com


### Bug Fixes
- linter: use pydantic to validate rule metadata #1141 @mike-hunhoff
- build binaries using PyInstaller no longer overwrites functions in version.py #1136 @mr-tz

### Raw diffs
- [capa v4.0.0...v4.0.1](https://github.com/mandiant/capa/compare/v4.0.0...v4.0.1)
- [capa-rules v4.0.0...v4.0.1](https://github.com/mandiant/capa-rules/compare/v4.0.0...v4.0.1)

## v4.0.0 (2022-08-10)
Version 4 adds support for analyzing .NET executables. capa will autodetect .NET modules, or you can explicitly invoke the new feature extractor via `--format dotnet`. We've also extended the rule syntax for .NET features including `namespace` and `class`.

Additionally, new `instruction` scope and `operand` features enable users to create more explicit rules. These features are not backwards compatible. We removed the previously used `/x32` and `/x64` flavors of number and operand features.

We updated 49 existing rules and added 22 new rules leveraging these new features and characteristics to detect capabilities seen in .NET malware.

More breaking changes include updates to the JSON results document, freeze file format schema (now format version v2), and the internal handling of addresses.

Thanks for all the support, especially to @htnhan, @jtothej, @sara-rn, @anushkavirgaonkar, and @_re_fox!

*Deprecation warning: v4.0 will be the last capa version to support the SMDA backend.*

### New Features

 - add new scope "instruction" for matching mnemonics and operands #767 @williballenthin
 - add new feature "operand[{0, 1, 2}].number" for matching instruction operand immediate values #767 @williballenthin
 - add new feature "operand[{0, 1, 2}].offset" for matching instruction operand offsets #767 @williballenthin
 - extract additional offset/number features in certain circumstances #320 @williballenthin
 - add detection and basic feature extraction for dotnet #987 @mr-tz, @mike-hunhoff, @williballenthin
 - add file string extraction for dotnet files #1012 @mike-hunhoff
 - add file function-name extraction for dotnet files #1015 @mike-hunhoff
 - add unmanaged call characteristic for dotnet files #1023 @mike-hunhoff
 - add mixed mode characteristic feature extraction for dotnet files #1024 @mike-hunhoff
 - emit class and namespace features for dotnet files #1030 @mike-hunhoff
 - render: support Addresses that aren't simple integers, like .NET token+offset #981 @williballenthin
 - document rule tags and branches #1006 @williballenthin, @mr-tz

### Breaking Changes

  - instruction scope and operand feature are new and are not backwards compatible with older versions of capa
  - Python 3.7 is now the minimum supported Python version #866 @williballenthin
  - remove /x32 and /x64 flavors of number and operand features #932 @williballenthin
  - the tool now accepts multiple paths to rules, and JSON doc updated accordingly @williballenthin
  - extractors must use handles to identify functions/basic blocks/instructions #981 @williballenthin
  - the freeze file format schema was updated, including format version bump to v2 #986 @williballenthin

Deprecation notice: as described in [#937](https://github.com/mandiant/capa/issues/937), we plan to remove the SMDA backend for v5. If you rely on this backend, please reach out so we can discuss extending the support for SMDA or transitioning your workflow to use vivisect.

### New Rules (30)

- data-manipulation/encryption/aes/manually-build-aes-constants huynh.t.nhan@gmail.com
- nursery/get-process-image-filename michael.hunhoff@mandiant.com
- compiler/v/compiled-with-v jakub.jozwiak@mandiant.com
- compiler/zig/compiled-with-zig jakub.jozwiak@mandiant.com
- anti-analysis/packer/huan/packed-with-huan jakub.jozwiak@mandiant.com
- internal/limitation/file/internal-dotnet-file-limitation william.ballenthin@mandiant.com
- nursery/get-os-information-via-kuser_shared_data @mr-tz
- load-code/pe/resolve-function-by-parsing-PE-exports @sara-rn
- anti-analysis/packer/huan/packed-with-huan jakub.jozwiak@mandiant.com
- nursery/execute-dotnet-assembly anushka.virgaonkar@mandiant.com
- nursery/invoke-dotnet-assembly-method anushka.virgaonkar@mandiant.com
- collection/screenshot/capture-screenshot-via-keybd-event @_re_fox
- collection/browser/gather-chrome-based-browser-login-information @_re_fox
- nursery/power-down-monitor michael.hunhoff@mandiant.com
- nursery/hash-data-using-aphash @_re_fox
- nursery/hash-data-using-jshash @_re_fox
- host-interaction/file-system/files/list/enumerate-files-on-windows moritz.raabe@mandiant.com anushka.virgaonkar@mandiant.com
- nursery/check-clipboard-data anushka.virgaonkar@mandiant.com
- nursery/clear-clipboard-data anushka.virgaonkar@mandiant.com
- nursery/compile-dotnet-assembly anushka.virgaonkar@mandiant.com
- nursery/create-process-via-wmi anushka.virgaonkar@mandiant.com
- nursery/display-service-notification-message-box anushka.virgaonkar@mandiant.com
- nursery/find-process-by-name anushka.virgaonkar@mandiant.com
- nursery/generate-random-numbers-in-dotnet anushka.virgaonkar@mandiant.com
- nursery/send-keystrokes anushka.virgaonkar@mandiant.com
- nursery/send-request-in-dotnet anushka.virgaonakr@mandiant.com
- nursery/terminate-process-by-name-in-dotnet anushka.virgaonkar@mandiant.com
- nursery/hash-data-using-rshash @_re_fox
- persistence/authentication-process/act-as-credential-manager-dll jakub.jozwiak@mandiant.com
- persistence/authentication-process/act-as-password-filter-dll jakub.jozwiak@mandiant.com

### Bug Fixes
- improve handling _ prefix compile/link artifact #924 @mike-hunhoff
- better detect OS in ELF samples #988 @williballenthin
- display number feature zero in vverbose #1097 @mike-hunhoff

### capa explorer IDA Pro plugin
- improve file format extraction #918 @mike-hunhoff
- remove decorators added by IDA to ELF imports #919 @mike-hunhoff
- bug fixes for Address abstraction #1091 @mike-hunhoff

### Development

### Raw diffs
- [capa v3.2.0...v4.0.0](https://github.com/mandiant/capa/compare/v3.2.0...master)
- [capa-rules v3.2.0...v4.0.0](https://github.com/mandiant/capa-rules/compare/v3.2.0...master)

## v3.2.1 (2022-06-06)
This out-of-band release bumps the SMDA dependency version to enable installation on Python 3.10.

### Bug Fixes

- update SMDA dependency @mike-hunhoff #922

### Raw diffs
- [capa v3.2.0...v3.2.1](https://github.com/mandiant/capa/compare/v3.2.0...v3.2.1)
- [capa-rules v3.2.0...v3.2.1](https://github.com/mandiant/capa-rules/compare/v3.2.0...v3.2.1)

## v3.2.0 (2022-03-03)
This release adds a new characteristic `characteristic: call $+5` enabling users to create more explicit rules. The linter now also validates ATT&CK and MBC categories. Additionally, many dependencies, including the vivisect backend, have been updated.

One rule has been added and many more have been improved.

Thanks for all the support, especially to @kn0wl3dge and first time contributor @uckelman-sf!

### New Features

- linter: validate ATT&CK/MBC categories and IDs #103 @kn0wl3dge
- extractor: add characteristic "call $+5" feature #366 @kn0wl3dge

### New Rules (1)

- anti-analysis/obfuscation/obfuscated-with-advobfuscator jakub.jozwiak@mandiant.com

### Bug Fixes

- remove typing package as a requirement for Python 3.7+ compatibility #901 @uckelman-sf
- elf: fix OS detection for Linux kernel modules #867 @williballenthin

### Raw diffs
- [capa v3.1.0...v3.2.0](https://github.com/mandiant/capa/compare/v3.1.0...v3.2.0)
- [capa-rules v3.1.0...v3.2.0](https://github.com/mandiant/capa-rules/compare/v3.1.0...v3.2.0)

## v3.1.0 (2022-01-10)
This release improves the performance of capa while also adding 23 new rules and many code quality enhancements. We profiled capa's CPU usage and optimized the way that it matches rules, such as by short circuiting when appropriate. According to our testing, the matching phase is approximately 66% faster than v3.0.3! We also added support for Python 3.10, aarch64 builds, and additional MAEC metadata in the rule headers.
  
This release adds 23 new rules, including nine by Jakub Jozwiak of Mandiant. @ryantxu1 and @dzbeck updated the ATT&CK and MBC mappings for many rules. Thank you!
  
And as always, welcome first time contributors!

  - @kn0wl3dge
  - @jtothej
  - @cl30
  

### New Features

- engine: short circuit logic nodes for better performance #824 @williballenthin
- engine: add optimizer the order faster nodes first #829 @williballenthin
- engine: optimize rule evaluation by skipping rules that can't match #830 @williballenthin
- support python 3.10 #816 @williballenthin
- support aarch64 #683 @williballenthin
- rules: support maec/malware-family meta #841 @mr-tz
- engine: better type annotations/exhaustiveness checking #839 @cl30

### Breaking Changes: None

### New Rules (23)

- nursery/delete-windows-backup-catalog michael.hunhoff@mandiant.com
- nursery/disable-automatic-windows-recovery-features michael.hunhoff@mandiant.com
- nursery/capture-webcam-video @johnk3r
- nursery/create-registry-key-via-stdregprov michael.hunhoff@mandiant.com
- nursery/delete-registry-key-via-stdregprov michael.hunhoff@mandiant.com
- nursery/delete-registry-value-via-stdregprov michael.hunhoff@mandiant.com
- nursery/query-or-enumerate-registry-key-via-stdregprov michael.hunhoff@mandiant.com
- nursery/query-or-enumerate-registry-value-via-stdregprov michael.hunhoff@mandiant.com
- nursery/set-registry-value-via-stdregprov michael.hunhoff@mandiant.com
- data-manipulation/compression/decompress-data-using-ucl jakub.jozwiak@mandiant.com
- linking/static/wolfcrypt/linked-against-wolfcrypt jakub.jozwiak@mandiant.com
- linking/static/wolfssl/linked-against-wolfssl jakub.jozwiak@mandiant.com
- anti-analysis/packer/pespin/packed-with-pespin jakub.jozwiak@mandiant.com
- load-code/shellcode/execute-shellcode-via-windows-fibers jakub.jozwiak@mandiant.com
- load-code/shellcode/execute-shellcode-via-enumuilanguages jakub.jozwiak@mandiant.com
- anti-analysis/packer/themida/packed-with-themida william.ballenthin@mandiant.com
- load-code/shellcode/execute-shellcode-via-createthreadpoolwait jakub.jozwiak@mandiant.com
- host-interaction/process/inject/inject-shellcode-using-a-file-mapping-object jakub.jozwiak@mandiant.com
- load-code/shellcode/execute-shellcode-via-copyfile2 jakub.jozwiak@mandiant.com
- malware-family/plugx/match-known-plugx-module still@teamt5.org

### Rule Changes

  - update ATT&CK mappings by @ryantxu1
  - update ATT&CK and MBC mappings by @dzbeck
  - aplib detection by @cdong1012
  - golang runtime detection by @stevemk14eber

### Bug Fixes

- fix circular import error #825 @williballenthin
- fix smda negative number extraction #430 @kn0wl3dge

### capa explorer IDA Pro plugin

- pin supported versions to >= 7.4 and < 8.0 #849 @mike-hunhoff

### Development

- add profiling infrastructure #828 @williballenthin
- linter: detect shellcode extension #820 @mr-tz
- show features script: add backend flag #430 @kn0wl3dge

### Raw diffs
- [capa v3.0.3...v3.1.0](https://github.com/mandiant/capa/compare/v3.0.3...v3.1.0)
- [capa-rules v3.0.3...v3.1.0](https://github.com/mandiant/capa-rules/compare/v3.0.3...v3.1.0)


## v3.0.3 (2021-10-27)

This is primarily a rule maintenance release:
  - eight new rules, including all relevant techniques from [ATT&CK v10](https://medium.com/mitre-attack/introducing-attack-v10-7743870b37e3), and
  - two rules removed, due to the prevalence of false positives

We've also tweaked the status codes returned by capa.exe to be more specific and added a bit more metadata to the JSON output format.
 
As always, welcome first time contributors!
  - still@teamt5.org
  - zander.work@mandiant.com
                                                                                                     

### New Features

- show in which function a BB match is #130 @williballenthin
- main: exit with unique error codes when bailing #802 @williballenthin

### New Rules (8)

- nursery/resolve-function-by-fnv-1a-hash still@teamt5.org
- data-manipulation/encryption/encrypt-data-using-memfrob-from-glibc zander.work@mandiant.com
- collection/group-policy/discover-group-policy-via-gpresult william.ballenthin@mandiant.com
- host-interaction/bootloader/manipulate-safe-mode-programs william.ballenthin@mandiant.com
- nursery/enable-safe-mode-boot william.ballenthin@mandiant.com
- persistence/iis/persist-via-iis-module william.ballenthin@mandiant.com
- persistence/iis/persist-via-isapi-extension william.ballenthin@mandiant.com
- targeting/language/identify-system-language-via-api william.ballenthin@mandiant.com

## Removed rules (2)
- load-code/pe/parse-pe-exports: too many false positives in unrelated structure accesses
- anti-analysis/anti-vm/vm-detection/execute-anti-vm-instructions: too many false positives in junk code

### Bug Fixes

- update references from FireEye to Mandiant

### Raw diffs
- [capa v3.0.2...v3.0.3](https://github.com/fireeye/capa/compare/v3.0.2...v3.0.3)
- [capa-rules v3.0.2...v3.0.3](https://github.com/fireeye/capa-rules/compare/v3.0.2...v3.0.3)
  
## v3.0.2 (2021-09-28)
  
This release fixes an issue with the standalone executables built with PyInstaller when running capa against ELF files.

### Bug Fixes

- fix bug in PyInstaller config preventing ELF analysis #795 @mr-tz

### Raw diffs
- [capa v3.0.1...v3.0.2](https://github.com/fireeye/capa/compare/v3.0.1...v3.0.2)
- [capa-rules v3.0.1...v3.0.2](https://github.com/fireeye/capa-rules/compare/v3.0.1...v3.0.2)

## v3.0.1 (2021-09-27)

This version updates the version of vivisect used by capa. Users will experience fewer bugs and find improved analysis results.

Thanks to the community for highlighting issues and analysis misses. Your feedback is crucial to further improve capa.

### Bug Fixes

- fix many underlying bugs in vivisect analysis and update to version v1.0.5 #786 @williballenthin

### Raw diffs
- [capa v3.0.0...v3.0.1](https://github.com/fireeye/capa/compare/v3.0.0...v3.0.1)
- [capa-rules v3.0.0...v3.0.1](https://github.com/fireeye/capa-rules/compare/v3.0.0...v3.0.1)

## v3.0.0 (2021-09-15)

We are excited to announce version 3.0! :tada:

capa 3.0:
- adds support for ELF files targeting Linux thanks to [Intezer](https://www.intezer.com/)
- adds new features to specify OS, CPU architecture, and file format
- fixes a few bugs that may have led to false negatives (missed capabilities) in older versions
- adds 80 new rules, including 36 describing techniques for Linux

A huge thanks to everyone who submitted issues, provided feedback, and contributed code and rules.
Special acknowledgement to @Adir-Shemesh and @TcM1911 of [Intezer](https://www.intezer.com/) for contributing the code to enable ELF support.
Also, welcome first time contributors:
  - @jaredscottwilson
  - @cdong1012
  - @jlepore-fe 

### New Features

- all: add support for ELF files #700 @Adir-Shemesh @TcM1911
- rule format: add feature `format: ` for file format, like `format: pe` #723 @williballenthin
- rule format: add feature `arch: ` for architecture, like `arch: amd64` #723 @williballenthin
- rule format: add feature `os: ` for operating system, like `os: windows` #723 @williballenthin
- rule format: add feature `substring: ` for verbatim strings with leading/trailing wildcards #737 @williballenthin
- scripts: add `profile-memory.py` for profiling memory usage #736 @williballenthin
- main: add light weight ELF file feature extractor to detect file limitations #770 @mr-tz

### Breaking Changes

- rules using `format`, `arch`, `os`, or `substring` features cannot be used by capa versions prior to v3
- legacy term `arch` (i.e., "x32") is now called `bitness` @williballenthin
- freeze format gains new section for "global" features #759 @williballenthin

### New Rules (80)

- collection/webcam/capture-webcam-image @johnk3r
- nursery/list-drag-and-drop-files michael.hunhoff@mandiant.com
- nursery/monitor-clipboard-content michael.hunhoff@mandiant.com
- nursery/monitor-local-ipv4-address-changes michael.hunhoff@mandiant.com
- nursery/load-windows-common-language-runtime michael.hunhoff@mandiant.com
- nursery/resize-volume-shadow-copy-storage michael.hunhoff@mandiant.com
- nursery/add-user-account-group michael.hunhoff@mandiant.com
- nursery/add-user-account-to-group michael.hunhoff@mandiant.com
- nursery/add-user-account michael.hunhoff@mandiant.com
- nursery/change-user-account-password michael.hunhoff@mandiant.com
- nursery/delete-user-account-from-group michael.hunhoff@mandiant.com
- nursery/delete-user-account-group michael.hunhoff@mandiant.com
- nursery/delete-user-account michael.hunhoff@mandiant.com
- nursery/list-domain-servers michael.hunhoff@mandiant.com
- nursery/list-groups-for-user-account michael.hunhoff@mandiant.com
- nursery/list-user-account-groups michael.hunhoff@mandiant.com
- nursery/list-user-accounts-for-group michael.hunhoff@mandiant.com
- nursery/list-user-accounts michael.hunhoff@mandiant.com
- nursery/parse-url michael.hunhoff@mandiant.com
- nursery/register-raw-input-devices michael.hunhoff@mandiant.com
- anti-analysis/packer/gopacker/packed-with-gopacker jared.wilson@mandiant.com
- host-interaction/driver/create-device-object @mr-tz
- host-interaction/process/create/execute-command @mr-tz
- data-manipulation/encryption/create-new-key-via-cryptacquirecontext chuong.dong@mandiant.com
- host-interaction/log/clfs/append-data-to-clfs-log-container blaine.stancill@mandiant.com
- host-interaction/log/clfs/read-data-from-clfs-log-container blaine.stancill@mandiant.com
- data-manipulation/encryption/hc-128/encrypt-data-using-hc-128-via-wolfssl blaine.stancill@mandiant.com
- c2/shell/create-unix-reverse-shell joakim@intezer.com
- c2/shell/execute-shell-command-received-from-socket joakim@intezer.com
- collection/get-current-user joakim@intezer.com
- host-interaction/file-system/change-file-permission joakim@intezer.com
- host-interaction/hardware/memory/get-memory-information joakim@intezer.com
- host-interaction/mutex/lock-file joakim@intezer.com
- host-interaction/os/version/get-kernel-version joakim@intezer.com
- host-interaction/os/version/get-linux-distribution joakim@intezer.com
- host-interaction/process/terminate/terminate-process-via-kill joakim@intezer.com
- lib/duplicate-stdin-and-stdout joakim@intezer.com
- nursery/capture-network-configuration-via-ifconfig joakim@intezeer.com
- nursery/collect-ssh-keys joakim@intezer.com
- nursery/enumerate-processes-via-procfs joakim@intezer.com
- nursery/interact-with-iptables joakim@intezer.com
- persistence/persist-via-desktop-autostart joakim@intezer.com
- persistence/persist-via-shell-profile-or-rc-file joakim@intezer.com
- persistence/service/persist-via-rc-script joakim@intezer.com
- collection/get-current-user-on-linux joakim@intezer.com
- collection/network/get-mac-address-on-windows moritz.raabe@mandiant.com
- host-interaction/file-system/read/read-file-on-linux moritz.raabe@mandiant.com joakim@intezer.com
- host-interaction/file-system/read/read-file-on-windows moritz.raabe@mandiant.com
- host-interaction/file-system/write/write-file-on-windows william.ballenthin@mandiant.com
- host-interaction/os/info/get-system-information-on-windows moritz.raabe@mandiant.com joakim@intezer.com
- host-interaction/process/create/create-process-on-windows moritz.raabe@mandiant.com
- linking/runtime-linking/link-function-at-runtime-on-windows moritz.raabe@mandiant.com
- nursery/create-process-on-linux joakim@intezer.com
- nursery/enumerate-files-on-linux william.ballenthin@mandiant.com
- nursery/get-mac-address-on-linux joakim@intezer.com
- nursery/get-system-information-on-linux joakim@intezer.com
- nursery/link-function-at-runtime-on-linux joakim@intezer.com
- nursery/write-file-on-linux joakim@intezer.com
- communication/socket/tcp/send/obtain-transmitpackets-callback-function-via-wsaioctl jonathan.lepore@mandiant.com
- nursery/linked-against-cpp-http-library @mr-tz
- nursery/linked-against-cpp-json-library @mr-tz

### Bug Fixes

- main: fix `KeyError: 0` when reporting results @williballehtin #703
- main: fix potential false negatives due to namespaces across scopes @williballenthin #721
- linter: suppress some warnings about imports from ntdll/ntoskrnl @williballenthin #743
- linter: suppress some warnings about missing examples in the nursery @williballenthin #747

### capa explorer IDA Pro plugin

- explorer: add additional filter logic when displaying matches by function #686 @mike-hunhoff
- explorer: remove duplicate check when saving file #687 @mike-hunhoff
- explorer: update IDA extractor to use non-canon mnemonics #688 @mike-hunhoff
- explorer: allow user to add specified number of bytes when adding a Bytes feature in the Rule Generator #689 @mike-hunhoff
- explorer: enforce max column width Features and Editor panes #691 @mike-hunhoff
- explorer: add option to limit features to currently selected disassembly address #692 @mike-hunhoff
- explorer: update support documentation and runtime checks #741 @mike-hunhoff
- explorer: small performance boost to rule generator search functionality #742 @mike-hunhoff
- explorer: add support for arch, os, and format features #758 @mike-hunhoff
- explorer: improve parsing algorithm for rule generator feature editor #768 @mike-hunhoff

### Development

### Raw diffs
- [capa v2.0.0...v3.0.0](https://github.com/mandiant/capa/compare/v2.0.0...v3.0.0)
- [capa-rules v2.0.0...v3.0.0](https://github.com/mandiant/capa-rules/compare/v2.0.0...v3.0.0)


## v2.0.0 (2021-07-19)

We are excited to announce version 2.0! :tada:
capa 2.0:
- enables anyone to contribute rules more easily
- is the first Python 3 ONLY version
- provides more concise and relevant result via identification of library functions using FLIRT
  ![capa v2.0 results ignoring library code functions](doc/img/changelog/flirt-ignore.png)
- includes many features and enhancements for the capa explorer IDA plugin
- adds 93 new rules, including all new techniques introduced in MITRE ATT&CK v9

A huge thanks to everyone who submitted issues, provided feedback, and contributed code and rules. Many colleagues across dozens of organizations have volunteered their experience to improve this tool! :heart:


### New Features

- rules: update ATT&CK and MBC mappings https://github.com/mandiant/capa-rules/pull/317 @williballenthin
- main: use FLIRT signatures to identify and ignore library code #446 @williballenthin
- tests: update test cases and caching #545 @mr-tz
- scripts: capa2yara.py convert capa rules to YARA rules #561 @ruppde
- rule: add file-scope feature (`function-name`) for recognized library functions #567 @williballenthin
- main: auto detect shellcode based on file extension #516 @mr-tz
- main: more detailed progress bar output when matching functions #562 @mr-tz
- main: detect file limitations without doing code analysis for better performance #583 @williballenthin
- show-features: don't show features from library functions #569 @williballenthin
- linter: summarize results at the end #571 @williballenthin
- linter: check for `or` with always true child statement, e.g. `optional`, colors #348 @mr-tz

### Breaking Changes

- py3: drop Python 2 support #480 @Ana06
- meta: added `library_functions` field, `feature_counts.functions` does not include library functions any more #562 @mr-tz
- json: results document now contains parsed ATT&CK and MBC fields instead of canonical representation #526 @mr-tz
- json: record all matching strings for regex #159 @williballenthin
- main: implement file limitations via rules not code #390 @williballenthin
- json: correctly render negative offsets #619 @williballenthin
- library: remove logic from `__init__.py` throughout #622 @williballenthin

### New Rules (93)

- anti-analysis/packer/amber/packed-with-amber @gormaniac
- collection/file-managers/gather-3d-ftp-information @re-fox
- collection/file-managers/gather-alftp-information @re-fox
- collection/file-managers/gather-bitkinex-information @re-fox
- collection/file-managers/gather-blazeftp-information @re-fox
- collection/file-managers/gather-bulletproof-ftp-information @re-fox
- collection/file-managers/gather-classicftp-information @re-fox
- collection/file-managers/gather-coreftp-information @re-fox
- collection/file-managers/gather-cuteftp-information @re-fox
- collection/file-managers/gather-cyberduck-information @re-fox
- collection/file-managers/gather-direct-ftp-information @re-fox
- collection/file-managers/gather-directory-opus-information @re-fox
- collection/file-managers/gather-expandrive-information @re-fox
- collection/file-managers/gather-faststone-browser-information @re-fox
- collection/file-managers/gather-fasttrack-ftp-information @re-fox
- collection/file-managers/gather-ffftp-information @re-fox
- collection/file-managers/gather-filezilla-information @re-fox
- collection/file-managers/gather-flashfxp-information @re-fox
- collection/file-managers/gather-fling-ftp-information @re-fox
- collection/file-managers/gather-freshftp-information @re-fox
- collection/file-managers/gather-frigate3-information @re-fox
- collection/file-managers/gather-ftp-commander-information @re-fox
- collection/file-managers/gather-ftp-explorer-information @re-fox
- collection/file-managers/gather-ftp-voyager-information @re-fox
- collection/file-managers/gather-ftpgetter-information @re-fox
- collection/file-managers/gather-ftpinfo-information @re-fox
- collection/file-managers/gather-ftpnow-information @re-fox
- collection/file-managers/gather-ftprush-information @re-fox
- collection/file-managers/gather-ftpshell-information @re-fox
- collection/file-managers/gather-global-downloader-information @re-fox
- collection/file-managers/gather-goftp-information @re-fox
- collection/file-managers/gather-leapftp-information @re-fox
- collection/file-managers/gather-netdrive-information @re-fox
- collection/file-managers/gather-nexusfile-information @re-fox
- collection/file-managers/gather-nova-ftp-information @re-fox
- collection/file-managers/gather-robo-ftp-information @re-fox
- collection/file-managers/gather-securefx-information @re-fox
- collection/file-managers/gather-smart-ftp-information @re-fox
- collection/file-managers/gather-softx-ftp-information @re-fox
- collection/file-managers/gather-southriver-webdrive-information @re-fox
- collection/file-managers/gather-staff-ftp-information @re-fox
- collection/file-managers/gather-total-commander-information @re-fox
- collection/file-managers/gather-turbo-ftp-information @re-fox
- collection/file-managers/gather-ultrafxp-information @re-fox
- collection/file-managers/gather-winscp-information @re-fox
- collection/file-managers/gather-winzip-information @re-fox
- collection/file-managers/gather-wise-ftp-information @re-fox
- collection/file-managers/gather-ws-ftp-information @re-fox
- collection/file-managers/gather-xftp-information @re-fox
- data-manipulation/compression/decompress-data-using-aplib @r3c0nst @mr-tz
- host-interaction/bootloader/disable-code-signing @williballenthin
- host-interaction/bootloader/manipulate-boot-configuration @williballenthin
- host-interaction/driver/disable-driver-code-integrity @williballenthin
- host-interaction/file-system/bypass-mark-of-the-web @williballenthin
- host-interaction/network/domain/get-domain-information @recvfrom
- host-interaction/session/get-logon-sessions @recvfrom
- linking/runtime-linking/resolve-function-by-fin8-fasthash @r3c0nst @mr-tz
- nursery/build-docker-image @williballenthin
- nursery/create-container @williballenthin
- nursery/encrypt-data-using-fakem-cipher @mike-hunhoff
- nursery/list-containers @williballenthin
- nursery/run-in-container @williballenthin
- persistence/registry/appinitdlls/disable-appinit_dlls-code-signature-enforcement @williballenthin
- collection/password-manager/steal-keepass-passwords-using-keefarce @Ana06
- host-interaction/network/connectivity/check-internet-connectivity-via-wininet matthew.williams@mandiant.com michael.hunhoff@mandiant.com
- nursery/create-bits-job @mr-tz
- nursery/execute-syscall-instruction @kulinacs @mr-tz
- nursery/connect-to-wmi-namespace-via-wbemlocator michael.hunhoff@mandiant.com
- anti-analysis/obfuscation/obfuscated-with-callobfuscator johnk3r
- executable/installer/inno-setup/packaged-as-an-inno-setup-installer awillia2@cisco.com
- data-manipulation/hashing/djb2/hash-data-using-djb2 awillia2@cisco.com
- data-manipulation/encoding/base64/decode-data-using-base64-via-dword-translation-table gilbert.elliot@mandiant.com
- nursery/list-tcp-connections-and-listeners michael.hunhoff@mandiant.com
- nursery/list-udp-connections-and-listeners michael.hunhoff@mandiant.com
- nursery/log-keystrokes-via-raw-input-data michael.hunhoff@mandiant.com
- nursery/register-http-server-url michael.hunhoff@mandiant.com
- internal/limitation/file/internal-autoit-file-limitation.yml william.ballenthin@mandiant.com
- internal/limitation/file/internal-dotnet-file-limitation.yml william.ballenthin@mandiant.com
- internal/limitation/file/internal-installer-file-limitation.yml william.ballenthin@mandiant.com
- internal/limitation/file/internal-packer-file-limitation.yml william.ballenthin@mandiant.com
- host-interaction/network/domain/enumerate-domain-computers-via-ldap awillia2@cisco.com
- host-interaction/network/domain/get-domain-controller-name awillia2@cisco.com
- internal/limitation/file/internal-visual-basic-file-limitation @mr-tz
- data-manipulation/hashing/md5/hash-data-with-md5 moritz.raabe@mandiant.com
- compiler/autohotkey/compiled-with-autohotkey awillia2@cisco.com
- internal/limitation/file/internal-autohotkey-file-limitation @mr-tz
- host-interaction/process/dump/create-process-memory-minidump michael.hunhoff@mandiant.com
- nursery/get-storage-device-properties michael.hunhoff@mandiant.com
- nursery/execute-shell-command-via-windows-remote-management michael.hunhoff@mandiant.com
- nursery/get-token-privileges michael.hunhoff@mandiant.com
- nursery/prompt-user-for-credentials michael.hunhoff@mandiant.com
- nursery/spoof-parent-pid michael.hunhoff@mandiant.com

### Bug Fixes

- build: use Python 3.8 for PyInstaller to support consistently running across multiple operating systems including Windows 7 #505 @mr-tz
- main: correctly match BB-scope matches at file scope #605 @williballenthin
- main: do not process non-PE files even when --format explicitly provided #664 @mr-tz

### capa explorer IDA Pro plugin
- explorer: IDA 7.6 support #497 @williballenthin
- explorer: explain how to install IDA 7.6 patch to enable the plugin #528 @williballenthin
- explorer: document IDA 7.6sp1 as alternative to the patch #536 @Ana06
- explorer: add support for function-name feature #618 @mike-hunhoff
- explorer: circular import workaround #654 @mike-hunhoff
- explorer: add argument to control whether to automatically analyze when running capa explorer #548 @Ana06
- explorer: extract API features via function names recognized by IDA/FLIRT #661 @mr-tz

### Development

- ci: add capa release link to capa-rules tag #517 @Ana06
- ci, changelog: update `New Rules` section in CHANGELOG automatically https://github.com/mandiant/capa-rules/pull/374 #549 #604 @Ana06
- ci, changelog: support multiple author in sync GH https://github.com/mandiant/capa-rules/pull/378 @Ana06
- ci, lint: check statements for single child statements #563 @mr-tz
- ci: reject PRs without CHANGELOG update to ensure CHANGELOG is kept up-to-date #584 @Ana06
- ci: test that scripts run #660 @mr-tz

### Raw diffs

<!-- The diff uses v1.6.1 because master doesn't include v1.6.2 and v1.6.3 -->
- [capa v1.6.1...v2.0.0](https://github.com/mandiant/capa/compare/v1.6.1...v2.0.0)
- [capa-rules v1.6.1...v2.0.0](https://github.com/mandiant/capa-rules/compare/v1.6.1...v2.0.0)


## v1.6.3 (2021-04-29)

This release adds IDA 7.6 support to capa.

### Changes

- IDA 7.6 support @williballenthin @Ana06

### Raw diffs

  - [capa v1.6.2...v1.6.3](https://github.com/mandiant/capa/compare/v1.6.2...v1.6.3)


## v1.6.2 (2021-04-13)

This release backports a fix to capa 1.6: The Windows binary was built with Python 3.9 which doesn't support Windows 7.

### Bug Fixes

- build: use Python 3.8 for PyInstaller to support consistently running across multiple operating systems including Windows 7 @mr-tz @Ana06

### Raw diffs

  - [capa v1.6.1...v1.6.2](https://github.com/mandiant/capa/compare/v1.6.1...v1.6.2)


## v1.6.1 (2021-04-07)

This release includes several bug fixes, such as a vivisect issue that prevented capa from working on Windows with Python 3. It also adds 17 new rules and a bunch of improvements in the rules and IDA rule generator. We appreciate everyone who opened issues, provided feedback, and contributed code and rules.

### Upcoming changes

**This is the very last capa release that supports Python 2.** The next release will be v2.0 and will have breaking changes, including the removal of Python 2 support.

### New features

- explorer: add support for multi-line tab and SHIFT + Tab #474 @mike-hunhoff

![multi-line tab in rule generator](doc/img/changelog/tab.gif)

### New Rules (17)

- encrypt data using RC4 with custom key via WinAPI @MalwareMechanic
- encrypt data using Curve25519 @dandonov
- packaged as an IExpress self-extracting archive @recvfrom
- create registry key via offline registry library @johnk3r
- open registry key via offline registry library @johnk3r
- query registry key via offline registry library @johnk3r
- set registry key via offline registry library @johnk3r
- delete registry key via offline registry library @johnk3r
- enumerate PE sections @Ana06
- inject DLL reflectively @Ana06
- inspect section memory permissions @Ana06
- parse PE exports @Ana06
- rebuild import table @Ana06
- compare security identifiers @mike-hunhoff
- get user security identifier @mike-hunhoff
- listen for remote procedure calls @mike-hunhoff
- query remote server for available data @mike-hunhoff

### Bug Fixes

- vivisect: update to v1.0.1 which includes bug fix for #459 (capa failed in Windows with Python 3 and vivisect) #512 @williballenthin
- explorer: fix initialize rules directory #464 @mike-hunhoff
- explorer: support subscope rules #493 @mike-hunhoff
- explorer: add checks to validate matched data when searching #500 @mike-hunhoff
- features, explorer: add support for string features with special characters e.g. '\n' #468 @mike-hunhoff

### Changes

- vivisect: raises `IncompatibleVivVersion` instead of `UnicodeDecodeError` when using incompatible Python 2 `.viv` files with Python3 #479 @Ana06
- explorer: improve settings modification #465 @mike-hunhoff
- rules: improvements @mr-tz, @re-fox, @mike-hunhoff
- rules, lint: enforce string with double quotes formatting in rules #468 @mike-hunhoff
- lint: ensure LF end of line #485 #486 @mr-tz
- setup: pin dependencies #513 #504 @Ana06 @mr-tz

### Development

- ci: test on Windows, Ubuntu, macOS across Python versions #470 @mr-tz @Ana06
- ci: pin OS versions #491 @williballenthin
- ci: tag capa-rules on release #476 @Ana06
- doc: document release process #476 @Ana06
- doc: Improve README badges #477 #478 @ana06 @mr-tz
- doc: update capa explorer documentation #503 @mike-hunhoff
- doc: add PR template #495 @mr-tz
- changelog: document incompatibility of viv files #475 @Ana06
- rule loading: ignore files starting with .git #492 @mr-tz

### Raw diffs

  - [capa v1.6.0...v1.6.1](https://github.com/mandiant/capa/compare/v1.6.0...v1.6.1)
  - [capa-rules v1.6.0...v1.6.1](https://github.com/mandiant/capa-rules/compare/v1.6.0...v1.6.1)


## v1.6.0 (2021-03-09)

This release adds the capa explorer rule generator plugin for IDA Pro, vivisect support for Python 3 and 12 new rules. We appreciate everyone who opened issues, provided feedback, and contributed code and rules. Thank you also to the vivisect development team (@rakuy0, @atlas0fd00m) for the Python 3 support (`vivisect==1.0.0`) and the fixes for Python 2 (`vivisect==0.2.1`).

### Rule Generator IDA Plugin

The capa explorer IDA plugin now helps you quickly build new capa rules using features extracted directly from your IDA database. Without leaving the plugin interface you can use the features extracted by capa explorer to develop and test new rules and save your work directly to your capa rules directory. To get started select the new `Rule Generator` tab, navigate to a function in the IDA `Disassembly` view, and click `Analyze`. For more information check out the capa explorer [readme](https://github.com/mandiant/capa/blob/master/capa/ida/plugin/README.md).

![](doc/img/rulegen_expanded.png)

### Python 2/3 vivisect workspace compatibility

This version of capa adds Python 3 support in vivisect. Note that `.viv` files (generated by vivisect) are not compatible between Python 2 and Python 3. When updating to Python 3 you need to delete all the `.viv` files for capa to work.

If you get the following error (or a similar one), you most likely need to delete `.viv` files:
```
UnicodeDecodeError: 'ascii' codec can't decode byte 0x90 in position 2: ordinal not in range(128)
```

### Upcoming changes

**This is the last capa release that supports Python 2.** The next release will be v2.0 and will have breaking changes, including the removal of Python 2 support.

If you have workflows that rely on the Python 2 version and need future maintenance, please reach out. We may be able to supply limited backports of key fixes and features.

### New features

- explorer: Add capa explorer rule generator plugin for IDA Pro. Now capa explorer helps you build new capa rules!  #426, #438, #439 @mike-hunhoff
- python: Python 3 support in vivisect #421 @Ana06
- main: Add backend option in Python 3 to select the backend to be used (either SMDA or vivisect) #421 @Ana06
- python: Python 3 support in IDA #429, #437 @mike-hunhoff
- ci: test pyinstaller CI #452 @williballenthin
- scripts: enable multiple backends in `show-features.py` #429 @mike-hunhoff
- scripts: add `scripts/vivisect-py2-vs-py3.sh`  to compare vivisect Python 2 vs 3 (can easily be modified to test run times and compare different versions) #421 @Ana06

### New Rules (12)

- patch process command line @re-fox @williballenthin (graduated from nursery)
- compiled with dmd @re-fox
- compiled with exe4j @johnk3r
- compiled from Visual Basic @williballenthin
- capture screenshot in Go @TcM1911
- compiled with Nim @mike-hunhoff
- linked against Go process enumeration library @TcM1911
- linked against Go registry library @TcM1911
- linked against Go WMI library @TcM1911
- linked against Go static asset library @TcM1911
- inspect load icon resource @mike-hunhoff
- linked against XZip @mr-tz

### Bug Fixes

- ida: check for unmapped addresses when resolving data references #436 @mike-hunhoff

### Changes

- setup: vivisect v1.0.0 is the default backend for Python3 (it was SMDA before) #421 @Ana06
- setup: bump vivisect to 0.2.1 #454 @mr-tz
- linter: adding ntoskrnl, ntdll overlap lint #428 @mike-hunhoff
- ci: use py3.9 and pyinstaller 4.2 to build standalone binaries #452 @williballenthin
- scripts: remove old migration script #450 @williballenthin

### Development

- main: factor out common cli argument handling #450 @williballenthin

### Raw diffs

  - [capa v1.5.1...v1.6.0](https://github.com/mandiant/capa/compare/v1.5.1...v1.6.0)
  - [capa-rules v1.5.1...v1.6.0](https://github.com/mandiant/capa-rules/compare/v1.5.1...v1.6.0)


## v1.5.1 (2021-02-09)

This release fixes the version number that we forgot to update for v1.5.0 (therefore, v1.5.0 was not published to pypi). It also includes 1 new rule and some rule improvements.

### New Rules (1)

- encrypt data using vest @re-fox

### Raw diffs

  - [capa v1.5.0...v1.5.1](https://github.com/mandiant/capa/compare/v1.5.1...v1.6.0)
  - [capa-rules v1.5.0...v1.5.1](https://github.com/mandiant/capa-rules/compare/v1.5.1...v1.6.0)


## v1.5.0 (2021-02-05)

This release brings support for running capa under Python 3 via [SMDA](https://github.com/danielplohmann/smda), more thorough CI testing and linting, better extraction of strings and byte features, and 50 (!) new rules. We appreciate everyone who opened issues, provided feedback, and contributed code and rules. A special shout out to the following new project contributors:

  - @johnk3r
  - @doomedraven
  - @stvemillertime
  - @itreallynick
  - @0x534a
  
@dzbeck also added [Malware Behavior Catalog](https://github.com/MBCProject/mbc-markdown) (MBC) and ATT&CK mappings for many rules.

Download a standalone binary below and checkout the readme [here on GitHub](https://github.com/mandiant/capa/). Report issues on our [issue tracker](https://github.com/mandiant/capa/issues) and contribute new rules at [capa-rules](https://github.com/mandiant/capa-rules/).


### New Features

  - py3 support via SMDA #355 @danielplohmann @jcrussell
  - scripts: example of using capa as a library #372, #380 @doomedraven
  - ci: enable dependabot #373 @mr-tz
  - ci: lint rules @mr-tz
  - ci: lint rule format #401 @mr-tz
  - freeze: add base address #391 @mr-tz
  - json: meta: add base address #412 @mr-tz

### New Rules (50)

  - 64-bit execution via heavens gate @recvfrom
  - contain anti-disasm techniques @mr-tz
  - check for microsoft office emulation @re-fox
  - check for windows sandbox via device @re-fox
  - check for windows sandbox via dns suffix @re-fox
  - check for windows sandbox via genuine state @re-fox
  - check for windows sandbox via process name @re-fox
  - check for windows sandbox via registry @re-fox
  - capture microphone audio @re-fox
  - capture public ip @re-fox
  - get domain trust relationships @johnk3r
  - check HTTP status code @mr-tz
  - compiled with perl2exe @re-fox
  - compiled with ps2exe @re-fox
  - compiled with pyarmor @stvemillertime, @itreallynick
  - validate payment card number using luhn algorithm @re-fox
  - hash data using fnv @re-fox @mr-tz
  - generate random numbers via WinAPI @mike-hunhoff @johnk3r
  - enumerate files recursively @re-fox
  - get file system object information @mike-hunhoff
  - read virtual disk @re-fox
  - register minifilter driver @mike-hunhoff
  - start minifilter driver @mike-hunhoff
  - enumerate gui resources @johnk3r
  - simulate CTRL ALT DEL @mike-hunhoff
  - hijack thread execution @0x534a
  - inject dll @0x534a
  - inject pe @0x534a
  - create or open registry key @mike-hunhoff
  - delete registry value @mike-hunhoff
  - query or enumerate registry key @mike-hunhoff
  - query or enumerate registry value @mike-hunhoff
  - resume thread @0x534a
  - suspend thread @0x534a
  - allocate memory @0x534a
  - allocate RW memory @0x534a
  - contain pusha popa sequence @mr-tz
  - create or open file @mike-hunhoff
  - open process @0x534a
  - open thread @0x534a
  - get kernel32 base address @mr-tz
  - get ntdll base address @mr-tz
  - encrypt or decrypt data via BCrypt @mike-hunhoff
  - generate random numbers using the Delphi LCG @williballenthin
  - hash data via BCrypt @mike-hunhoff
  - migrate process to active window station @williballenthin
  - patch process command line @williballenthin
  - resolve function by hash @williballenthin
  - persist via Winlogon Helper DLL registry key @0x534a
  - schedule task via command line @0x534a

### Bug Fixes

  - doc: pyinstaller build process @mr-tz
  - ida: better bytes extraction #409 @mike-hunhoff
  - viv: better unicode string extraction #364 @mike-hunhoff
  - viv: better unicode string extraction #378 @mr-tz
  - viv: more xor instructions #379 @mr-tz
  - viv: decrease logging verbosity #381 @mr-tz
  - rules: fix api description syntax #403 @mike-hunhoff
  - main: disable progress background thread #410 @mike-hunhoff
  
### Changes

  - rules: return lib rules for scopes #398 @mr-tz
  
### Raw diffs

  - [capa v1.4.1...v1.5.0](https://github.com/mandiant/capa/compare/v1.4.1...v1.5.0)
  - [capa-rules v1.4.0...v1.5.0](https://github.com/mandiant/capa-rules/compare/v1.4.0...v1.5.0)

## v1.4.1 (2020-10-23)

This release fixes an issue building capa on our CI server, which prevented us from building standalone binaries for v1.4.1.

### Bug Fixes

  - install VC dependencies for Python 2.7 during Windows build
  
### Raw diffs

  - [capa v1.4.0...v1.4.1](https://github.com/mandiant/capa/compare/v1.4.0...v1.4.1)
  - [capa-rules v1.4.0...v1.4.1](https://github.com/mandiant/capa-rules/compare/v1.4.0...v1.4.1)  

## v1.4.0 (2020-10-23)

This capa release includes changes to the rule parsing, enhanced feature extraction, various bug fixes, and improved capa scripts. Everyone should benefit from the improved functionality and performance. The community helped to add 69 new rules. We appreciate everyone who opened issues, provided feedback, and contributed code and rules. A special shout out to the following new project contributors:

  - @mwilliams31
  - @yt0ng

@dzbeck added [Malware Behavior Catalog](https://github.com/MBCProject/mbc-markdown) (MBC) and ATT&CK mappings for 86 rules.

Download a standalone binary below and checkout the readme [here on GitHub](https://github.com/mandiant/capa/). Report issues on our [issue tracker](https://github.com/mandiant/capa/issues) and contribute new rules at [capa-rules](https://github.com/mandiant/capa-rules/).

### New features

  - script that demonstrates bulk processing @williballenthin #307
  - main: render MBC table @mr-tz #332
  - ida backend: improve detection of APIs called via two or more chained thunks @mike-hunhoff #340
  - viv backend: improve detection of APIs called via two or more chained thunks @mr-tz #341
  - features: extract APIs called via jmp instruction @mr-tz #337

### New rules

  - clear the Windows event log @mike-hunhoff
  - crash the Windows event logging service @mike-hunhoff
  - packed with kkrunchy @re-fox
  - packed with nspack @re-fox
  - packed with pebundle @re-fox
  - packed with pelocknt @re-fox
  - packed with peshield @re-fox
  - packed with petite @re-fox
  - packed with rlpack @re-fox
  - packed with upack @re-fox
  - packed with y0da crypter @re-fox
  - compiled with rust @re-fox
  - compute adler32 checksum @mwilliams31
  - encrypt-data-using-hc-128 @recvfrom
  - manipulate console @williballenthin
  - references logon banner @re-fox
  - terminate process via fastfail @re-fox
  - delete volume shadow copies @mr-tz
  - authenticate HMAC @mr-tz
  - compiled from EPL @williballenthin
  - compiled with Go @williballenthin
  - create Restart Manager session @mike-hunhoff
  - decode data using Base64 via WinAPI @mike-hunhoff
  - empty recycle bin quietly @mwilliams31
  - enumerate network shares @mike-hunhoff
  - hook routines via microsoft detours @williballenthin
  - hooked by API Override @williballenthin
  - impersonate user @mike-hunhoff
  - the @williballenthin packer detection package, thanks to Hexacorn for the data, see https://www.hexacorn.com/blog/2016/12/15/pe-section-names-re-visited/
    - packed with CCG
    - packed with Crunch
    - packed with Dragon Armor
    - packed with enigma
    - packed with Epack
    - packed with MaskPE
    - packed with MEW
    - packed with Mpress
    - packed with Neolite
    - packed with PECompact
    - packed with Pepack
    - packed with Perplex
    - packed with ProCrypt
    - packed with RPCrypt
    - packed with SeauSFX
    - packed with Shrinker
    - packed with Simple Pack
    - packed with StarForce
    - packed with SVKP
    - packed with Themida
    - packed with TSULoader
    - packed with VProtect
    - packed with WWPACK
    - rebuilt by ImpRec
    - packaged as a Pintool
    - packaged as a CreateInstall installer
    - packaged as a WinZip self-extracting archive
  - reference 114DNS DNS server @williballenthin
  - reference AliDNS DNS server @williballenthin
  - reference Cloudflare DNS server @williballenthin
  - reference Comodo Secure DNS server @williballenthin
  - reference Google Public DNS server @williballenthin
  - reference Hurricane Electric DNS server @williballenthin
  - reference kornet DNS server @williballenthin
  - reference L3 DNS server @williballenthin
  - reference OpenDNS DNS server @williballenthin
  - reference Quad9 DNS server @williballenthin
  - reference Verisign DNS server @williballenthin
  - run as service @mike-hunhoff
  - schedule task via ITaskService @mike-hunhoff
  - references DNS over HTTPS endpoints @yt0ng

### Bug fixes

  - ida plugin: fix tree-view exception @mike-hunhoff #315
  - ida plugin: fix feature count @mike-hunhoff
  - main: fix reported total rule count @williballenthin #325
  - features: fix handling of API names with multiple periods @mike-hunhoff #329
  - ida backend: find all byte sequences instead of only first @mike-hunhoff #335
  - features: display 0 value @mr-tz #338
  - ida backend: extract ordinal and name imports @mr-tz #343
  - show-features: improvements and support within IDA @mr-tz #342
  - main: sanity check MBC rendering @williballenthin
  - main: handle sample path that contains non-ASCII characters @mr-tz #328

### Changes

  - rules: use yaml.CLoader for better performance @williballenthin #306
  - rules: parse descriptions for statements @mr-tz #312

### Raw diffs

  - [capa v1.3.0...v1.4.0](https://github.com/mandiant/capa/compare/v1.3.0...v1.4.0)
  - [capa-rules v1.3.0...v1.4.0](https://github.com/mandiant/capa-rules/compare/v1.3.0...v1.4.0)

## v1.3.0 (2020-09-14)

This release brings newly updated mappings to the [Malware Behavior Catalog version 2.0](https://github.com/MBCProject/mbc-markdown), many enhancements to the IDA Pro plugin, [flare-capa on PyPI](https://pypi.org/project/flare-capa/), a bunch of bug fixes to improve feature extraction, and four new rules. We received contributions from ten reverse engineers, including seven new ones:

  - @dzbeck
  - @recvfrom
  - @toomanybananas
  - @cclauss 
  - @adamprescott91 
  - @weslambert
  - @stevemk14ebr 
  
Download a standalone binary below and checkout the readme [here on GitHub](https://github.com/mandiant/capa/). Report issues on our [issue tracker](https://github.com/mandiant/capa/issues) and contribute new rules at [capa-rules](https://github.com/mandiant/capa-rules/).

### Key changes to IDA Plugin

The IDA Pro integration is now distributed as a real plugin, instead of a script. This enables a few things:

  - keyboard shortcuts and file menu integration
  - updates distributed PyPI/`pip install --upgrade` without touching your `%IDADIR%`
  - generally doing thing the "right way"

How to get this new version? Its easy: download [capa_explorer.py](https://raw.githubusercontent.com/mandiant/capa/master/capa/ida/plugin/capa_explorer.py) to your IDA plugins directory and update your capa installation (incidentally, this is a good opportunity to migrate to `pip install flare-capa` instead of git checkouts). Now you should see the plugin listed in the `Edit > Plugins > FLARE capa explorer` menu in IDA. 

Please refer to the plugin [readme](https://github.com/mandiant/capa/blob/master/capa/ida/plugin/README.md) for additional information on installing and using the IDA Pro plugin.

Please open an issue in this repository if you notice anything weird.
 
### New features

  - ida plugin: now a real plugin, not a script @mike-hunhoff 
  - core: distributed via PyPI as [flare-capa](https://pypi.org/project/flare-capa/) @williballenthin 
  - features: enable automatic A/W handling for imports @williballenthin @Ana06 #246 
  - ida plugin: persist rules directory setting via [ida-settings](https://github.com/williballenthin/ida-settings) @williballenthin #268
  - ida plugin: add search bar to results view @williballenthin #285
  - ida plugin: add `Analyze` and `Reset` buttons to tree view @mike-hunhoff #304
  - ida plugin: add status label to tree view @mike-hunhoff
  - ida plugin: add progress indicator @mike-hunhoff, @mr-tz

### New rules

  - compiled with py2exe @re-fox
  - resolve path using msvcrt @re-fox 
  - decompress data using QuickLZ @edeca
  - encrypt data using sosemanuk @recvfrom 

### Bug fixes

  - rule: reduce FP in DNS resolution @toomanybananas
  - engine: report correct strings matched via regex @williballenthin #262 
  - formatter: correctly format descriptions in two-line syntax @williballenthin @recvfrom #263 
  - viv: better extract offsets from SibOper operands @williballenthin @edeca #276 
  - import-to-ida: fix import error @cclauss 
  - viv: don't write settings to ~/.viv/viv.json @williballenthin @rakuy0 @weslambert #244
  - ida plugin: remove dependency loop that resulted in unnecessary overhead @mike-hunhoff #303
  - ida plugin: correctly highlight regex matches in IDA Disassembly view @mike-hunhoff #305
  - ida plugin: better handle rule directory prompt and failure case @stevemk14ebr @mike-hunhoff #309

### Changes

  - rules: update meta mapping to MBC 2.0! @dzbeck
  - render: don't display rules that are also matched by other rules @williballenthin @Ana06 #224
  - ida plugin: simplify tabs, removing summary and adding detail to results view @williballenthin #286
  - ida plugin: analysis is no longer automatically started when plugin is first opened @mike-hunhoff #304
  - ida plugin: user must manually select a capa rules directory before analysis can be performed @mike-hunhoff
  - ida plugin: user interface controls are disabled until analysis is performed @mike-hunhoff #304

### Raw diffs

  - [capa v1.2.0...v1.3.0](https://github.com/mandiant/capa/compare/v1.2.0...v1.3.0)
  - [capa-rules v1.2.0...v1.3.0](https://github.com/mandiant/capa-rules/compare/v1.2.0...v1.3.0)

## v1.2.0 (2020-08-31)

This release brings UI enhancements, especially for the IDA Pro plugin, 
investment towards py3 support,
fixes some bugs identified by the community, 
and 46 (!) new rules.
We received contributions from ten reverse engineers, including five new ones:

  - @agithubuserlol
  - @recvfrom
  - @D4nch3n
  - @edeca
  - @winniepe 
  
Download a standalone binary below and checkout the readme [here on GitHub](https://github.com/mandiant/capa/).
Report issues on our [issue tracker](https://github.com/mandiant/capa/issues)
and contribute new rules at [capa-rules](https://github.com/mandiant/capa-rules/).
 
### New features

  - ida plugin: display arch flavors @mike-hunhoff
  - ida plugin: display block descriptions @mike-hunhoff
  - ida backend: extract features from nested pointers @mike-hunhoff
  - main: show more progress output @williballenthin
  - core: pin dependency versions #258 @recvfrom

### New rules
  - bypass UAC via AppInfo ALPC @agithubuserlol
  - bypass UAC via token manipulation @agithubuserlol
  - check for sandbox and av modules @re-fox
  - check for sandbox username @re-fox
  - check if process is running under wine @re-fox
  - validate credit card number using luhn algorithm @re-fox
  - validate credit card number using luhn algorithm with no lookup table @re-fox
  - hash data using FNV @edeca @mr-tz
  - link many functions at runtime @mr-tz
  - reference public RSA key @mr-tz
  - packed with ASPack @williballenthin
  - delete internet cache @mike-hunhoff
  - enumerate internet cache @mike-hunhoff
  - send ICMP echo request @mike-hunhoff
  - check for debugger via API @mike-hunhoff
  - check for hardware breakpoints @mike-hunhoff
  - check for kernel debugger via shared user data structure @mike-hunhoff
  - check for protected handle exception @mike-hunhoff
  - check for software breakpoints @mike-hunhoff
  - check for trap flag exception @mike-hunhoff
  - check for unexpected memory writes @mike-hunhoff
  - check process job object @mike-hunhoff
  - reference anti-VM strings targeting Parallels @mike-hunhoff
  - reference anti-VM strings targeting Qemu @mike-hunhoff
  - reference anti-VM strings targeting VirtualBox @mike-hunhoff
  - reference anti-VM strings targeting VirtualPC @mike-hunhoff
  - reference anti-VM strings targeting VMWare @mike-hunhoff
  - reference anti-VM strings targeting Xen @mike-hunhoff
  - reference analysis tools strings @mike-hunhoff
  - reference WMI statements @mike-hunhoff
  - get number of processor cores @mike-hunhoff
  - get number of processors @mike-hunhoff
  - enumerate disk properties @mike-hunhoff
  - get disk size @mike-hunhoff
  - get process heap flags @mike-hunhoff
  - get process heap force flags @mike-hunhoff
  - get Explorer PID @mike-hunhoff
  - delay execution @mike-hunhoff
  - check for process debug object @mike-hunhoff
  - check license value @mike-hunhoff
  - check ProcessDebugFlags @mike-hunhoff
  - check ProcessDebugPort @mike-hunhoff
  - check SystemKernelDebuggerInformation @mike-hunhoff
  - check thread yield allowed @mike-hunhoff
  - enumerate system firmware tables @mike-hunhoff
  - get system firmware table @mike-hunhoff
  - hide thread from debugger @mike-hunhoff

### Bug fixes

  - ida backend: extract unmapped immediate number features @mike-hunhoff
  - ida backend: fix stack cookie check #257 @mike-hunhoff
  - viv backend: better extract gs segment access @williballenthin
  - core: enable counting of string features #241 @D4nch3n @williballenthin
  - core: enable descriptions on feature with arch flavors @mike-hunhoff
  - core: update git links for non-SSH access #259 @recvfrom

### Changes

  - ida plugin: better default display showing first level nesting @winniepe
  - remove unused `characteristic(switch)` feature @ana06
  - prepare testing infrastructure for multiple backends/py3 @williballenthin
  - ci: zip build artifacts @ana06
  - ci: build all supported python versions @ana06
  - code style and formatting @mr-tz

### Raw diffs

  - [capa v1.1.0...v1.2.0](https://github.com/mandiant/capa/compare/v1.1.0...v1.2.0)
  - [capa-rules v1.1.0...v1.2.0](https://github.com/mandiant/capa-rules/compare/v1.1.0...v1.2.0)

## v1.1.0 (2020-08-05)

This release brings new rule format updates, such as adding `offset/x32` and negative offsets,
fixes some bugs identified by the community, and 28 (!) new rules.
We received contributions from eight reverse engineers, including four new ones:

  - @re-fox
  - @psifertex
  - @bitsofbinary
  - @threathive
  
Download a standalone binary below and checkout the readme [here on GitHub](https://github.com/mandiant/capa/). Report issues on our [issue tracker](https://github.com/mandiant/capa/issues) and contribute new rules at [capa-rules](https://github.com/mandiant/capa-rules/).
  
### New features

  - import: add Binary Ninja import script #205 #207 @psifertex
  - rules: offsets can be negative #197 #208 @williballenthin
  - rules: enable descriptions for statement nodes #194 #209 @Ana06
  - rules: add arch flavors to number and offset features #210 #216 @williballenthin
  - render: show SHA1/SHA256 in default report #164 @threathive
  - tests: add tests for IDA Pro backend #202 @williballenthin
  
### New rules

  - check for unmoving mouse cursor @BitsOfBinary
  - check mutex and exit @re-fox
  - parse credit card information @re-fox
  - read ini file @re-fox
  - validate credit card number with luhn algorithm @re-fox
  - change the wallpaper @re-fox
  - acquire debug privileges @williballenthin
  - import public key @williballenthin
  - terminate process by name @williballenthin
  - encrypt data using DES @re-fox
  - encrypt data using DES via WinAPI @re-fox
  - hash data using sha1 via x86 extensions @re-fox
  - hash data using sha256 via x86 extensions @re-fox
  - capture network configuration via ipconfig @re-fox
  - hash data via WinCrypt @mike-hunhoff
  - get file attributes @mike-hunhoff
  - allocate thread local storage @mike-hunhoff
  - get thread local storage value @mike-hunhoff
  - set thread local storage @mike-hunhoff
  - get session integrity level @mike-hunhoff
  - add file to cabinet file @mike-hunhoff
  - flush cabinet file @mike-hunhoff
  - open cabinet file @mike-hunhoff
  - gather firefox profile information @re-fox
  - encrypt data using skipjack @re-fox
  - encrypt data using camellia @re-fox
  - hash data using tiger @re-fox
  - encrypt data using blowfish @re-fox
  - encrypt data using twofish @re-fox

### Bug fixes

  - linter: fix exception when examples is `None` @Ana06
  - linter: fix suggested recommendations via templating @williballenthin
  - render: fix exception when rendering counts @williballenthin
  - render: fix render of negative offsets @williballenthin
  - extractor: fix segmentation violation from vivisect @williballenthin
  - main: fix crash when .viv cannot be saved #168 @secshoggoth @williballenthin
  - main: fix shellcode .viv save path @williballenthin

### Changes

  - doc: explain how to bypass gatekeeper on macOS @psifertex
  - doc: explain supported linux distributions @Ana06
  - doc: explain submodule update with --init @psifertex
  - main: improve program help output @mr-tz
  - main: disable progress when run in quiet mode @mr-tz
  - main: assert supported IDA versions @mr-tz
  - extractor: better identify nested pointers to strings @williballenthin
  - setup: specify vivisect download url @Ana06
  - setup: pin vivisect version @williballenthin
  - setup: bump vivisect dependency version @williballenthin
  - setup: set Python project name to `flare-capa` @williballenthin
  - ci: run tests and linter via GitHub Actions @Ana06
  - hooks: run style checkers and hide stashed output @Ana06
  - linter: ignore period in rule filename @williballenthin
  - linter: warn on nursery rule with no changes needed @williballenthin

### Raw diffs

  - [capa v1.0.0...v1.1.0](https://github.com/mandiant/capa/compare/v1.0.0...v1.1.0)
  - [capa-rules v1.0.0...v1.1.0](https://github.com/mandiant/capa-rules/compare/v1.0.0...v1.1.0)<|MERGE_RESOLUTION|>--- conflicted
+++ resolved
@@ -88,12 +88,9 @@
 - render: fix verbose rendering of scopes #1263 @williballenthin
 - rules: better detect invalid rules #1282 @williballenthin
 - show-features: better render strings with embedded whitespace #1267 @williballenthin
-<<<<<<< HEAD
-- extractor: add format to global features #1258 @mr-tz
-=======
 - handle vivisect bug around strings at instruction level, use min length 4 #1271 @williballenthin @mr-tz
 - extractor: guard against invalid "calls from" features #1177 @mr-tz
->>>>>>> 5513d4ca
+- extractor: add format to global features #1258 @mr-tz
 
 ### capa explorer IDA Pro plugin
 - fix: display instruction items #1154 @mr-tz
