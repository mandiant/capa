--- conflicted
+++ resolved
@@ -9,11 +9,8 @@
 - document Antivirus warnings and VirusTotal false positive detections #2028 @RionEV @mr-tz
 - render maec/* fields #843 @s-ff
 - replace Halo spinner with Rich #2086 @s-ff
-<<<<<<< HEAD
 - add a feature extractor for Drakvuf sandbox #2143 @yelhamer
-=======
 - optimize rule matching #2080 @williballenthin
->>>>>>> 76a4a589
 
 ### Breaking Changes
 
