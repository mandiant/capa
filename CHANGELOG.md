--- conflicted
+++ resolved
@@ -1,12 +1,11 @@
 # Change Log
 
 ## master (unreleased)
-<<<<<<< HEAD
+
+- Emit "dotnet" as format to ResultDocument when processing .NET files #2024 @samadpls
+
 ### capa explorer user-option for choosing comments/bookmarks 
 - add function in capa explorer to let users choose if they want comments/bookmarks #1977 @Atlas-64
-=======
-- Emit "dotnet" as format to ResultDocument when processing .NET files #2024 @samadpls
->>>>>>> 463f2f1d
 
 ### New Features
 
