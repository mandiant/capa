# Change Log

## master (unreleased)

### New Features

### Breaking Changes

### New Rules (0)

-

### Bug Fixes

- elf: extract import / export symbols from stripped binaries #2096 @ygasparis

### capa explorer IDA Pro plugin

### Development

### Raw diffs
- [capa v7.1.0...master](https://github.com/mandiant/capa/compare/v7.1.0...master)
- [capa-rules v7.1.0...master](https://github.com/mandiant/capa-rules/compare/v7.1.0...master)

## v7.1.0
The v7.1.0 release brings large performance improvements to capa's rule matching engine.
Additionally, we've fixed various bugs and added new features for people using and developing capa.

Special thanks to our repeat and new contributors:
* @sjha2048 made their first contribution in https://github.com/mandiant/capa/pull/2000
* @Rohit1123 made their first contribution in https://github.com/mandiant/capa/pull/1990
* @psahithireddy made their first contribution in https://github.com/mandiant/capa/pull/2020
* @Atlas-64 made their first contribution in https://github.com/mandiant/capa/pull/2018
* @s-ff made their first contribution in https://github.com/mandiant/capa/pull/2011
* @samadpls made their first contribution in https://github.com/mandiant/capa/pull/2024
* @acelynnzhang made their first contribution in https://github.com/mandiant/capa/pull/2044
* @RainRat made their first contribution in https://github.com/mandiant/capa/pull/2058
* @ReversingWithMe made their first contribution in https://github.com/mandiant/capa/pull/2093
* @malwarefrank made their first contribution in https://github.com/mandiant/capa/pull/2037

### New Features
- Emit "dotnet" as format to ResultDocument when processing .NET files #2024 @samadpls
- ELF: detect OS from statically-linked Go binaries #1978 @williballenthin
- add function in capa/helpers to load plain and compressed JSON reports #1883 @Rohit1123
- document Antivirus warnings and VirusTotal false positive detections #2028 @RionEV @mr-tz
- Add json to sarif conversion script @reversingwithme
- render maec/* fields #843 @s-ff
- replace Halo spinner with Rich #2086 @s-ff
- optimize rule matching #2080 @williballenthin
<<<<<<< HEAD
- add a feature extractor for Drakvuf sandbox #2143 @yelhamer
=======
- add aarch64 as a valid architecture #2144 mehunhoff@google.com @williballenthin
- relax dependency version requirements for the capa library #2053 @williballenthin
- add scripts dependency group and update documentation #2145 @mr-tz
>>>>>>> 1975b645

### New Rules (25)

- impact/wipe-disk/delete-drive-layout-via-ioctl william.ballenthin@mandiant.com
- host-interaction/driver/interact-with-driver-via-ioctl moritz.raabe@mandiant.com
- host-interaction/driver/unload-driver moritz.raabe@mandiant.com
- nursery/get-disk-information-via-ioctl william.ballenthin@mandiant.com
- nursery/get-volume-information-via-ioctl william.ballenthin@mandiant.com
- nursery/unmount-volume-via-ioctl william.ballenthin@mandiant.com
- data-manipulation/encryption/rc4/encrypt-data-using-rc4-via-systemfunction033 daniel.stepanic@elastic.co
- anti-analysis/anti-forensic/self-deletion/self-delete-using-alternate-data-streams daniel.stepanic@elastic.co
- nursery/change-memory-permission-on-linux mehunhoff@google.com
- nursery/check-file-permission-on-linux mehunhoff@google.com
- nursery/check-if-process-is-running-under-android-emulator-on-android mehunhoff@google.com
- nursery/map-or-unmap-memory-on-linux mehunhoff@google.com
- persistence/act-as-share-provider-dll jakub.jozwiak@mandiant.com
- persistence/act-as-windbg-extension jakub.jozwiak@mandiant.com
- persistence/act-as-time-provider-dll jakub.jozwiak@mandiant.com
- host-interaction/gui/window/hide/hide-graphical-window-from-taskbar jakub.jozwiak@mandiant.com
- compiler/dart/compiled-with-dart jakub.jozwiak@mandiant.com
- nursery/bypass-hidden-api-restrictions-via-jni-on-android mehunhoff@google.com
- nursery/get-current-process-filesystem-mounts-on-linux mehunhoff@google.com
- nursery/get-current-process-memory-mapping-on-linux mehunhoff@google.com
- nursery/get-system-property-on-android mehunhoff@google.com
- nursery/hook-routines-via-lsplant mehunhoff@google.com
- nursery/load-packed-dex-via-jiagu-on-android mehunhoff@google.com
- nursery/modify-api-blacklist-or-denylist-via-jni-on-android mehunhoff@google.com
- nursery/truncate-file-on-linux mehunhoff@google.com

### Bug Fixes

- do some imports closer to where they are used #1810 @williballenthin
- binja: fix and simplify stack string detection code after binja 4.0 @xusheng6
- binja: add support for forwarded export #1646 @xusheng6
- cape: support more report formats #2035 @mr-tz

### capa explorer IDA Pro plugin
- replace deprecated IDA API find_binary with bin_search #1606 @s-ff

### Development

- ci: Fix PR review in the changelog check GH action #2004 @Ana06
- ci: use rules number badge stored in our bot gist and generated using `schneegans/dynamic-badges-action` #2001 capa-rules#882 @Ana06
- ci: update github workflows to use latest version of actions that were using a deprecated version of node #1967 #2003 capa-rules#883 @sjha2048 @Ana06
- ci: update binja version to stable 4.0 #2016 @xusheng6
- ci: update github workflows to reflect the latest ghidrathon installation and bumped up jep, ghidra versions  #2020 @psahithireddy
- ci: include rule caching in PyInstaller build process #2097 @s-ff
- add deptry support #1497 @s-ff

### Raw diffs
- [capa v7.0.1...v7.1.0](https://github.com/mandiant/capa/compare/v7.0.1...v7.1.0)
- [capa-rules v7.0.1...v7.1.0](https://github.com/mandiant/capa-rules/compare/v7.0.1...v7.1.0)

## v7.0.1

This release fixes a circular import error when using capa as a library.

### Bug Fixes

- fix potentially circular import errors #1969 @williballenthin

### Raw diffs
- [capa v7.0.0...v7.0.1](https://github.com/mandiant/capa/compare/v7.0.0...v7.0.1)
- [capa-rules v7.0.0...v7.0.1](https://github.com/mandiant/capa-rules/compare/v7.0.0...v7.0.1)

## v7.0.0
This is the v7.0.0 release of capa which was mainly worked on during the Google Summer of Code (GSoC) 2023. A huge
shoutout to our GSoC contributors @colton-gabertan and @yelhamer for their amazing work.

Also, a big thanks to the other contributors: @aaronatp, @Aayush-Goel-04, @bkojusner, @doomedraven, @ruppde, @larchchen, @JCoonradt, and @xusheng6.

### New Features

- add Ghidra backend #1770 #1767 @colton-gabertan @mike-hunhoff
- add Ghidra UI integration #1734 @colton-gabertan @mike-hunhoff
- add dynamic analysis via CAPE sandbox reports #48 #1535 @yelhamer
  - add call scope #771 @yelhamer
  - add thread scope #1517 @yelhamer
  - add process scope #1517 @yelhamer
  - rules: change `meta.scope` to `meta.scopes` @yelhamer
  - protobuf: add `Metadata.flavor` @williballenthin
- binja: add support for forwarded exports #1646 @xusheng6
- binja: add support for symtab names #1504 @xusheng6
- add com class/interface features #322 @Aayush-goel-04
- dotnet: emit enclosing class information for nested classes #1780 #1913 @bkojusner @mike-hunhoff

### Breaking Changes

- remove the `SCOPE_*` constants in favor of the `Scope` enum #1764 @williballenthin
- protobuf: deprecate `RuleMetadata.scope` in favor of `RuleMetadata.scopes` @williballenthin
- protobuf: deprecate `Metadata.analysis` in favor of `Metadata.analysis2` that is dynamic analysis aware @williballenthin
- update freeze format to v3, adding support for dynamic analysis @williballenthin
- extractor: ignore DLL name for api features #1815 @mr-tz
- main: introduce wrapping routines within main for working with CLI args #1813 @williballenthin
- move functions from `capa.main` to new `capa.loader` namespace #1821 @williballenthin
- proto: add `package` declaration #1960 @larchchen

### New Rules (41)

- nursery/get-ntoskrnl-base-address @mr-tz
- host-interaction/network/connectivity/set-tcp-connection-state @johnk3r
- nursery/capture-process-snapshot-data @mr-tz
- collection/network/capture-packets-using-sharppcap jakub.jozwiak@mandiant.com
- nursery/communicate-with-kernel-module-via-netlink-socket-on-linux michael.hunhoff@mandiant.com
- nursery/get-current-pid-on-linux michael.hunhoff@mandiant.com
- nursery/get-file-system-information-on-linux michael.hunhoff@mandiant.com
- nursery/get-password-database-entry-on-linux michael.hunhoff@mandiant.com
- nursery/mark-thread-detached-on-linux michael.hunhoff@mandiant.com
- nursery/persist-via-gnome-autostart-on-linux michael.hunhoff@mandiant.com
- nursery/set-thread-name-on-linux michael.hunhoff@mandiant.com
- load-code/dotnet/load-windows-common-language-runtime michael.hunhoff@mandiant.com blas.kojusner@mandiant.com jakub.jozwiak@mandiant.com
- nursery/log-keystrokes-via-input-method-manager @mr-tz
- nursery/encrypt-data-using-rc4-via-systemfunction032 richard.weiss@mandiant.com
- nursery/add-value-to-global-atom-table @mr-tz
- nursery/enumerate-processes-that-use-resource @Ana06
- host-interaction/process/inject/allocate-or-change-rwx-memory @mr-tz
- lib/allocate-or-change-rw-memory 0x534a@mailbox.org @mr-tz
- lib/change-memory-protection @mr-tz
- anti-analysis/anti-av/patch-antimalware-scan-interface-function jakub.jozwiak@mandiant.com
- executable/dotnet-singlefile/bundled-with-dotnet-single-file-deployment sara.rincon@mandiant.com
- internal/limitation/file/internal-dotnet-single-file-deployment-limitation sara.rincon@mandiant.com
- data-manipulation/encoding/encode-data-using-add-xor-sub-operations jakub.jozwiak@mandiant.com
- nursery/access-camera-in-dotnet-on-android michael.hunhoff@mandiant.com
- nursery/capture-microphone-audio-in-dotnet-on-android michael.hunhoff@mandiant.com
- nursery/capture-screenshot-in-dotnet-on-android michael.hunhoff@mandiant.com
- nursery/check-for-incoming-call-in-dotnet-on-android michael.hunhoff@mandiant.com
- nursery/check-for-outgoing-call-in-dotnet-on-android michael.hunhoff@mandiant.com
- nursery/compiled-with-xamarin michael.hunhoff@mandiant.com
- nursery/get-os-version-in-dotnet-on-android michael.hunhoff@mandiant.com
- data-manipulation/compression/create-cabinet-on-windows michael.hunhoff@mandiant.com jakub.jozwiak@mandiant.com
- data-manipulation/compression/extract-cabinet-on-windows jakub.jozwiak@mandiant.com
- lib/create-file-decompression-interface-context-on-windows jakub.jozwiak@mandiant.com
- nursery/enumerate-files-in-dotnet moritz.raabe@mandiant.com anushka.virgaonkar@mandiant.com
- nursery/get-mac-address-in-dotnet moritz.raabe@mandiant.com michael.hunhoff@mandiant.com echernofsky@google.com
- nursery/get-current-process-command-line william.ballenthin@mandiant.com
- nursery/get-current-process-file-path william.ballenthin@mandiant.com
- nursery/hook-routines-via-dlsym-rtld_next william.ballenthin@mandiant.com
- nursery/linked-against-hp-socket still@teamt5.org
- host-interaction/process/inject/process-ghostly-hollowing sara.rincon@mandiant.com

### Bug Fixes
- ghidra: fix `ints_to_bytes` performance #1761 @mike-hunhoff
- binja: improve function call site detection @xusheng6
- binja: use `binaryninja.load` to open files @xusheng6
- binja: bump binja version to 3.5 #1789 @xusheng6
- elf: better detect ELF OS via GCC .ident directives #1928 @williballenthin
- elf: better detect ELF OS via Android dependencies #1947 @williballenthin
- fix setuptools package discovery #1886 @gmacon @mr-tz
- remove unnecessary scripts/vivisect-py2-vs-py3.sh file #1949 @JCoonradt

### capa explorer IDA Pro plugin
- various integration updates and minor bug fixes

### Development
- update ATT&CK/MBC data for linting #1932 @mr-tz

#### Developer Notes
With this new release, many classes and concepts have been split up into static (mostly identical to the
prior implementations) and dynamic ones. For example, the legacy FeatureExtractor class has been renamed to
StaticFeatureExtractor and the DynamicFeatureExtractor has been added.

Starting from version 7.0, we have moved the component responsible for feature extractor from main to a new
capabilities' module. Now, users wishing to utilize capa’s feature extraction abilities should use that module instead
of importing the relevant logic from the main file.

For sandbox-based feature extractors, we are using Pydantic models. Contributions of more models for other sandboxes
are very welcome!

With this release we've reorganized the logic found in `main()` to localize logic and ease readability and ease changes
and integrations. The new "main routines" are expected to be used only within main functions, either capa main or
related scripts. These functions should not be invoked from library code.

Beyond copying code around, we've refined the handling of the input file/format/backend. The logic for picking the
format and backend is more consistent. We've documented that the input file is not necessarily the sample itself
(cape/freeze/etc.) inputs are not actually the sample.

### Raw diffs
- [capa v6.1.0...v7.0.0](https://github.com/mandiant/capa/compare/v6.1.0...v7.0.0)
- [capa-rules v6.1.0...v7.0.0](https://github.com/mandiant/capa-rules/compare/v6.1.0...v7.0.0)

## v6.1.0

capa v6.1.0 is a bug fix release, most notably fixing unhandled exceptions in the capa explorer IDA Pro plugin.
@Aayush-Goel-04 put a lot of effort into improving code quality and adding a script for rule authors.
The script shows which features are present in a sample but not referenced by any existing rule.
You could use this script to find opportunities for new rules.

Speaking of new rules, we have eight additions, coming from Ronnie, Jakub, Moritz, Ervin, and still@teamt5.org!

### New Features
- ELF: implement import and export name extractor #1607 #1608 @Aayush-Goel-04
- bump pydantic from 1.10.9 to 2.1.1 #1582 @Aayush-Goel-04
- develop script to highlight features not used during matching #331 @Aayush-Goel-04

### New Rules (8)

- executable/pe/export/forwarded-export ronnie.salomonsen@mandiant.com
- host-interaction/bootloader/get-uefi-variable jakub.jozwiak@mandiant.com
- host-interaction/bootloader/set-uefi-variable jakub.jozwiak@mandiant.com
- nursery/enumerate-device-drivers-on-linux @mr-tz
- anti-analysis/anti-vm/vm-detection/check-for-foreground-window-switch ervin.ocampo@mandiant.com
- linking/static/sqlite3/linked-against-cppsqlite3 still@teamt5.org
- linking/static/sqlite3/linked-against-sqlite3 still@teamt5.org

### Bug Fixes

- rules: fix forwarded export characteristic #1656 @RonnieSalomonsen
- Binary Ninja: Fix stack string detection #1473 @xusheng6
- linter: skip native API check for NtProtectVirtualMemory #1675 @williballenthin 
- OS: detect Android ELF files #1705 @williballenthin
- ELF: fix parsing of symtab #1704 @williballenthin
- result document: don't use deprecated pydantic functions #1718 @williballenthin
- pytest: don't mark IDA tests as pytest tests #1719 @williballenthin

### capa explorer IDA Pro plugin
- fix unhandled exception when resolving rule path #1693 @mike-hunhoff

### Raw diffs
- [capa v6.0.0...v6.1.0](https://github.com/mandiant/capa/compare/v6.0.0...v6.1.0)
- [capa-rules v6.0.0...v6.1.0](https://github.com/mandiant/capa-rules/compare/v6.0.0...v6.1.0)

## v6.0.0

capa v6.0 brings many bug fixes and quality improvements, including 64 rule updates and 26 new rules. We're now publishing to PyPI via [Trusted Publishing](https://blog.pypi.org/posts/2023-04-20-introducing-trusted-publishers/) and have migrated to using a `pyproject.toml` file. @Aayush-Goel-04 contributed a lot of new code across many files, so please welcome them to the project, along with @anders-v @crowface28 @dkelly2e @RonnieSalomonsen and @ejfocampo as first-time rule contributors!

For those that use capa as a library, we've introduced some limited breaking changes that better represent data types (versus less-structured data like dictionaries and strings). With the recent deprecation, we've also dropped support for Python 3.7.

### New Features
- add script to detect feature overlap between new and existing capa rules [#1451](https://github.com/mandiant/capa/issues/1451) [@Aayush-Goel-04](https://github.com/aayush-goel-04)
- extract forwarded exports from PE files #1624 @williballenthin
- extract function and API names from ELF symtab entries @yelhamer https://github.com/mandiant/capa-rules/issues/736
- use fancy box drawing characters for default output #1586 @williballenthin

### Breaking Changes
- use a class to represent Metadata (not dict) #1411 @Aayush-Goel-04 @manasghandat
- use pathlib.Path to represent file paths #1534 @Aayush-Goel-04
- Python 3.8 is now the minimum supported Python version #1578 @williballenthin
- Require a Contributor License Agreement (CLA) for PRs going forward #1642 @williballenthin

### New Rules (26)

- load-code/shellcode/execute-shellcode-via-windows-callback-function ervin.ocampo@mandiant.com jakub.jozwiak@mandiant.com
- nursery/execute-shellcode-via-indirect-call ronnie.salomonsen@mandiant.com
- data-manipulation/encryption/aes/encrypt-data-using-aes-mixcolumns-step @mr-tz
- linking/static/aplib/linked-against-aplib still@teamt5.org
- communication/mailslot/read-from-mailslot nick.simonian@mandiant.com
- nursery/hash-data-using-sha512managed-in-dotnet jonathanlepore@google.com
- nursery/compiled-with-exescript jonathanlepore@google.com
- nursery/check-for-sandbox-via-mac-address-ouis-in-dotnet jonathanlepore@google.com
- host-interaction/hardware/enumerate-devices-by-category @mr-tz
- host-interaction/service/continue-service @mr-tz
- host-interaction/service/pause-service @mr-tz
- persistence/exchange/act-as-exchange-transport-agent jakub.jozwiak@mandiant.com
- host-interaction/file-system/create-virtual-file-system-in-dotnet jakub.jozwiak@mandiant.com
- compiler/cx_freeze/compiled-with-cx_freeze @mr-tz jakub.jozwiak@mandiant.com
- communication/socket/create-vmci-socket jakub.jozwiak@mandiant.com
- persistence/office/act-as-excel-xll-add-in jakub.jozwiak@mandiant.com
- persistence/office/act-as-office-com-add-in jakub.jozwiak@mandiant.com
- persistence/office/act-as-word-wll-add-in jakub.jozwiak@mandiant.com
- anti-analysis/anti-debugging/debugger-evasion/hide-thread-from-debugger michael.hunhoff@mandiant.com jakub.jozwiak@mandiant.com
- host-interaction/memory/create-new-application-domain-in-dotnet jakub.jozwiak@mandiant.com
- host-interaction/gui/switch-active-desktop jakub.jozwiak@mandiant.com
- host-interaction/service/query-service-configuration @mr-tz
- anti-analysis/anti-av/patch-event-tracing-for-windows-function jakub.jozwiak@mandiant.com
- data-manipulation/encoding/xor/covertly-decode-and-write-data-to-windows-directory-using-indirect-calls dan.kelly@mandiant.com
- linking/runtime-linking/resolve-function-by-brute-ratel-badger-hash jakub.jozwiak@mandiant.com

### Bug Fixes
- extractor: add a Binary Ninja test that asserts its version #1487 @xusheng6
- extractor: update Binary Ninja stack string detection after the new constant outlining feature #1473 @xusheng6
- extractor: update vivisect Arch extraction #1334 @mr-tz
- extractor: avoid Binary Ninja exception when analyzing certain files #1441 @xusheng6 
- symtab: fix struct.unpack() format for 64-bit ELF files @yelhamer
- symtab: safeguard against ZeroDivisionError for files containing a symtab with a null entry size @yelhamer
- improve ELF strtab and needed parsing @mr-tz
- better handle exceptional cases when parsing ELF files #1458 @Aayush-Goel-04
- improved testing coverage for Binary Ninja backend #1446 @Aayush-Goel-04
- add logging and print redirect to tqdm for capa main #749 @Aayush-Goel-04
- extractor: fix binja installation path detection does not work with Python 3.11
- tests: refine the IDA test runner script #1513 @williballenthin
- output: don't leave behind traces of progress bar @williballenthin
- import-to-ida: fix bug introduced with JSON report changes in v5 #1584 @williballenthin
- main: don't show spinner when emitting debug messages #1636 @williballenthin
- rules: add forwarded export characteristics to rule syntax file scope #1653 @RonnieSalomonsen

### capa explorer IDA Pro plugin

### Development
- update ATT&CK/MBC data for linting #1568 @mr-tz
- log time taken to analyze each function #1290 @williballenthin
- tests: make fixture available via conftest.py #1592 @williballenthin
- publish via PyPI trusted publishing #1491 @williballenthin
- migrate to pyproject.toml #1301 @williballenthin
- use [pre-commit](https://pre-commit.com/) to invoke linters #1579 @williballenthin


### Raw diffs
- [capa v5.1.0...v6.0.0](https://github.com/mandiant/capa/compare/v5.1.0...v6.0.0)
- [capa-rules v5.1.0...v6.0.0](https://github.com/mandiant/capa-rules/compare/v5.1.0...v6.0.0)

## v5.1.0
capa version 5.1.0 adds a Protocol Buffers (protobuf) format for result documents. Additionally, the [Vector35](https://vector35.com/) team contributed a new feature extractor using Binary Ninja. Other new features are a new CLI flag to override the detected operating system, functionality to read and render existing result documents, and an output color format that's easier to read.

Over 25 capa rules have been added and improved.

Thanks for all the support, especially to @xusheng6, @captainGeech42, @ggold7046, @manasghandat, @ooprathamm, @linpeiyu164, @yelhamer, @HongThatCong, @naikordian, @stevemk14ebr, @emtuls, @raymondlleong, @bkojusner, @joren485, and everyone else who submitted bugs and provided feedback!

### New Features
- add protobuf format for result documents #1219 @williballenthin @mr-tz 
- extractor: add Binary Ninja feature extractor @xusheng6
- new cli flag `--os` to override auto-detected operating system for a sample @captainGeech42
- change colour/highlight to "cyan" instead of "blue" for better readability #1384 @ggold7046
- add new format to parse output json back to capa #1396 @ooprathamm
- parse ELF symbols' names to guess OS #1403 @yelhamer

### New Rules (26)

- persistence/scheduled-tasks/schedule-task-via-at joren485
- data-manipulation/prng/generate-random-numbers-via-rtlgenrandom william.ballenthin@mandiant.com
- communication/ip/convert-ip-address-from-string @mr-tz
- data-manipulation/compression/compress-data-via-zlib-inflate-or-deflate blas.kojusner@mandiant.com
- executable/installer/dotnet/packaged-as-single-file-dotnet-application michael.hunhoff@mandiant.com
- communication/socket/create-raw-socket blas.kojusner@mandiant.com
- communication/http/reference-http-user-agent-string @mr-tz
- communication/http/get-http-content-length william.ballenthin@mandiant.com
- nursery/move-directory michael.hunhoff@mandiant.com
- nursery/get-http-request-uri william.ballenthin@mandiant.com
- nursery/create-zip-archive-in-dotnet michael.hunhoff@mandiant.com
- nursery/extract-zip-archive-in-dotnet anushka.virgaonkar@mandiant.com michael.hunhoff@mandiant.com
- data-manipulation/encryption/tea/decrypt-data-using-tea william.ballenthin@mandiant.com raymond.leong@mandiant.com
- data-manipulation/encryption/tea/encrypt-data-using-tea william.ballenthin@mandiant.com raymond.leong@mandiant.com
- data-manipulation/encryption/xtea/encrypt-data-using-xtea raymond.leong@mandiant.com
- data-manipulation/encryption/xxtea/encrypt-data-using-xxtea raymond.leong@mandiant.com
- nursery/hash-data-using-ripemd128 raymond.leong@mandiant.com
- nursery/hash-data-using-ripemd256 raymond.leong@mandiant.com
- nursery/hash-data-using-ripemd320 raymond.leong@mandiant.com
- nursery/set-web-proxy-in-dotnet michael.hunhoff@mandiant.com
- nursery/check-for-windows-sandbox-via-subdirectory echernofsky@google.com
- nursery/enumerate-pe-sections-in-dotnet @mr-tz
- nursery/destroy-software-breakpoint-capability echernofsky@google.com
- nursery/send-data-to-internet michael.hunhoff@mandiant.com
- nursery/compiled-with-cx_freeze @mr-tz
- nursery/contain-a-thread-local-storage-tls-section-in-dotnet michael.hunhoff@mandiant.com

### Bug Fixes
- extractor: interface of cache modified to prevent extracting file and global features multiple times @stevemk14ebr
- extractor: removed '.dynsym' as the library name for ELF imports #1318 @stevemk14ebr 
- extractor: fix vivisect loop detection corner case #1310 @mr-tz
- match: extend OS characteristic to match OS_ANY to all supported OSes #1324 @mike-hunhoff
- extractor: fix IDA and vivisect string and bytes features overlap and tests #1327 #1336 @xusheng6

### capa explorer IDA Pro plugin
- rule generator plugin now loads faster when jumping between functions @stevemk14ebr
- fix exception when plugin loaded in IDA hosted under idat #1341 @mike-hunhoff
- improve embedded PE detection performance and reduce FP potential #1344 @mike-hunhoff

### Raw diffs
- [capa v5.0.0...v5.1.0](https://github.com/mandiant/capa/compare/v5.0.0...v5.1.0)
- [capa-rules v5.0.0...v5.1.0](https://github.com/mandiant/capa-rules/compare/v5.0.0...v5.1.0)


## v5.0.0 (2023-02-08)
This capa version comes with major improvements and additions to better handle .NET binaries. To showcase this we've updated and added over 30 .NET rules.  

Additionally, capa now caches its rule set for better performance. The capa explorer also caches its analysis results, so that multiple IDA Pro or plugin invocations don't need to repeat the same analysis.

We have removed the SMDA backend and changed the program return codes to be positive numbers.

Other improvements to highlight include better ELF OS detection, various rendering bug fixes, and enhancements to the feature extraction. We've also added support for Python 3.11.

Thanks for all the support, especially to @jsoref, @bkojusner, @edeca, @richardweiss80, @joren485, @ryantxu1, @mwilliams31, @anushkavirgaonkar, @MalwareMechanic, @Still34, @dzbeck, @johnk3r, and everyone else who submitted bugs and provided feedback!

### New Features
- verify rule metadata format on load #1160 @mr-tz
- dotnet: emit property features #1168 @anushkavirgaonkar
- dotnet: emit API features for objects created via the newobj instruction #1186 @mike-hunhoff
- dotnet: emit API features for generic methods #1231 @mike-hunhoff
- Python 3.11 support #1192 @williballenthin
- dotnet: emit calls to/from MethodDef methods #1236 @mike-hunhoff
- dotnet: emit namespace/class features for ldvirtftn/ldftn instructions #1241 @mike-hunhoff
- dotnet: emit namespace/class features for type references #1242 @mike-hunhoff
- dotnet: extract dotnet and pe format #1187 @mr-tz
- don't render all library rule matches in vverbose output #1174 @mr-tz
- cache the rule set across invocations for better performance #1212 @williballenthin
- update ATT&CK/MBC data for linting #1297 @mr-tz

### Breaking Changes
- remove SMDA backend #1062 @williballenthin
- error return codes are now positive numbers #1269 @mr-tz

### New Rules (77)

- collection/use-dotnet-library-sharpclipboard @johnk3r
- data-manipulation/encryption/aes/use-dotnet-library-encryptdecryptutils @johnk3r
- data-manipulation/json/use-dotnet-library-newtonsoftjson @johnk3r
- data-manipulation/svg/use-dotnet-library-sharpvectors @johnk3r
- executable/resource/embed-dependencies-as-resources-using-fodycostura @johnk3r @mr-tz
- communication/ftp/send/send-file-using-ftp michael.hunhof@mandiant.com anushka.virgaonkar@mandiant.com
- nursery/extract-zip-archive anushka.virgaonkar@mandiant.com
- nursery/allocate-unmanaged-memory-in-dotnet michael.hunhoff@mandiant.com
- nursery/check-file-extension-in-dotnet michael.hunhoff@mandiant.com
- nursery/decode-data-using-base64-in-dotnet michael.hunhoff@mandiant.com
- nursery/deserialize-json-in-dotnet michael.hunhoff@mandiant.com
- nursery/find-data-using-regex-in-dotnet michael.hunhoff@mandiant.com
- nursery/generate-random-filename-in-dotnet michael.hunhoff@mandiant.com
- nursery/get-os-version-in-dotnet michael.hunhoff@mandiant.com
- nursery/load-xml-in-dotnet michael.hunhoff@mandiant.com
- nursery/manipulate-unmanaged-memory-in-dotnet michael.hunhoff@mandiant.com
- nursery/save-image-in-dotnet michael.hunhoff@mandiant.com
- nursery/send-email-in-dotnet michael.hunhoff@mandiant.com
- nursery/serialize-json-in-dotnet michael.hunhoff@mandiant.com
- nursery/set-http-user-agent-in-dotnet michael.hunhoff@mandiant.com
- nursery/compile-csharp-in-dotnet michael.hunhoff@mandiant.com
- nursery/compile-visual-basic-in-dotnet michael.hunhoff@mandiant.com
- nursery/compress-data-using-gzip-in-dotnet michael.hunhoff@mandiant.com
- nursery/execute-sqlite-statement-in-dotnet michael.hunhoff@mandiant.com
- nursery/execute-via-asynchronous-task-in-dotnet michael.hunhoff@mandiant.com
- nursery/execute-via-timer-in-dotnet michael.hunhoff@mandiant.com
- nursery/execute-wmi-query-in-dotnet michael.hunhoff@mandiant.com
- nursery/manipulate-network-credentials-in-dotnet michael.hunhoff@mandiant.com
- nursery/encrypt-data-using-aes william.ballenthin@mandiant.com Ivan Kwiatkowski (@JusticeRage)
- host-interaction/uac/bypass/bypass-uac-via-rpc david.cannings@pwc.com david@edeca.net
- nursery/check-for-vm-using-instruction-vpcext richard.weiss@mandiant.com
- nursery/get-windows-directory-from-kuser_shared_data david.cannings@pwc.com
- nursery/encrypt-data-using-openssl-dsa Ana06
- nursery/encrypt-data-using-openssl-ecdsa Ana06
- nursery/encrypt-data-using-openssl-rsa Ana06
- runtime/dotnet/execute-via-dotnet-startup-hook william.ballenthin@mandiant.com
- host-interaction/console/manipulate-console-buffer william.ballenthin@mandiant.com michael.hunhoff@mandiant.com
- nursery/access-wmi-data-in-dotnet michael.hunhoff@mandiant.com
- nursery/allocate-unmanaged-memory-via-dotnet michael.hunhoff@mandiant.com
- nursery/generate-random-bytes-in-dotnet michael.hunhoff@mandiant.com
- nursery/manipulate-console-window michael.hunhoff@mandiant.com
- nursery/obfuscated-with-koivm michael.hunhoff@mandiant.com
- nursery/implement-com-dll moritz.raabe@mandiant.com
- nursery/linked-against-libsodium @mr-tz
- compiler/nuitka/compiled-with-nuitka @williballenthin
- nursery/authenticate-data-with-md5-mac william.ballenthin@mandiant.com
- nursery/resolve-function-by-djb2-hash still@teamt5.org
- host-interaction/mutex/create-semaphore-on-linux @ramen0x3f
- host-interaction/mutex/lock-semaphore-on-linux @ramen0x3f
- host-interaction/mutex/unlock-semaphore-on-linux @ramen0x3f
- data-manipulation/hashing/sha384/hash-data-using-sha384 william.ballenthin@mandiant.com
- data-manipulation/hashing/sha512/hash-data-using-sha512 william.ballenthin@mandiant.com
- nursery/decode-data-using-url-encoding michael.hunhoff@mandiant.com
- nursery/manipulate-user-privileges michael.hunhoff@mandiant.com
- lib/get-os-version @mr-tz
- nursery/decrypt-data-using-tea william.ballenthin@mandiant.com
- nursery/encrypt-data-using-tea william.ballenthin@mandiant.com
- nursery/hash-data-using-whirlpool william.ballenthin@mandiant.com
- nursery/reference-base58-string william.ballenthin@mandiant.com
- communication/mailslot/create-mailslot william.ballenthin@mandiant.com
- executable/resource/access-dotnet-resource @mr-tz
- linking/static/linked-against-cpp-standard-library @mr-tz
- data-manipulation/compression/compress-data-using-lzo david@edeca.net david.cannings@pwc.com
- data-manipulation/compression/decompress-data-using-lzo david@edeca.net david.cannings@pwc.com
- communication/socket/tcp/create-tcp-socket-via-raw-afd-driver william.ballenthin@mandiant.com
- host-interaction/process/map-section-object william.ballenthin@mandiant.com
- lib/create-or-open-section-object william.ballenthin@mandiant.com
- load-code/dotnet/execute-dotnet-assembly-via-clr-host blas.kojusner@mandiant.com
- load-code/execute-vbscript-javascript-or-jscript-in-memory blas.kojusner@mandiant.com
- host-interaction/file-system/reference-absolute-stream-path-on-windows blas.kojusner@mandiant.com
- nursery/generate-method-via-reflection-in-dotnet michael.hunhoff@mandiant.com
- nursery/unmanaged-call-via-dynamic-pinvoke-in-dotnet michael.hunhoff@mandiant.com

### Bug Fixes
- render: convert feature attributes to aliased dictionary for vverbose #1152 @mike-hunhoff
- decouple Token dependency / extractor and features #1139 @mr-tz
- update pydantic model to guarantee type coercion #1176 @mike-hunhoff
- do not overwrite version in version.py during PyInstaller build #1169 @mr-tz
- render: fix vverbose rendering of offsets #1215 @williballenthin
- elf: better detect OS via GLIBC ABI version needed and dependencies #1221 @williballenthin
- dotnet: address unhandled exceptions with improved type checking #1230 @mike-hunhoff
- fix import-to-ida script formatting #1208 @williballenthin
- render: fix verbose rendering of scopes #1263 @williballenthin
- rules: better detect invalid rules #1282 @williballenthin
- show-features: better render strings with embedded whitespace #1267 @williballenthin
- handle vivisect bug around strings at instruction level, use min length 4 #1271 @williballenthin @mr-tz
- extractor: guard against invalid "calls from" features #1177 @mr-tz
- extractor: add format to global features #1258 @mr-tz
- extractor: discover all strings with length >= 4 #1280 @mr-tz
- extractor: don't extract byte features for strings #1293 @mr-tz

### capa explorer IDA Pro plugin
- fix: display instruction items #1154 @mr-tz
- fix: accept only plaintext pasted content #1194 @williballenthin
- fix: UnboundLocalError #1217 @williballenthin
- extractor: add support for COFF files and extern functions #1223 @mike-hunhoff
- doc: improve error messaging and documentation related to capa rule set #1249 @mike-hunhoff
- fix: assume 32-bit displacement for offsets #1250 @mike-hunhoff
- generator: refactor caching and matching #1251 @mike-hunhoff
- fix: improve exception handling to prevent IDA from locking up when errors occur #1262 @mike-hunhoff
- verify rule metadata using Pydantic #1167 @mr-tz
- extractor: make read consistent with file object behavior #1254 @mr-tz
- fix: UnboundLocalError x2 #1302 @mike-hunhoff
- cache capa results across IDA sessions #1279 @mr-tz

### Raw diffs
- [capa v4.0.1...v5.0.0](https://github.com/mandiant/capa/compare/v4.0.1...v5.0.0)
- [capa-rules v4.0.1...v5.0.0](https://github.com/mandiant/capa-rules/compare/v4.0.1...v5.0.0)


## v4.0.1 (2022-08-15)
Some rules contained invalid metadata fields that caused an error when rendering rule hits. We've updated all rules and enhanced the rule linter to catch such issues.

### New Rules (1)

- anti-analysis/obfuscation/obfuscated-with-vs-obfuscation jakub.jozwiak@mandiant.com


### Bug Fixes
- linter: use pydantic to validate rule metadata #1141 @mike-hunhoff
- build binaries using PyInstaller no longer overwrites functions in version.py #1136 @mr-tz

### Raw diffs
- [capa v4.0.0...v4.0.1](https://github.com/mandiant/capa/compare/v4.0.0...v4.0.1)
- [capa-rules v4.0.0...v4.0.1](https://github.com/mandiant/capa-rules/compare/v4.0.0...v4.0.1)

## v4.0.0 (2022-08-10)
Version 4 adds support for analyzing .NET executables. capa will autodetect .NET modules, or you can explicitly invoke the new feature extractor via `--format dotnet`. We've also extended the rule syntax for .NET features including `namespace` and `class`.

Additionally, new `instruction` scope and `operand` features enable users to create more explicit rules. These features are not backwards compatible. We removed the previously used `/x32` and `/x64` flavors of number and operand features.

We updated 49 existing rules and added 22 new rules leveraging these new features and characteristics to detect capabilities seen in .NET malware.

More breaking changes include updates to the JSON results document, freeze file format schema (now format version v2), and the internal handling of addresses.

Thanks for all the support, especially to @htnhan, @jtothej, @sara-rn, @anushkavirgaonkar, and @_re_fox!

*Deprecation warning: v4.0 will be the last capa version to support the SMDA backend.*

### New Features

 - add new scope "instruction" for matching mnemonics and operands #767 @williballenthin
 - add new feature "operand[{0, 1, 2}].number" for matching instruction operand immediate values #767 @williballenthin
 - add new feature "operand[{0, 1, 2}].offset" for matching instruction operand offsets #767 @williballenthin
 - extract additional offset/number features in certain circumstances #320 @williballenthin
 - add detection and basic feature extraction for dotnet #987 @mr-tz, @mike-hunhoff, @williballenthin
 - add file string extraction for dotnet files #1012 @mike-hunhoff
 - add file function-name extraction for dotnet files #1015 @mike-hunhoff
 - add unmanaged call characteristic for dotnet files #1023 @mike-hunhoff
 - add mixed mode characteristic feature extraction for dotnet files #1024 @mike-hunhoff
 - emit class and namespace features for dotnet files #1030 @mike-hunhoff
 - render: support Addresses that aren't simple integers, like .NET token+offset #981 @williballenthin
 - document rule tags and branches #1006 @williballenthin, @mr-tz

### Breaking Changes

  - instruction scope and operand feature are new and are not backwards compatible with older versions of capa
  - Python 3.7 is now the minimum supported Python version #866 @williballenthin
  - remove /x32 and /x64 flavors of number and operand features #932 @williballenthin
  - the tool now accepts multiple paths to rules, and JSON doc updated accordingly @williballenthin
  - extractors must use handles to identify functions/basic blocks/instructions #981 @williballenthin
  - the freeze file format schema was updated, including format version bump to v2 #986 @williballenthin

Deprecation notice: as described in [#937](https://github.com/mandiant/capa/issues/937), we plan to remove the SMDA backend for v5. If you rely on this backend, please reach out so we can discuss extending the support for SMDA or transitioning your workflow to use vivisect.

### New Rules (30)

- data-manipulation/encryption/aes/manually-build-aes-constants huynh.t.nhan@gmail.com
- nursery/get-process-image-filename michael.hunhoff@mandiant.com
- compiler/v/compiled-with-v jakub.jozwiak@mandiant.com
- compiler/zig/compiled-with-zig jakub.jozwiak@mandiant.com
- anti-analysis/packer/huan/packed-with-huan jakub.jozwiak@mandiant.com
- internal/limitation/file/internal-dotnet-file-limitation william.ballenthin@mandiant.com
- nursery/get-os-information-via-kuser_shared_data @mr-tz
- load-code/pe/resolve-function-by-parsing-PE-exports @sara-rn
- anti-analysis/packer/huan/packed-with-huan jakub.jozwiak@mandiant.com
- nursery/execute-dotnet-assembly anushka.virgaonkar@mandiant.com
- nursery/invoke-dotnet-assembly-method anushka.virgaonkar@mandiant.com
- collection/screenshot/capture-screenshot-via-keybd-event @_re_fox
- collection/browser/gather-chrome-based-browser-login-information @_re_fox
- nursery/power-down-monitor michael.hunhoff@mandiant.com
- nursery/hash-data-using-aphash @_re_fox
- nursery/hash-data-using-jshash @_re_fox
- host-interaction/file-system/files/list/enumerate-files-on-windows moritz.raabe@mandiant.com anushka.virgaonkar@mandiant.com
- nursery/check-clipboard-data anushka.virgaonkar@mandiant.com
- nursery/clear-clipboard-data anushka.virgaonkar@mandiant.com
- nursery/compile-dotnet-assembly anushka.virgaonkar@mandiant.com
- nursery/create-process-via-wmi anushka.virgaonkar@mandiant.com
- nursery/display-service-notification-message-box anushka.virgaonkar@mandiant.com
- nursery/find-process-by-name anushka.virgaonkar@mandiant.com
- nursery/generate-random-numbers-in-dotnet anushka.virgaonkar@mandiant.com
- nursery/send-keystrokes anushka.virgaonkar@mandiant.com
- nursery/send-request-in-dotnet anushka.virgaonakr@mandiant.com
- nursery/terminate-process-by-name-in-dotnet anushka.virgaonkar@mandiant.com
- nursery/hash-data-using-rshash @_re_fox
- persistence/authentication-process/act-as-credential-manager-dll jakub.jozwiak@mandiant.com
- persistence/authentication-process/act-as-password-filter-dll jakub.jozwiak@mandiant.com

### Bug Fixes
- improve handling _ prefix compile/link artifact #924 @mike-hunhoff
- better detect OS in ELF samples #988 @williballenthin
- display number feature zero in vverbose #1097 @mike-hunhoff

### capa explorer IDA Pro plugin
- improve file format extraction #918 @mike-hunhoff
- remove decorators added by IDA to ELF imports #919 @mike-hunhoff
- bug fixes for Address abstraction #1091 @mike-hunhoff

### Development

### Raw diffs
- [capa v3.2.0...v4.0.0](https://github.com/mandiant/capa/compare/v3.2.0...master)
- [capa-rules v3.2.0...v4.0.0](https://github.com/mandiant/capa-rules/compare/v3.2.0...master)

## v3.2.1 (2022-06-06)
This out-of-band release bumps the SMDA dependency version to enable installation on Python 3.10.

### Bug Fixes

- update SMDA dependency @mike-hunhoff #922

### Raw diffs
- [capa v3.2.0...v3.2.1](https://github.com/mandiant/capa/compare/v3.2.0...v3.2.1)
- [capa-rules v3.2.0...v3.2.1](https://github.com/mandiant/capa-rules/compare/v3.2.0...v3.2.1)

## v3.2.0 (2022-03-03)
This release adds a new characteristic `characteristic: call $+5` enabling users to create more explicit rules. The linter now also validates ATT&CK and MBC categories. Additionally, many dependencies, including the vivisect backend, have been updated.

One rule has been added and many more have been improved.

Thanks for all the support, especially to @kn0wl3dge and first time contributor @uckelman-sf!

### New Features

- linter: validate ATT&CK/MBC categories and IDs #103 @kn0wl3dge
- extractor: add characteristic "call $+5" feature #366 @kn0wl3dge

### New Rules (1)

- anti-analysis/obfuscation/obfuscated-with-advobfuscator jakub.jozwiak@mandiant.com

### Bug Fixes

- remove typing package as a requirement for Python 3.7+ compatibility #901 @uckelman-sf
- elf: fix OS detection for Linux kernel modules #867 @williballenthin

### Raw diffs
- [capa v3.1.0...v3.2.0](https://github.com/mandiant/capa/compare/v3.1.0...v3.2.0)
- [capa-rules v3.1.0...v3.2.0](https://github.com/mandiant/capa-rules/compare/v3.1.0...v3.2.0)

## v3.1.0 (2022-01-10)
This release improves the performance of capa while also adding 23 new rules and many code quality enhancements. We profiled capa's CPU usage and optimized the way that it matches rules, such as by short circuiting when appropriate. According to our testing, the matching phase is approximately 66% faster than v3.0.3! We also added support for Python 3.10, aarch64 builds, and additional MAEC metadata in the rule headers.
  
This release adds 23 new rules, including nine by Jakub Jozwiak of Mandiant. @ryantxu1 and @dzbeck updated the ATT&CK and MBC mappings for many rules. Thank you!
  
And as always, welcome first time contributors!

  - @kn0wl3dge
  - @jtothej
  - @cl30
  

### New Features

- engine: short circuit logic nodes for better performance #824 @williballenthin
- engine: add optimizer the order faster nodes first #829 @williballenthin
- engine: optimize rule evaluation by skipping rules that can't match #830 @williballenthin
- support python 3.10 #816 @williballenthin
- support aarch64 #683 @williballenthin
- rules: support maec/malware-family meta #841 @mr-tz
- engine: better type annotations/exhaustiveness checking #839 @cl30

### Breaking Changes: None

### New Rules (23)

- nursery/delete-windows-backup-catalog michael.hunhoff@mandiant.com
- nursery/disable-automatic-windows-recovery-features michael.hunhoff@mandiant.com
- nursery/capture-webcam-video @johnk3r
- nursery/create-registry-key-via-stdregprov michael.hunhoff@mandiant.com
- nursery/delete-registry-key-via-stdregprov michael.hunhoff@mandiant.com
- nursery/delete-registry-value-via-stdregprov michael.hunhoff@mandiant.com
- nursery/query-or-enumerate-registry-key-via-stdregprov michael.hunhoff@mandiant.com
- nursery/query-or-enumerate-registry-value-via-stdregprov michael.hunhoff@mandiant.com
- nursery/set-registry-value-via-stdregprov michael.hunhoff@mandiant.com
- data-manipulation/compression/decompress-data-using-ucl jakub.jozwiak@mandiant.com
- linking/static/wolfcrypt/linked-against-wolfcrypt jakub.jozwiak@mandiant.com
- linking/static/wolfssl/linked-against-wolfssl jakub.jozwiak@mandiant.com
- anti-analysis/packer/pespin/packed-with-pespin jakub.jozwiak@mandiant.com
- load-code/shellcode/execute-shellcode-via-windows-fibers jakub.jozwiak@mandiant.com
- load-code/shellcode/execute-shellcode-via-enumuilanguages jakub.jozwiak@mandiant.com
- anti-analysis/packer/themida/packed-with-themida william.ballenthin@mandiant.com
- load-code/shellcode/execute-shellcode-via-createthreadpoolwait jakub.jozwiak@mandiant.com
- host-interaction/process/inject/inject-shellcode-using-a-file-mapping-object jakub.jozwiak@mandiant.com
- load-code/shellcode/execute-shellcode-via-copyfile2 jakub.jozwiak@mandiant.com
- malware-family/plugx/match-known-plugx-module still@teamt5.org

### Rule Changes

  - update ATT&CK mappings by @ryantxu1
  - update ATT&CK and MBC mappings by @dzbeck
  - aplib detection by @cdong1012
  - golang runtime detection by @stevemk14eber

### Bug Fixes

- fix circular import error #825 @williballenthin
- fix smda negative number extraction #430 @kn0wl3dge

### capa explorer IDA Pro plugin

- pin supported versions to >= 7.4 and < 8.0 #849 @mike-hunhoff

### Development

- add profiling infrastructure #828 @williballenthin
- linter: detect shellcode extension #820 @mr-tz
- show features script: add backend flag #430 @kn0wl3dge

### Raw diffs
- [capa v3.0.3...v3.1.0](https://github.com/mandiant/capa/compare/v3.0.3...v3.1.0)
- [capa-rules v3.0.3...v3.1.0](https://github.com/mandiant/capa-rules/compare/v3.0.3...v3.1.0)


## v3.0.3 (2021-10-27)

This is primarily a rule maintenance release:
  - eight new rules, including all relevant techniques from [ATT&CK v10](https://medium.com/mitre-attack/introducing-attack-v10-7743870b37e3), and
  - two rules removed, due to the prevalence of false positives

We've also tweaked the status codes returned by capa.exe to be more specific and added a bit more metadata to the JSON output format.
 
As always, welcome first time contributors!
  - still@teamt5.org
  - zander.work@mandiant.com
                                                                                                     

### New Features

- show in which function a BB match is #130 @williballenthin
- main: exit with unique error codes when bailing #802 @williballenthin

### New Rules (8)

- nursery/resolve-function-by-fnv-1a-hash still@teamt5.org
- data-manipulation/encryption/encrypt-data-using-memfrob-from-glibc zander.work@mandiant.com
- collection/group-policy/discover-group-policy-via-gpresult william.ballenthin@mandiant.com
- host-interaction/bootloader/manipulate-safe-mode-programs william.ballenthin@mandiant.com
- nursery/enable-safe-mode-boot william.ballenthin@mandiant.com
- persistence/iis/persist-via-iis-module william.ballenthin@mandiant.com
- persistence/iis/persist-via-isapi-extension william.ballenthin@mandiant.com
- targeting/language/identify-system-language-via-api william.ballenthin@mandiant.com

## Removed rules (2)
- load-code/pe/parse-pe-exports: too many false positives in unrelated structure accesses
- anti-analysis/anti-vm/vm-detection/execute-anti-vm-instructions: too many false positives in junk code

### Bug Fixes

- update references from FireEye to Mandiant

### Raw diffs
- [capa v3.0.2...v3.0.3](https://github.com/fireeye/capa/compare/v3.0.2...v3.0.3)
- [capa-rules v3.0.2...v3.0.3](https://github.com/fireeye/capa-rules/compare/v3.0.2...v3.0.3)
  
## v3.0.2 (2021-09-28)
  
This release fixes an issue with the standalone executables built with PyInstaller when running capa against ELF files.

### Bug Fixes

- fix bug in PyInstaller config preventing ELF analysis #795 @mr-tz

### Raw diffs
- [capa v3.0.1...v3.0.2](https://github.com/fireeye/capa/compare/v3.0.1...v3.0.2)
- [capa-rules v3.0.1...v3.0.2](https://github.com/fireeye/capa-rules/compare/v3.0.1...v3.0.2)

## v3.0.1 (2021-09-27)

This version updates the version of vivisect used by capa. Users will experience fewer bugs and find improved analysis results.

Thanks to the community for highlighting issues and analysis misses. Your feedback is crucial to further improve capa.

### Bug Fixes

- fix many underlying bugs in vivisect analysis and update to version v1.0.5 #786 @williballenthin

### Raw diffs
- [capa v3.0.0...v3.0.1](https://github.com/fireeye/capa/compare/v3.0.0...v3.0.1)
- [capa-rules v3.0.0...v3.0.1](https://github.com/fireeye/capa-rules/compare/v3.0.0...v3.0.1)

## v3.0.0 (2021-09-15)

We are excited to announce version 3.0! :tada:

capa 3.0:
- adds support for ELF files targeting Linux thanks to [Intezer](https://www.intezer.com/)
- adds new features to specify OS, CPU architecture, and file format
- fixes a few bugs that may have led to false negatives (missed capabilities) in older versions
- adds 80 new rules, including 36 describing techniques for Linux

A huge thanks to everyone who submitted issues, provided feedback, and contributed code and rules.
Special acknowledgement to @Adir-Shemesh and @TcM1911 of [Intezer](https://www.intezer.com/) for contributing the code to enable ELF support.
Also, welcome first time contributors:
  - @jaredscottwilson
  - @cdong1012
  - @jlepore-fe 

### New Features

- all: add support for ELF files #700 @Adir-Shemesh @TcM1911
- rule format: add feature `format: ` for file format, like `format: pe` #723 @williballenthin
- rule format: add feature `arch: ` for architecture, like `arch: amd64` #723 @williballenthin
- rule format: add feature `os: ` for operating system, like `os: windows` #723 @williballenthin
- rule format: add feature `substring: ` for verbatim strings with leading/trailing wildcards #737 @williballenthin
- scripts: add `profile-memory.py` for profiling memory usage #736 @williballenthin
- main: add light weight ELF file feature extractor to detect file limitations #770 @mr-tz

### Breaking Changes

- rules using `format`, `arch`, `os`, or `substring` features cannot be used by capa versions prior to v3
- legacy term `arch` (i.e., "x32") is now called `bitness` @williballenthin
- freeze format gains new section for "global" features #759 @williballenthin

### New Rules (80)

- collection/webcam/capture-webcam-image @johnk3r
- nursery/list-drag-and-drop-files michael.hunhoff@mandiant.com
- nursery/monitor-clipboard-content michael.hunhoff@mandiant.com
- nursery/monitor-local-ipv4-address-changes michael.hunhoff@mandiant.com
- nursery/load-windows-common-language-runtime michael.hunhoff@mandiant.com
- nursery/resize-volume-shadow-copy-storage michael.hunhoff@mandiant.com
- nursery/add-user-account-group michael.hunhoff@mandiant.com
- nursery/add-user-account-to-group michael.hunhoff@mandiant.com
- nursery/add-user-account michael.hunhoff@mandiant.com
- nursery/change-user-account-password michael.hunhoff@mandiant.com
- nursery/delete-user-account-from-group michael.hunhoff@mandiant.com
- nursery/delete-user-account-group michael.hunhoff@mandiant.com
- nursery/delete-user-account michael.hunhoff@mandiant.com
- nursery/list-domain-servers michael.hunhoff@mandiant.com
- nursery/list-groups-for-user-account michael.hunhoff@mandiant.com
- nursery/list-user-account-groups michael.hunhoff@mandiant.com
- nursery/list-user-accounts-for-group michael.hunhoff@mandiant.com
- nursery/list-user-accounts michael.hunhoff@mandiant.com
- nursery/parse-url michael.hunhoff@mandiant.com
- nursery/register-raw-input-devices michael.hunhoff@mandiant.com
- anti-analysis/packer/gopacker/packed-with-gopacker jared.wilson@mandiant.com
- host-interaction/driver/create-device-object @mr-tz
- host-interaction/process/create/execute-command @mr-tz
- data-manipulation/encryption/create-new-key-via-cryptacquirecontext chuong.dong@mandiant.com
- host-interaction/log/clfs/append-data-to-clfs-log-container blaine.stancill@mandiant.com
- host-interaction/log/clfs/read-data-from-clfs-log-container blaine.stancill@mandiant.com
- data-manipulation/encryption/hc-128/encrypt-data-using-hc-128-via-wolfssl blaine.stancill@mandiant.com
- c2/shell/create-unix-reverse-shell joakim@intezer.com
- c2/shell/execute-shell-command-received-from-socket joakim@intezer.com
- collection/get-current-user joakim@intezer.com
- host-interaction/file-system/change-file-permission joakim@intezer.com
- host-interaction/hardware/memory/get-memory-information joakim@intezer.com
- host-interaction/mutex/lock-file joakim@intezer.com
- host-interaction/os/version/get-kernel-version joakim@intezer.com
- host-interaction/os/version/get-linux-distribution joakim@intezer.com
- host-interaction/process/terminate/terminate-process-via-kill joakim@intezer.com
- lib/duplicate-stdin-and-stdout joakim@intezer.com
- nursery/capture-network-configuration-via-ifconfig joakim@intezeer.com
- nursery/collect-ssh-keys joakim@intezer.com
- nursery/enumerate-processes-via-procfs joakim@intezer.com
- nursery/interact-with-iptables joakim@intezer.com
- persistence/persist-via-desktop-autostart joakim@intezer.com
- persistence/persist-via-shell-profile-or-rc-file joakim@intezer.com
- persistence/service/persist-via-rc-script joakim@intezer.com
- collection/get-current-user-on-linux joakim@intezer.com
- collection/network/get-mac-address-on-windows moritz.raabe@mandiant.com
- host-interaction/file-system/read/read-file-on-linux moritz.raabe@mandiant.com joakim@intezer.com
- host-interaction/file-system/read/read-file-on-windows moritz.raabe@mandiant.com
- host-interaction/file-system/write/write-file-on-windows william.ballenthin@mandiant.com
- host-interaction/os/info/get-system-information-on-windows moritz.raabe@mandiant.com joakim@intezer.com
- host-interaction/process/create/create-process-on-windows moritz.raabe@mandiant.com
- linking/runtime-linking/link-function-at-runtime-on-windows moritz.raabe@mandiant.com
- nursery/create-process-on-linux joakim@intezer.com
- nursery/enumerate-files-on-linux william.ballenthin@mandiant.com
- nursery/get-mac-address-on-linux joakim@intezer.com
- nursery/get-system-information-on-linux joakim@intezer.com
- nursery/link-function-at-runtime-on-linux joakim@intezer.com
- nursery/write-file-on-linux joakim@intezer.com
- communication/socket/tcp/send/obtain-transmitpackets-callback-function-via-wsaioctl jonathan.lepore@mandiant.com
- nursery/linked-against-cpp-http-library @mr-tz
- nursery/linked-against-cpp-json-library @mr-tz

### Bug Fixes

- main: fix `KeyError: 0` when reporting results @williballehtin #703
- main: fix potential false negatives due to namespaces across scopes @williballenthin #721
- linter: suppress some warnings about imports from ntdll/ntoskrnl @williballenthin #743
- linter: suppress some warnings about missing examples in the nursery @williballenthin #747

### capa explorer IDA Pro plugin

- explorer: add additional filter logic when displaying matches by function #686 @mike-hunhoff
- explorer: remove duplicate check when saving file #687 @mike-hunhoff
- explorer: update IDA extractor to use non-canon mnemonics #688 @mike-hunhoff
- explorer: allow user to add specified number of bytes when adding a Bytes feature in the Rule Generator #689 @mike-hunhoff
- explorer: enforce max column width Features and Editor panes #691 @mike-hunhoff
- explorer: add option to limit features to currently selected disassembly address #692 @mike-hunhoff
- explorer: update support documentation and runtime checks #741 @mike-hunhoff
- explorer: small performance boost to rule generator search functionality #742 @mike-hunhoff
- explorer: add support for arch, os, and format features #758 @mike-hunhoff
- explorer: improve parsing algorithm for rule generator feature editor #768 @mike-hunhoff

### Development

### Raw diffs
- [capa v2.0.0...v3.0.0](https://github.com/mandiant/capa/compare/v2.0.0...v3.0.0)
- [capa-rules v2.0.0...v3.0.0](https://github.com/mandiant/capa-rules/compare/v2.0.0...v3.0.0)


## v2.0.0 (2021-07-19)

We are excited to announce version 2.0! :tada:
capa 2.0:
- enables anyone to contribute rules more easily
- is the first Python 3 ONLY version
- provides more concise and relevant result via identification of library functions using FLIRT
  ![capa v2.0 results ignoring library code functions](doc/img/changelog/flirt-ignore.png)
- includes many features and enhancements for the capa explorer IDA plugin
- adds 93 new rules, including all new techniques introduced in MITRE ATT&CK v9

A huge thanks to everyone who submitted issues, provided feedback, and contributed code and rules. Many colleagues across dozens of organizations have volunteered their experience to improve this tool! :heart:


### New Features

- rules: update ATT&CK and MBC mappings https://github.com/mandiant/capa-rules/pull/317 @williballenthin
- main: use FLIRT signatures to identify and ignore library code #446 @williballenthin
- tests: update test cases and caching #545 @mr-tz
- scripts: capa2yara.py convert capa rules to YARA rules #561 @ruppde
- rule: add file-scope feature (`function-name`) for recognized library functions #567 @williballenthin
- main: auto detect shellcode based on file extension #516 @mr-tz
- main: more detailed progress bar output when matching functions #562 @mr-tz
- main: detect file limitations without doing code analysis for better performance #583 @williballenthin
- show-features: don't show features from library functions #569 @williballenthin
- linter: summarize results at the end #571 @williballenthin
- linter: check for `or` with always true child statement, e.g. `optional`, colors #348 @mr-tz

### Breaking Changes

- py3: drop Python 2 support #480 @Ana06
- meta: added `library_functions` field, `feature_counts.functions` does not include library functions any more #562 @mr-tz
- json: results document now contains parsed ATT&CK and MBC fields instead of canonical representation #526 @mr-tz
- json: record all matching strings for regex #159 @williballenthin
- main: implement file limitations via rules not code #390 @williballenthin
- json: correctly render negative offsets #619 @williballenthin
- library: remove logic from `__init__.py` throughout #622 @williballenthin

### New Rules (93)

- anti-analysis/packer/amber/packed-with-amber @gormaniac
- collection/file-managers/gather-3d-ftp-information @re-fox
- collection/file-managers/gather-alftp-information @re-fox
- collection/file-managers/gather-bitkinex-information @re-fox
- collection/file-managers/gather-blazeftp-information @re-fox
- collection/file-managers/gather-bulletproof-ftp-information @re-fox
- collection/file-managers/gather-classicftp-information @re-fox
- collection/file-managers/gather-coreftp-information @re-fox
- collection/file-managers/gather-cuteftp-information @re-fox
- collection/file-managers/gather-cyberduck-information @re-fox
- collection/file-managers/gather-direct-ftp-information @re-fox
- collection/file-managers/gather-directory-opus-information @re-fox
- collection/file-managers/gather-expandrive-information @re-fox
- collection/file-managers/gather-faststone-browser-information @re-fox
- collection/file-managers/gather-fasttrack-ftp-information @re-fox
- collection/file-managers/gather-ffftp-information @re-fox
- collection/file-managers/gather-filezilla-information @re-fox
- collection/file-managers/gather-flashfxp-information @re-fox
- collection/file-managers/gather-fling-ftp-information @re-fox
- collection/file-managers/gather-freshftp-information @re-fox
- collection/file-managers/gather-frigate3-information @re-fox
- collection/file-managers/gather-ftp-commander-information @re-fox
- collection/file-managers/gather-ftp-explorer-information @re-fox
- collection/file-managers/gather-ftp-voyager-information @re-fox
- collection/file-managers/gather-ftpgetter-information @re-fox
- collection/file-managers/gather-ftpinfo-information @re-fox
- collection/file-managers/gather-ftpnow-information @re-fox
- collection/file-managers/gather-ftprush-information @re-fox
- collection/file-managers/gather-ftpshell-information @re-fox
- collection/file-managers/gather-global-downloader-information @re-fox
- collection/file-managers/gather-goftp-information @re-fox
- collection/file-managers/gather-leapftp-information @re-fox
- collection/file-managers/gather-netdrive-information @re-fox
- collection/file-managers/gather-nexusfile-information @re-fox
- collection/file-managers/gather-nova-ftp-information @re-fox
- collection/file-managers/gather-robo-ftp-information @re-fox
- collection/file-managers/gather-securefx-information @re-fox
- collection/file-managers/gather-smart-ftp-information @re-fox
- collection/file-managers/gather-softx-ftp-information @re-fox
- collection/file-managers/gather-southriver-webdrive-information @re-fox
- collection/file-managers/gather-staff-ftp-information @re-fox
- collection/file-managers/gather-total-commander-information @re-fox
- collection/file-managers/gather-turbo-ftp-information @re-fox
- collection/file-managers/gather-ultrafxp-information @re-fox
- collection/file-managers/gather-winscp-information @re-fox
- collection/file-managers/gather-winzip-information @re-fox
- collection/file-managers/gather-wise-ftp-information @re-fox
- collection/file-managers/gather-ws-ftp-information @re-fox
- collection/file-managers/gather-xftp-information @re-fox
- data-manipulation/compression/decompress-data-using-aplib @r3c0nst @mr-tz
- host-interaction/bootloader/disable-code-signing @williballenthin
- host-interaction/bootloader/manipulate-boot-configuration @williballenthin
- host-interaction/driver/disable-driver-code-integrity @williballenthin
- host-interaction/file-system/bypass-mark-of-the-web @williballenthin
- host-interaction/network/domain/get-domain-information @recvfrom
- host-interaction/session/get-logon-sessions @recvfrom
- linking/runtime-linking/resolve-function-by-fin8-fasthash @r3c0nst @mr-tz
- nursery/build-docker-image @williballenthin
- nursery/create-container @williballenthin
- nursery/encrypt-data-using-fakem-cipher @mike-hunhoff
- nursery/list-containers @williballenthin
- nursery/run-in-container @williballenthin
- persistence/registry/appinitdlls/disable-appinit_dlls-code-signature-enforcement @williballenthin
- collection/password-manager/steal-keepass-passwords-using-keefarce @Ana06
- host-interaction/network/connectivity/check-internet-connectivity-via-wininet matthew.williams@mandiant.com michael.hunhoff@mandiant.com
- nursery/create-bits-job @mr-tz
- nursery/execute-syscall-instruction @kulinacs @mr-tz
- nursery/connect-to-wmi-namespace-via-wbemlocator michael.hunhoff@mandiant.com
- anti-analysis/obfuscation/obfuscated-with-callobfuscator johnk3r
- executable/installer/inno-setup/packaged-as-an-inno-setup-installer awillia2@cisco.com
- data-manipulation/hashing/djb2/hash-data-using-djb2 awillia2@cisco.com
- data-manipulation/encoding/base64/decode-data-using-base64-via-dword-translation-table gilbert.elliot@mandiant.com
- nursery/list-tcp-connections-and-listeners michael.hunhoff@mandiant.com
- nursery/list-udp-connections-and-listeners michael.hunhoff@mandiant.com
- nursery/log-keystrokes-via-raw-input-data michael.hunhoff@mandiant.com
- nursery/register-http-server-url michael.hunhoff@mandiant.com
- internal/limitation/file/internal-autoit-file-limitation.yml william.ballenthin@mandiant.com
- internal/limitation/file/internal-dotnet-file-limitation.yml william.ballenthin@mandiant.com
- internal/limitation/file/internal-installer-file-limitation.yml william.ballenthin@mandiant.com
- internal/limitation/file/internal-packer-file-limitation.yml william.ballenthin@mandiant.com
- host-interaction/network/domain/enumerate-domain-computers-via-ldap awillia2@cisco.com
- host-interaction/network/domain/get-domain-controller-name awillia2@cisco.com
- internal/limitation/file/internal-visual-basic-file-limitation @mr-tz
- data-manipulation/hashing/md5/hash-data-with-md5 moritz.raabe@mandiant.com
- compiler/autohotkey/compiled-with-autohotkey awillia2@cisco.com
- internal/limitation/file/internal-autohotkey-file-limitation @mr-tz
- host-interaction/process/dump/create-process-memory-minidump michael.hunhoff@mandiant.com
- nursery/get-storage-device-properties michael.hunhoff@mandiant.com
- nursery/execute-shell-command-via-windows-remote-management michael.hunhoff@mandiant.com
- nursery/get-token-privileges michael.hunhoff@mandiant.com
- nursery/prompt-user-for-credentials michael.hunhoff@mandiant.com
- nursery/spoof-parent-pid michael.hunhoff@mandiant.com

### Bug Fixes

- build: use Python 3.8 for PyInstaller to support consistently running across multiple operating systems including Windows 7 #505 @mr-tz
- main: correctly match BB-scope matches at file scope #605 @williballenthin
- main: do not process non-PE files even when --format explicitly provided #664 @mr-tz

### capa explorer IDA Pro plugin
- explorer: IDA 7.6 support #497 @williballenthin
- explorer: explain how to install IDA 7.6 patch to enable the plugin #528 @williballenthin
- explorer: document IDA 7.6sp1 as alternative to the patch #536 @Ana06
- explorer: add support for function-name feature #618 @mike-hunhoff
- explorer: circular import workaround #654 @mike-hunhoff
- explorer: add argument to control whether to automatically analyze when running capa explorer #548 @Ana06
- explorer: extract API features via function names recognized by IDA/FLIRT #661 @mr-tz

### Development

- ci: add capa release link to capa-rules tag #517 @Ana06
- ci, changelog: update `New Rules` section in CHANGELOG automatically https://github.com/mandiant/capa-rules/pull/374 #549 #604 @Ana06
- ci, changelog: support multiple author in sync GH https://github.com/mandiant/capa-rules/pull/378 @Ana06
- ci, lint: check statements for single child statements #563 @mr-tz
- ci: reject PRs without CHANGELOG update to ensure CHANGELOG is kept up-to-date #584 @Ana06
- ci: test that scripts run #660 @mr-tz

### Raw diffs

<!-- The diff uses v1.6.1 because master doesn't include v1.6.2 and v1.6.3 -->
- [capa v1.6.1...v2.0.0](https://github.com/mandiant/capa/compare/v1.6.1...v2.0.0)
- [capa-rules v1.6.1...v2.0.0](https://github.com/mandiant/capa-rules/compare/v1.6.1...v2.0.0)


## v1.6.3 (2021-04-29)

This release adds IDA 7.6 support to capa.

### Changes

- IDA 7.6 support @williballenthin @Ana06

### Raw diffs

  - [capa v1.6.2...v1.6.3](https://github.com/mandiant/capa/compare/v1.6.2...v1.6.3)


## v1.6.2 (2021-04-13)

This release backports a fix to capa 1.6: The Windows binary was built with Python 3.9 which doesn't support Windows 7.

### Bug Fixes

- build: use Python 3.8 for PyInstaller to support consistently running across multiple operating systems including Windows 7 @mr-tz @Ana06

### Raw diffs

  - [capa v1.6.1...v1.6.2](https://github.com/mandiant/capa/compare/v1.6.1...v1.6.2)


## v1.6.1 (2021-04-07)

This release includes several bug fixes, such as a vivisect issue that prevented capa from working on Windows with Python 3. It also adds 17 new rules and a bunch of improvements in the rules and IDA rule generator. We appreciate everyone who opened issues, provided feedback, and contributed code and rules.

### Upcoming changes

**This is the very last capa release that supports Python 2.** The next release will be v2.0 and will have breaking changes, including the removal of Python 2 support.

### New features

- explorer: add support for multi-line tab and SHIFT + Tab #474 @mike-hunhoff

![multi-line tab in rule generator](doc/img/changelog/tab.gif)

### New Rules (17)

- encrypt data using RC4 with custom key via WinAPI @MalwareMechanic
- encrypt data using Curve25519 @dandonov
- packaged as an IExpress self-extracting archive @recvfrom
- create registry key via offline registry library @johnk3r
- open registry key via offline registry library @johnk3r
- query registry key via offline registry library @johnk3r
- set registry key via offline registry library @johnk3r
- delete registry key via offline registry library @johnk3r
- enumerate PE sections @Ana06
- inject DLL reflectively @Ana06
- inspect section memory permissions @Ana06
- parse PE exports @Ana06
- rebuild import table @Ana06
- compare security identifiers @mike-hunhoff
- get user security identifier @mike-hunhoff
- listen for remote procedure calls @mike-hunhoff
- query remote server for available data @mike-hunhoff

### Bug Fixes

- vivisect: update to v1.0.1 which includes bug fix for #459 (capa failed in Windows with Python 3 and vivisect) #512 @williballenthin
- explorer: fix initialize rules directory #464 @mike-hunhoff
- explorer: support subscope rules #493 @mike-hunhoff
- explorer: add checks to validate matched data when searching #500 @mike-hunhoff
- features, explorer: add support for string features with special characters e.g. '\n' #468 @mike-hunhoff

### Changes

- vivisect: raises `IncompatibleVivVersion` instead of `UnicodeDecodeError` when using incompatible Python 2 `.viv` files with Python3 #479 @Ana06
- explorer: improve settings modification #465 @mike-hunhoff
- rules: improvements @mr-tz, @re-fox, @mike-hunhoff
- rules, lint: enforce string with double quotes formatting in rules #468 @mike-hunhoff
- lint: ensure LF end of line #485 #486 @mr-tz
- setup: pin dependencies #513 #504 @Ana06 @mr-tz

### Development

- ci: test on Windows, Ubuntu, macOS across Python versions #470 @mr-tz @Ana06
- ci: pin OS versions #491 @williballenthin
- ci: tag capa-rules on release #476 @Ana06
- doc: document release process #476 @Ana06
- doc: Improve README badges #477 #478 @ana06 @mr-tz
- doc: update capa explorer documentation #503 @mike-hunhoff
- doc: add PR template #495 @mr-tz
- changelog: document incompatibility of viv files #475 @Ana06
- rule loading: ignore files starting with .git #492 @mr-tz

### Raw diffs

  - [capa v1.6.0...v1.6.1](https://github.com/mandiant/capa/compare/v1.6.0...v1.6.1)
  - [capa-rules v1.6.0...v1.6.1](https://github.com/mandiant/capa-rules/compare/v1.6.0...v1.6.1)


## v1.6.0 (2021-03-09)

This release adds the capa explorer rule generator plugin for IDA Pro, vivisect support for Python 3 and 12 new rules. We appreciate everyone who opened issues, provided feedback, and contributed code and rules. Thank you also to the vivisect development team (@rakuy0, @atlas0fd00m) for the Python 3 support (`vivisect==1.0.0`) and the fixes for Python 2 (`vivisect==0.2.1`).

### Rule Generator IDA Plugin

The capa explorer IDA plugin now helps you quickly build new capa rules using features extracted directly from your IDA database. Without leaving the plugin interface you can use the features extracted by capa explorer to develop and test new rules and save your work directly to your capa rules directory. To get started select the new `Rule Generator` tab, navigate to a function in the IDA `Disassembly` view, and click `Analyze`. For more information check out the capa explorer [readme](https://github.com/mandiant/capa/blob/master/capa/ida/plugin/README.md).

![](doc/img/rulegen_expanded.png)

### Python 2/3 vivisect workspace compatibility

This version of capa adds Python 3 support in vivisect. Note that `.viv` files (generated by vivisect) are not compatible between Python 2 and Python 3. When updating to Python 3 you need to delete all the `.viv` files for capa to work.

If you get the following error (or a similar one), you most likely need to delete `.viv` files:
```
UnicodeDecodeError: 'ascii' codec can't decode byte 0x90 in position 2: ordinal not in range(128)
```

### Upcoming changes

**This is the last capa release that supports Python 2.** The next release will be v2.0 and will have breaking changes, including the removal of Python 2 support.

If you have workflows that rely on the Python 2 version and need future maintenance, please reach out. We may be able to supply limited backports of key fixes and features.

### New features

- explorer: Add capa explorer rule generator plugin for IDA Pro. Now capa explorer helps you build new capa rules!  #426, #438, #439 @mike-hunhoff
- python: Python 3 support in vivisect #421 @Ana06
- main: Add backend option in Python 3 to select the backend to be used (either SMDA or vivisect) #421 @Ana06
- python: Python 3 support in IDA #429, #437 @mike-hunhoff
- ci: test pyinstaller CI #452 @williballenthin
- scripts: enable multiple backends in `show-features.py` #429 @mike-hunhoff
- scripts: add `scripts/vivisect-py2-vs-py3.sh`  to compare vivisect Python 2 vs 3 (can easily be modified to test run times and compare different versions) #421 @Ana06

### New Rules (12)

- patch process command line @re-fox @williballenthin (graduated from nursery)
- compiled with dmd @re-fox
- compiled with exe4j @johnk3r
- compiled from Visual Basic @williballenthin
- capture screenshot in Go @TcM1911
- compiled with Nim @mike-hunhoff
- linked against Go process enumeration library @TcM1911
- linked against Go registry library @TcM1911
- linked against Go WMI library @TcM1911
- linked against Go static asset library @TcM1911
- inspect load icon resource @mike-hunhoff
- linked against XZip @mr-tz

### Bug Fixes

- ida: check for unmapped addresses when resolving data references #436 @mike-hunhoff

### Changes

- setup: vivisect v1.0.0 is the default backend for Python3 (it was SMDA before) #421 @Ana06
- setup: bump vivisect to 0.2.1 #454 @mr-tz
- linter: adding ntoskrnl, ntdll overlap lint #428 @mike-hunhoff
- ci: use py3.9 and pyinstaller 4.2 to build standalone binaries #452 @williballenthin
- scripts: remove old migration script #450 @williballenthin

### Development

- main: factor out common cli argument handling #450 @williballenthin

### Raw diffs

  - [capa v1.5.1...v1.6.0](https://github.com/mandiant/capa/compare/v1.5.1...v1.6.0)
  - [capa-rules v1.5.1...v1.6.0](https://github.com/mandiant/capa-rules/compare/v1.5.1...v1.6.0)


## v1.5.1 (2021-02-09)

This release fixes the version number that we forgot to update for v1.5.0 (therefore, v1.5.0 was not published to pypi). It also includes 1 new rule and some rule improvements.

### New Rules (1)

- encrypt data using vest @re-fox

### Raw diffs

  - [capa v1.5.0...v1.5.1](https://github.com/mandiant/capa/compare/v1.5.1...v1.6.0)
  - [capa-rules v1.5.0...v1.5.1](https://github.com/mandiant/capa-rules/compare/v1.5.1...v1.6.0)


## v1.5.0 (2021-02-05)

This release brings support for running capa under Python 3 via [SMDA](https://github.com/danielplohmann/smda), more thorough CI testing and linting, better extraction of strings and byte features, and 50 (!) new rules. We appreciate everyone who opened issues, provided feedback, and contributed code and rules. A special shout out to the following new project contributors:

  - @johnk3r
  - @doomedraven
  - @stvemillertime
  - @itreallynick
  - @0x534a
  
@dzbeck also added [Malware Behavior Catalog](https://github.com/MBCProject/mbc-markdown) (MBC) and ATT&CK mappings for many rules.

Download a standalone binary below and checkout the readme [here on GitHub](https://github.com/mandiant/capa/). Report issues on our [issue tracker](https://github.com/mandiant/capa/issues) and contribute new rules at [capa-rules](https://github.com/mandiant/capa-rules/).


### New Features

  - py3 support via SMDA #355 @danielplohmann @jcrussell
  - scripts: example of using capa as a library #372, #380 @doomedraven
  - ci: enable dependabot #373 @mr-tz
  - ci: lint rules @mr-tz
  - ci: lint rule format #401 @mr-tz
  - freeze: add base address #391 @mr-tz
  - json: meta: add base address #412 @mr-tz

### New Rules (50)

  - 64-bit execution via heavens gate @recvfrom
  - contain anti-disasm techniques @mr-tz
  - check for microsoft office emulation @re-fox
  - check for windows sandbox via device @re-fox
  - check for windows sandbox via dns suffix @re-fox
  - check for windows sandbox via genuine state @re-fox
  - check for windows sandbox via process name @re-fox
  - check for windows sandbox via registry @re-fox
  - capture microphone audio @re-fox
  - capture public ip @re-fox
  - get domain trust relationships @johnk3r
  - check HTTP status code @mr-tz
  - compiled with perl2exe @re-fox
  - compiled with ps2exe @re-fox
  - compiled with pyarmor @stvemillertime, @itreallynick
  - validate payment card number using luhn algorithm @re-fox
  - hash data using fnv @re-fox @mr-tz
  - generate random numbers via WinAPI @mike-hunhoff @johnk3r
  - enumerate files recursively @re-fox
  - get file system object information @mike-hunhoff
  - read virtual disk @re-fox
  - register minifilter driver @mike-hunhoff
  - start minifilter driver @mike-hunhoff
  - enumerate gui resources @johnk3r
  - simulate CTRL ALT DEL @mike-hunhoff
  - hijack thread execution @0x534a
  - inject dll @0x534a
  - inject pe @0x534a
  - create or open registry key @mike-hunhoff
  - delete registry value @mike-hunhoff
  - query or enumerate registry key @mike-hunhoff
  - query or enumerate registry value @mike-hunhoff
  - resume thread @0x534a
  - suspend thread @0x534a
  - allocate memory @0x534a
  - allocate RW memory @0x534a
  - contain pusha popa sequence @mr-tz
  - create or open file @mike-hunhoff
  - open process @0x534a
  - open thread @0x534a
  - get kernel32 base address @mr-tz
  - get ntdll base address @mr-tz
  - encrypt or decrypt data via BCrypt @mike-hunhoff
  - generate random numbers using the Delphi LCG @williballenthin
  - hash data via BCrypt @mike-hunhoff
  - migrate process to active window station @williballenthin
  - patch process command line @williballenthin
  - resolve function by hash @williballenthin
  - persist via Winlogon Helper DLL registry key @0x534a
  - schedule task via command line @0x534a

### Bug Fixes

  - doc: pyinstaller build process @mr-tz
  - ida: better bytes extraction #409 @mike-hunhoff
  - viv: better unicode string extraction #364 @mike-hunhoff
  - viv: better unicode string extraction #378 @mr-tz
  - viv: more xor instructions #379 @mr-tz
  - viv: decrease logging verbosity #381 @mr-tz
  - rules: fix api description syntax #403 @mike-hunhoff
  - main: disable progress background thread #410 @mike-hunhoff
  
### Changes

  - rules: return lib rules for scopes #398 @mr-tz
  
### Raw diffs

  - [capa v1.4.1...v1.5.0](https://github.com/mandiant/capa/compare/v1.4.1...v1.5.0)
  - [capa-rules v1.4.0...v1.5.0](https://github.com/mandiant/capa-rules/compare/v1.4.0...v1.5.0)

## v1.4.1 (2020-10-23)

This release fixes an issue building capa on our CI server, which prevented us from building standalone binaries for v1.4.1.

### Bug Fixes

  - install VC dependencies for Python 2.7 during Windows build
  
### Raw diffs

  - [capa v1.4.0...v1.4.1](https://github.com/mandiant/capa/compare/v1.4.0...v1.4.1)
  - [capa-rules v1.4.0...v1.4.1](https://github.com/mandiant/capa-rules/compare/v1.4.0...v1.4.1)  

## v1.4.0 (2020-10-23)

This capa release includes changes to the rule parsing, enhanced feature extraction, various bug fixes, and improved capa scripts. Everyone should benefit from the improved functionality and performance. The community helped to add 69 new rules. We appreciate everyone who opened issues, provided feedback, and contributed code and rules. A special shout out to the following new project contributors:

  - @mwilliams31
  - @yt0ng

@dzbeck added [Malware Behavior Catalog](https://github.com/MBCProject/mbc-markdown) (MBC) and ATT&CK mappings for 86 rules.

Download a standalone binary below and checkout the readme [here on GitHub](https://github.com/mandiant/capa/). Report issues on our [issue tracker](https://github.com/mandiant/capa/issues) and contribute new rules at [capa-rules](https://github.com/mandiant/capa-rules/).

### New features

  - script that demonstrates bulk processing @williballenthin #307
  - main: render MBC table @mr-tz #332
  - ida backend: improve detection of APIs called via two or more chained thunks @mike-hunhoff #340
  - viv backend: improve detection of APIs called via two or more chained thunks @mr-tz #341
  - features: extract APIs called via jmp instruction @mr-tz #337

### New rules

  - clear the Windows event log @mike-hunhoff
  - crash the Windows event logging service @mike-hunhoff
  - packed with kkrunchy @re-fox
  - packed with nspack @re-fox
  - packed with pebundle @re-fox
  - packed with pelocknt @re-fox
  - packed with peshield @re-fox
  - packed with petite @re-fox
  - packed with rlpack @re-fox
  - packed with upack @re-fox
  - packed with y0da crypter @re-fox
  - compiled with rust @re-fox
  - compute adler32 checksum @mwilliams31
  - encrypt-data-using-hc-128 @recvfrom
  - manipulate console @williballenthin
  - references logon banner @re-fox
  - terminate process via fastfail @re-fox
  - delete volume shadow copies @mr-tz
  - authenticate HMAC @mr-tz
  - compiled from EPL @williballenthin
  - compiled with Go @williballenthin
  - create Restart Manager session @mike-hunhoff
  - decode data using Base64 via WinAPI @mike-hunhoff
  - empty recycle bin quietly @mwilliams31
  - enumerate network shares @mike-hunhoff
  - hook routines via microsoft detours @williballenthin
  - hooked by API Override @williballenthin
  - impersonate user @mike-hunhoff
  - the @williballenthin packer detection package, thanks to Hexacorn for the data, see https://www.hexacorn.com/blog/2016/12/15/pe-section-names-re-visited/
    - packed with CCG
    - packed with Crunch
    - packed with Dragon Armor
    - packed with enigma
    - packed with Epack
    - packed with MaskPE
    - packed with MEW
    - packed with Mpress
    - packed with Neolite
    - packed with PECompact
    - packed with Pepack
    - packed with Perplex
    - packed with ProCrypt
    - packed with RPCrypt
    - packed with SeauSFX
    - packed with Shrinker
    - packed with Simple Pack
    - packed with StarForce
    - packed with SVKP
    - packed with Themida
    - packed with TSULoader
    - packed with VProtect
    - packed with WWPACK
    - rebuilt by ImpRec
    - packaged as a Pintool
    - packaged as a CreateInstall installer
    - packaged as a WinZip self-extracting archive
  - reference 114DNS DNS server @williballenthin
  - reference AliDNS DNS server @williballenthin
  - reference Cloudflare DNS server @williballenthin
  - reference Comodo Secure DNS server @williballenthin
  - reference Google Public DNS server @williballenthin
  - reference Hurricane Electric DNS server @williballenthin
  - reference kornet DNS server @williballenthin
  - reference L3 DNS server @williballenthin
  - reference OpenDNS DNS server @williballenthin
  - reference Quad9 DNS server @williballenthin
  - reference Verisign DNS server @williballenthin
  - run as service @mike-hunhoff
  - schedule task via ITaskService @mike-hunhoff
  - references DNS over HTTPS endpoints @yt0ng

### Bug fixes

  - ida plugin: fix tree-view exception @mike-hunhoff #315
  - ida plugin: fix feature count @mike-hunhoff
  - main: fix reported total rule count @williballenthin #325
  - features: fix handling of API names with multiple periods @mike-hunhoff #329
  - ida backend: find all byte sequences instead of only first @mike-hunhoff #335
  - features: display 0 value @mr-tz #338
  - ida backend: extract ordinal and name imports @mr-tz #343
  - show-features: improvements and support within IDA @mr-tz #342
  - main: sanity check MBC rendering @williballenthin
  - main: handle sample path that contains non-ASCII characters @mr-tz #328

### Changes

  - rules: use yaml.CLoader for better performance @williballenthin #306
  - rules: parse descriptions for statements @mr-tz #312

### Raw diffs

  - [capa v1.3.0...v1.4.0](https://github.com/mandiant/capa/compare/v1.3.0...v1.4.0)
  - [capa-rules v1.3.0...v1.4.0](https://github.com/mandiant/capa-rules/compare/v1.3.0...v1.4.0)

## v1.3.0 (2020-09-14)

This release brings newly updated mappings to the [Malware Behavior Catalog version 2.0](https://github.com/MBCProject/mbc-markdown), many enhancements to the IDA Pro plugin, [flare-capa on PyPI](https://pypi.org/project/flare-capa/), a bunch of bug fixes to improve feature extraction, and four new rules. We received contributions from ten reverse engineers, including seven new ones:

  - @dzbeck
  - @recvfrom
  - @toomanybananas
  - @cclauss 
  - @adamprescott91 
  - @weslambert
  - @stevemk14ebr 
  
Download a standalone binary below and checkout the readme [here on GitHub](https://github.com/mandiant/capa/). Report issues on our [issue tracker](https://github.com/mandiant/capa/issues) and contribute new rules at [capa-rules](https://github.com/mandiant/capa-rules/).

### Key changes to IDA Plugin

The IDA Pro integration is now distributed as a real plugin, instead of a script. This enables a few things:

  - keyboard shortcuts and file menu integration
  - updates distributed PyPI/`pip install --upgrade` without touching your `%IDADIR%`
  - generally doing thing the "right way"

How to get this new version? It's easy: download [capa_explorer.py](https://raw.githubusercontent.com/mandiant/capa/master/capa/ida/plugin/capa_explorer.py) to your IDA plugins directory and update your capa installation (incidentally, this is a good opportunity to migrate to `pip install flare-capa` instead of git checkouts). Now you should see the plugin listed in the `Edit > Plugins > FLARE capa explorer` menu in IDA. 

Please refer to the plugin [readme](https://github.com/mandiant/capa/blob/master/capa/ida/plugin/README.md) for additional information on installing and using the IDA Pro plugin.

Please open an issue in this repository if you notice anything weird.
 
### New features

  - ida plugin: now a real plugin, not a script @mike-hunhoff 
  - core: distributed via PyPI as [flare-capa](https://pypi.org/project/flare-capa/) @williballenthin 
  - features: enable automatic A/W handling for imports @williballenthin @Ana06 #246 
  - ida plugin: persist rules directory setting via [ida-settings](https://github.com/williballenthin/ida-settings) @williballenthin #268
  - ida plugin: add search bar to results view @williballenthin #285
  - ida plugin: add `Analyze` and `Reset` buttons to tree view @mike-hunhoff #304
  - ida plugin: add status label to tree view @mike-hunhoff
  - ida plugin: add progress indicator @mike-hunhoff, @mr-tz

### New rules

  - compiled with py2exe @re-fox
  - resolve path using msvcrt @re-fox 
  - decompress data using QuickLZ @edeca
  - encrypt data using sosemanuk @recvfrom 

### Bug fixes

  - rule: reduce FP in DNS resolution @toomanybananas
  - engine: report correct strings matched via regex @williballenthin #262 
  - formatter: correctly format descriptions in two-line syntax @williballenthin @recvfrom #263 
  - viv: better extract offsets from SibOper operands @williballenthin @edeca #276 
  - import-to-ida: fix import error @cclauss 
  - viv: don't write settings to ~/.viv/viv.json @williballenthin @rakuy0 @weslambert #244
  - ida plugin: remove dependency loop that resulted in unnecessary overhead @mike-hunhoff #303
  - ida plugin: correctly highlight regex matches in IDA Disassembly view @mike-hunhoff #305
  - ida plugin: better handle rule directory prompt and failure case @stevemk14ebr @mike-hunhoff #309

### Changes

  - rules: update meta mapping to MBC 2.0! @dzbeck
  - render: don't display rules that are also matched by other rules @williballenthin @Ana06 #224
  - ida plugin: simplify tabs, removing summary and adding detail to results view @williballenthin #286
  - ida plugin: analysis is no longer automatically started when plugin is first opened @mike-hunhoff #304
  - ida plugin: user must manually select a capa rules directory before analysis can be performed @mike-hunhoff
  - ida plugin: user interface controls are disabled until analysis is performed @mike-hunhoff #304

### Raw diffs

  - [capa v1.2.0...v1.3.0](https://github.com/mandiant/capa/compare/v1.2.0...v1.3.0)
  - [capa-rules v1.2.0...v1.3.0](https://github.com/mandiant/capa-rules/compare/v1.2.0...v1.3.0)

## v1.2.0 (2020-08-31)

This release brings UI enhancements, especially for the IDA Pro plugin, 
investment towards py3 support,
fixes some bugs identified by the community, 
and 46 (!) new rules.
We received contributions from ten reverse engineers, including five new ones:

  - @agithubuserlol
  - @recvfrom
  - @D4nch3n
  - @edeca
  - @winniepe 
  
Download a standalone binary below and checkout the readme [here on GitHub](https://github.com/mandiant/capa/).
Report issues on our [issue tracker](https://github.com/mandiant/capa/issues)
and contribute new rules at [capa-rules](https://github.com/mandiant/capa-rules/).
 
### New features

  - ida plugin: display arch flavors @mike-hunhoff
  - ida plugin: display block descriptions @mike-hunhoff
  - ida backend: extract features from nested pointers @mike-hunhoff
  - main: show more progress output @williballenthin
  - core: pin dependency versions #258 @recvfrom

### New rules
  - bypass UAC via AppInfo ALPC @agithubuserlol
  - bypass UAC via token manipulation @agithubuserlol
  - check for sandbox and av modules @re-fox
  - check for sandbox username @re-fox
  - check if process is running under wine @re-fox
  - validate credit card number using luhn algorithm @re-fox
  - validate credit card number using luhn algorithm with no lookup table @re-fox
  - hash data using FNV @edeca @mr-tz
  - link many functions at runtime @mr-tz
  - reference public RSA key @mr-tz
  - packed with ASPack @williballenthin
  - delete internet cache @mike-hunhoff
  - enumerate internet cache @mike-hunhoff
  - send ICMP echo request @mike-hunhoff
  - check for debugger via API @mike-hunhoff
  - check for hardware breakpoints @mike-hunhoff
  - check for kernel debugger via shared user data structure @mike-hunhoff
  - check for protected handle exception @mike-hunhoff
  - check for software breakpoints @mike-hunhoff
  - check for trap flag exception @mike-hunhoff
  - check for unexpected memory writes @mike-hunhoff
  - check process job object @mike-hunhoff
  - reference anti-VM strings targeting Parallels @mike-hunhoff
  - reference anti-VM strings targeting Qemu @mike-hunhoff
  - reference anti-VM strings targeting VirtualBox @mike-hunhoff
  - reference anti-VM strings targeting VirtualPC @mike-hunhoff
  - reference anti-VM strings targeting VMWare @mike-hunhoff
  - reference anti-VM strings targeting Xen @mike-hunhoff
  - reference analysis tools strings @mike-hunhoff
  - reference WMI statements @mike-hunhoff
  - get number of processor cores @mike-hunhoff
  - get number of processors @mike-hunhoff
  - enumerate disk properties @mike-hunhoff
  - get disk size @mike-hunhoff
  - get process heap flags @mike-hunhoff
  - get process heap force flags @mike-hunhoff
  - get Explorer PID @mike-hunhoff
  - delay execution @mike-hunhoff
  - check for process debug object @mike-hunhoff
  - check license value @mike-hunhoff
  - check ProcessDebugFlags @mike-hunhoff
  - check ProcessDebugPort @mike-hunhoff
  - check SystemKernelDebuggerInformation @mike-hunhoff
  - check thread yield allowed @mike-hunhoff
  - enumerate system firmware tables @mike-hunhoff
  - get system firmware table @mike-hunhoff
  - hide thread from debugger @mike-hunhoff

### Bug fixes

  - ida backend: extract unmapped immediate number features @mike-hunhoff
  - ida backend: fix stack cookie check #257 @mike-hunhoff
  - viv backend: better extract gs segment access @williballenthin
  - core: enable counting of string features #241 @D4nch3n @williballenthin
  - core: enable descriptions on feature with arch flavors @mike-hunhoff
  - core: update git links for non-SSH access #259 @recvfrom

### Changes

  - ida plugin: better default display showing first level nesting @winniepe
  - remove unused `characteristic(switch)` feature @ana06
  - prepare testing infrastructure for multiple backends/py3 @williballenthin
  - ci: zip build artifacts @ana06
  - ci: build all supported python versions @ana06
  - code style and formatting @mr-tz

### Raw diffs

  - [capa v1.1.0...v1.2.0](https://github.com/mandiant/capa/compare/v1.1.0...v1.2.0)
  - [capa-rules v1.1.0...v1.2.0](https://github.com/mandiant/capa-rules/compare/v1.1.0...v1.2.0)

## v1.1.0 (2020-08-05)

This release brings new rule format updates, such as adding `offset/x32` and negative offsets,
fixes some bugs identified by the community, and 28 (!) new rules.
We received contributions from eight reverse engineers, including four new ones:

  - @re-fox
  - @psifertex
  - @bitsofbinary
  - @threathive
  
Download a standalone binary below and checkout the readme [here on GitHub](https://github.com/mandiant/capa/). Report issues on our [issue tracker](https://github.com/mandiant/capa/issues) and contribute new rules at [capa-rules](https://github.com/mandiant/capa-rules/).
  
### New features

  - import: add Binary Ninja import script #205 #207 @psifertex
  - rules: offsets can be negative #197 #208 @williballenthin
  - rules: enable descriptions for statement nodes #194 #209 @Ana06
  - rules: add arch flavors to number and offset features #210 #216 @williballenthin
  - render: show SHA1/SHA256 in default report #164 @threathive
  - tests: add tests for IDA Pro backend #202 @williballenthin
  
### New rules

  - check for unmoving mouse cursor @BitsOfBinary
  - check mutex and exit @re-fox
  - parse credit card information @re-fox
  - read ini file @re-fox
  - validate credit card number with luhn algorithm @re-fox
  - change the wallpaper @re-fox
  - acquire debug privileges @williballenthin
  - import public key @williballenthin
  - terminate process by name @williballenthin
  - encrypt data using DES @re-fox
  - encrypt data using DES via WinAPI @re-fox
  - hash data using sha1 via x86 extensions @re-fox
  - hash data using sha256 via x86 extensions @re-fox
  - capture network configuration via ipconfig @re-fox
  - hash data via WinCrypt @mike-hunhoff
  - get file attributes @mike-hunhoff
  - allocate thread local storage @mike-hunhoff
  - get thread local storage value @mike-hunhoff
  - set thread local storage @mike-hunhoff
  - get session integrity level @mike-hunhoff
  - add file to cabinet file @mike-hunhoff
  - flush cabinet file @mike-hunhoff
  - open cabinet file @mike-hunhoff
  - gather firefox profile information @re-fox
  - encrypt data using skipjack @re-fox
  - encrypt data using camellia @re-fox
  - hash data using tiger @re-fox
  - encrypt data using blowfish @re-fox
  - encrypt data using twofish @re-fox

### Bug fixes

  - linter: fix exception when examples is `None` @Ana06
  - linter: fix suggested recommendations via templating @williballenthin
  - render: fix exception when rendering counts @williballenthin
  - render: fix render of negative offsets @williballenthin
  - extractor: fix segmentation violation from vivisect @williballenthin
  - main: fix crash when .viv cannot be saved #168 @secshoggoth @williballenthin
  - main: fix shellcode .viv save path @williballenthin

### Changes

  - doc: explain how to bypass gatekeeper on macOS @psifertex
  - doc: explain supported linux distributions @Ana06
  - doc: explain submodule update with --init @psifertex
  - main: improve program help output @mr-tz
  - main: disable progress when run in quiet mode @mr-tz
  - main: assert supported IDA versions @mr-tz
  - extractor: better identify nested pointers to strings @williballenthin
  - setup: specify vivisect download url @Ana06
  - setup: pin vivisect version @williballenthin
  - setup: bump vivisect dependency version @williballenthin
  - setup: set Python project name to `flare-capa` @williballenthin
  - ci: run tests and linter via GitHub Actions @Ana06
  - hooks: run style checkers and hide stashed output @Ana06
  - linter: ignore period in rule filename @williballenthin
  - linter: warn on nursery rule with no changes needed @williballenthin

### Raw diffs

  - [capa v1.0.0...v1.1.0](https://github.com/mandiant/capa/compare/v1.0.0...v1.1.0)
  - [capa-rules v1.0.0...v1.1.0](https://github.com/mandiant/capa-rules/compare/v1.0.0...v1.1.0)<|MERGE_RESOLUTION|>--- conflicted
+++ resolved
@@ -3,6 +3,7 @@
 ## master (unreleased)
 
 ### New Features
+- add a feature extractor for Drakvuf sandbox #2143 @yelhamer
 
 ### Breaking Changes
 
@@ -47,13 +48,9 @@
 - render maec/* fields #843 @s-ff
 - replace Halo spinner with Rich #2086 @s-ff
 - optimize rule matching #2080 @williballenthin
-<<<<<<< HEAD
-- add a feature extractor for Drakvuf sandbox #2143 @yelhamer
-=======
 - add aarch64 as a valid architecture #2144 mehunhoff@google.com @williballenthin
 - relax dependency version requirements for the capa library #2053 @williballenthin
 - add scripts dependency group and update documentation #2145 @mr-tz
->>>>>>> 1975b645
 
 ### New Rules (25)
 
