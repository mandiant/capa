# Change Log

## master (unreleased)
- Emit "dotnet" as format to ResultDocument when processing .NET files #2024 @samadpls

### New Features

- add function in capa/helpers to load plain and compressed JSON reports #1883 @Rohit1123
- document Antivirus warnings and VirusTotal false positive detections #2028 @RionEV @mr-tz
<<<<<<< HEAD
- render maec/* fields #843 @s-ff
=======
- replace Halo spinner with Rich #2086 @s-ff
>>>>>>> 0622f452

### Breaking Changes


### New Rules (8)

- impact/wipe-disk/delete-drive-layout-via-ioctl william.ballenthin@mandiant.com
- host-interaction/driver/interact-with-driver-via-ioctl moritz.raabe@mandiant.com
- host-interaction/driver/unload-driver moritz.raabe@mandiant.com
- nursery/get-disk-information-via-ioctl william.ballenthin@mandiant.com
- nursery/get-volume-information-via-ioctl william.ballenthin@mandiant.com
- nursery/unmount-volume-via-ioctl william.ballenthin@mandiant.com
- data-manipulation/encryption/rc4/encrypt-data-using-rc4-via-systemfunction033 daniel.stepanic@elastic.co
- anti-analysis/anti-forensic/self-deletion/self-delete-using-alternate-data-streams daniel.stepanic@elastic.co
-

### Bug Fixes

- do some imports closer to where they are used #1810 @williballenthin
- binja: fix and simplify stack string detection code after binja 4.0 @xusheng6
- binja: add support for forwarded export #1646 @xusheng6
- cape: support more report formats #2035 @mr-tz


### capa explorer IDA Pro plugin
- replace deprecated IDA API find_binary with bin_search #1606 @s-ff

### Development

- ci: Fix PR review in the changelog check GH action #2004 @Ana06
- ci: use rules number badge stored in our bot gist and generated using `schneegans/dynamic-badges-action` #2001 capa-rules#882 @Ana06
- ci: update github workflows to use latest version of actions that were using a deprecated version of node #1967 #2003 capa-rules#883 @sjha2048 @Ana06
- ci: update binja version to stable 4.0 #2016 @xusheng6
- ci: update github workflows to reflect the latest ghidrathon installation and bumped up jep, ghidra versions  #2020 @psahithireddy

### Raw diffs
- [capa v7.0.1...master](https://github.com/mandiant/capa/compare/v7.0.1...master)
- [capa-rules v7.0.1...master](https://github.com/mandiant/capa-rules/compare/v7.0.1...master)

## v7.0.1

This release fixes a circular import error when using capa as a library.

### Bug Fixes

- fix potentially circular import errors #1969 @williballenthin

### Raw diffs
- [capa v7.0.0...v7.0.1](https://github.com/mandiant/capa/compare/v7.0.0...v7.0.1)
- [capa-rules v7.0.0...v7.0.1](https://github.com/mandiant/capa-rules/compare/v7.0.0...v7.0.1)

## v7.0.0
This is the v7.0.0 release of capa which was mainly worked on during the Google Summer of Code (GSoC) 2023. A huge
shoutout to our GSoC contributors @colton-gabertan and @yelhamer for their amazing work.

Also, a big thanks to the other contributors: @aaronatp, @Aayush-Goel-04, @bkojusner, @doomedraven, @ruppde, @larchchen, @JCoonradt, and @xusheng6.

### New Features

- add Ghidra backend #1770 #1767 @colton-gabertan @mike-hunhoff
- add Ghidra UI integration #1734 @colton-gabertan @mike-hunhoff
- add dynamic analysis via CAPE sandbox reports #48 #1535 @yelhamer
  - add call scope #771 @yelhamer
  - add thread scope #1517 @yelhamer
  - add process scope #1517 @yelhamer
  - rules: change `meta.scope` to `meta.scopes` @yelhamer
  - protobuf: add `Metadata.flavor` @williballenthin
- binja: add support for forwarded exports #1646 @xusheng6
- binja: add support for symtab names #1504 @xusheng6
- add com class/interface features #322 @Aayush-goel-04
- dotnet: emit enclosing class information for nested classes #1780 #1913 @bkojusner @mike-hunhoff

### Breaking Changes

- remove the `SCOPE_*` constants in favor of the `Scope` enum #1764 @williballenthin
- protobuf: deprecate `RuleMetadata.scope` in favor of `RuleMetadata.scopes` @williballenthin
- protobuf: deprecate `Metadata.analysis` in favor of `Metadata.analysis2` that is dynamic analysis aware @williballenthin
- update freeze format to v3, adding support for dynamic analysis @williballenthin
- extractor: ignore DLL name for api features #1815 @mr-tz
- main: introduce wrapping routines within main for working with CLI args #1813 @williballenthin
- move functions from `capa.main` to new `capa.loader` namespace #1821 @williballenthin
- proto: add `package` declaration #1960 @larchchen

### New Rules (41)

- nursery/get-ntoskrnl-base-address @mr-tz
- host-interaction/network/connectivity/set-tcp-connection-state @johnk3r
- nursery/capture-process-snapshot-data @mr-tz
- collection/network/capture-packets-using-sharppcap jakub.jozwiak@mandiant.com
- nursery/communicate-with-kernel-module-via-netlink-socket-on-linux michael.hunhoff@mandiant.com
- nursery/get-current-pid-on-linux michael.hunhoff@mandiant.com
- nursery/get-file-system-information-on-linux michael.hunhoff@mandiant.com
- nursery/get-password-database-entry-on-linux michael.hunhoff@mandiant.com
- nursery/mark-thread-detached-on-linux michael.hunhoff@mandiant.com
- nursery/persist-via-gnome-autostart-on-linux michael.hunhoff@mandiant.com
- nursery/set-thread-name-on-linux michael.hunhoff@mandiant.com
- load-code/dotnet/load-windows-common-language-runtime michael.hunhoff@mandiant.com blas.kojusner@mandiant.com jakub.jozwiak@mandiant.com
- nursery/log-keystrokes-via-input-method-manager @mr-tz
- nursery/encrypt-data-using-rc4-via-systemfunction032 richard.weiss@mandiant.com
- nursery/add-value-to-global-atom-table @mr-tz
- nursery/enumerate-processes-that-use-resource @Ana06
- host-interaction/process/inject/allocate-or-change-rwx-memory @mr-tz
- lib/allocate-or-change-rw-memory 0x534a@mailbox.org @mr-tz
- lib/change-memory-protection @mr-tz
- anti-analysis/anti-av/patch-antimalware-scan-interface-function jakub.jozwiak@mandiant.com
- executable/dotnet-singlefile/bundled-with-dotnet-single-file-deployment sara.rincon@mandiant.com
- internal/limitation/file/internal-dotnet-single-file-deployment-limitation sara.rincon@mandiant.com
- data-manipulation/encoding/encode-data-using-add-xor-sub-operations jakub.jozwiak@mandiant.com
- nursery/access-camera-in-dotnet-on-android michael.hunhoff@mandiant.com
- nursery/capture-microphone-audio-in-dotnet-on-android michael.hunhoff@mandiant.com
- nursery/capture-screenshot-in-dotnet-on-android michael.hunhoff@mandiant.com
- nursery/check-for-incoming-call-in-dotnet-on-android michael.hunhoff@mandiant.com
- nursery/check-for-outgoing-call-in-dotnet-on-android michael.hunhoff@mandiant.com
- nursery/compiled-with-xamarin michael.hunhoff@mandiant.com
- nursery/get-os-version-in-dotnet-on-android michael.hunhoff@mandiant.com
- data-manipulation/compression/create-cabinet-on-windows michael.hunhoff@mandiant.com jakub.jozwiak@mandiant.com
- data-manipulation/compression/extract-cabinet-on-windows jakub.jozwiak@mandiant.com
- lib/create-file-decompression-interface-context-on-windows jakub.jozwiak@mandiant.com
- nursery/enumerate-files-in-dotnet moritz.raabe@mandiant.com anushka.virgaonkar@mandiant.com
- nursery/get-mac-address-in-dotnet moritz.raabe@mandiant.com michael.hunhoff@mandiant.com echernofsky@google.com
- nursery/get-current-process-command-line william.ballenthin@mandiant.com
- nursery/get-current-process-file-path william.ballenthin@mandiant.com
- nursery/hook-routines-via-dlsym-rtld_next william.ballenthin@mandiant.com
- nursery/linked-against-hp-socket still@teamt5.org
- host-interaction/process/inject/process-ghostly-hollowing sara.rincon@mandiant.com

### Bug Fixes
- ghidra: fix `ints_to_bytes` performance #1761 @mike-hunhoff
- binja: improve function call site detection @xusheng6
- binja: use `binaryninja.load` to open files @xusheng6
- binja: bump binja version to 3.5 #1789 @xusheng6
- elf: better detect ELF OS via GCC .ident directives #1928 @williballenthin
- elf: better detect ELF OS via Android dependencies #1947 @williballenthin
- fix setuptools package discovery #1886 @gmacon @mr-tz
- remove unnecessary scripts/vivisect-py2-vs-py3.sh file #1949 @JCoonradt

### capa explorer IDA Pro plugin
- various integration updates and minor bug fixes

### Development
- update ATT&CK/MBC data for linting #1932 @mr-tz

#### Developer Notes
With this new release, many classes and concepts have been split up into static (mostly identical to the
prior implementations) and dynamic ones. For example, the legacy FeatureExtractor class has been renamed to
StaticFeatureExtractor and the DynamicFeatureExtractor has been added.

Starting from version 7.0, we have moved the component responsible for feature extractor from main to a new
capabilities' module. Now, users wishing to utilize capa’s feature extraction abilities should use that module instead
of importing the relevant logic from the main file.

For sandbox-based feature extractors, we are using Pydantic models. Contributions of more models for other sandboxes
are very welcome!

With this release we've reorganized the logic found in `main()` to localize logic and ease readability and ease changes
and integrations. The new "main routines" are expected to be used only within main functions, either capa main or
related scripts. These functions should not be invoked from library code.

Beyond copying code around, we've refined the handling of the input file/format/backend. The logic for picking the
format and backend is more consistent. We've documented that the input file is not necessarily the sample itself
(cape/freeze/etc.) inputs are not actually the sample.

### Raw diffs
- [capa v6.1.0...v7.0.0](https://github.com/mandiant/capa/compare/v6.1.0...v7.0.0)
- [capa-rules v6.1.0...v7.0.0](https://github.com/mandiant/capa-rules/compare/v6.1.0...v7.0.0)

## v6.1.0

capa v6.1.0 is a bug fix release, most notably fixing unhandled exceptions in the capa explorer IDA Pro plugin.
@Aayush-Goel-04 put a lot of effort into improving code quality and adding a script for rule authors.
The script shows which features are present in a sample but not referenced by any existing rule.
You could use this script to find opportunities for new rules.

Speaking of new rules, we have eight additions, coming from Ronnie, Jakub, Moritz, Ervin, and still@teamt5.org!

### New Features
- ELF: implement import and export name extractor #1607 #1608 @Aayush-Goel-04
- bump pydantic from 1.10.9 to 2.1.1 #1582 @Aayush-Goel-04
- develop script to highlight features not used during matching #331 @Aayush-Goel-04

### New Rules (8)

- executable/pe/export/forwarded-export ronnie.salomonsen@mandiant.com
- host-interaction/bootloader/get-uefi-variable jakub.jozwiak@mandiant.com
- host-interaction/bootloader/set-uefi-variable jakub.jozwiak@mandiant.com
- nursery/enumerate-device-drivers-on-linux @mr-tz
- anti-analysis/anti-vm/vm-detection/check-for-foreground-window-switch ervin.ocampo@mandiant.com
- linking/static/sqlite3/linked-against-cppsqlite3 still@teamt5.org
- linking/static/sqlite3/linked-against-sqlite3 still@teamt5.org

### Bug Fixes

- rules: fix forwarded export characteristic #1656 @RonnieSalomonsen
- Binary Ninja: Fix stack string detection #1473 @xusheng6
- linter: skip native API check for NtProtectVirtualMemory #1675 @williballenthin 
- OS: detect Android ELF files #1705 @williballenthin
- ELF: fix parsing of symtab #1704 @williballenthin
- result document: don't use deprecated pydantic functions #1718 @williballenthin
- pytest: don't mark IDA tests as pytest tests #1719 @williballenthin

### capa explorer IDA Pro plugin
- fix unhandled exception when resolving rule path #1693 @mike-hunhoff

### Raw diffs
- [capa v6.0.0...v6.1.0](https://github.com/mandiant/capa/compare/v6.0.0...v6.1.0)
- [capa-rules v6.0.0...v6.1.0](https://github.com/mandiant/capa-rules/compare/v6.0.0...v6.1.0)

## v6.0.0

capa v6.0 brings many bug fixes and quality improvements, including 64 rule updates and 26 new rules. We're now publishing to PyPI via [Trusted Publishing](https://blog.pypi.org/posts/2023-04-20-introducing-trusted-publishers/) and have migrated to using a `pyproject.toml` file. @Aayush-Goel-04 contributed a lot of new code across many files, so please welcome them to the project, along with @anders-v @crowface28 @dkelly2e @RonnieSalomonsen and @ejfocampo as first-time rule contributors!

For those that use capa as a library, we've introduced some limited breaking changes that better represent data types (versus less-structured data like dictionaries and strings). With the recent deprecation, we've also dropped support for Python 3.7.

### New Features
- add script to detect feature overlap between new and existing capa rules [#1451](https://github.com/mandiant/capa/issues/1451) [@Aayush-Goel-04](https://github.com/aayush-goel-04)
- extract forwarded exports from PE files #1624 @williballenthin
- extract function and API names from ELF symtab entries @yelhamer https://github.com/mandiant/capa-rules/issues/736
- use fancy box drawing characters for default output #1586 @williballenthin

### Breaking Changes
- use a class to represent Metadata (not dict) #1411 @Aayush-Goel-04 @manasghandat
- use pathlib.Path to represent file paths #1534 @Aayush-Goel-04
- Python 3.8 is now the minimum supported Python version #1578 @williballenthin
- Require a Contributor License Agreement (CLA) for PRs going forward #1642 @williballenthin

### New Rules (26)

- load-code/shellcode/execute-shellcode-via-windows-callback-function ervin.ocampo@mandiant.com jakub.jozwiak@mandiant.com
- nursery/execute-shellcode-via-indirect-call ronnie.salomonsen@mandiant.com
- data-manipulation/encryption/aes/encrypt-data-using-aes-mixcolumns-step @mr-tz
- linking/static/aplib/linked-against-aplib still@teamt5.org
- communication/mailslot/read-from-mailslot nick.simonian@mandiant.com
- nursery/hash-data-using-sha512managed-in-dotnet jonathanlepore@google.com
- nursery/compiled-with-exescript jonathanlepore@google.com
- nursery/check-for-sandbox-via-mac-address-ouis-in-dotnet jonathanlepore@google.com
- host-interaction/hardware/enumerate-devices-by-category @mr-tz
- host-interaction/service/continue-service @mr-tz
- host-interaction/service/pause-service @mr-tz
- persistence/exchange/act-as-exchange-transport-agent jakub.jozwiak@mandiant.com
- host-interaction/file-system/create-virtual-file-system-in-dotnet jakub.jozwiak@mandiant.com
- compiler/cx_freeze/compiled-with-cx_freeze @mr-tz jakub.jozwiak@mandiant.com
- communication/socket/create-vmci-socket jakub.jozwiak@mandiant.com
- persistence/office/act-as-excel-xll-add-in jakub.jozwiak@mandiant.com
- persistence/office/act-as-office-com-add-in jakub.jozwiak@mandiant.com
- persistence/office/act-as-word-wll-add-in jakub.jozwiak@mandiant.com
- anti-analysis/anti-debugging/debugger-evasion/hide-thread-from-debugger michael.hunhoff@mandiant.com jakub.jozwiak@mandiant.com
- host-interaction/memory/create-new-application-domain-in-dotnet jakub.jozwiak@mandiant.com
- host-interaction/gui/switch-active-desktop jakub.jozwiak@mandiant.com
- host-interaction/service/query-service-configuration @mr-tz
- anti-analysis/anti-av/patch-event-tracing-for-windows-function jakub.jozwiak@mandiant.com
- data-manipulation/encoding/xor/covertly-decode-and-write-data-to-windows-directory-using-indirect-calls dan.kelly@mandiant.com
- linking/runtime-linking/resolve-function-by-brute-ratel-badger-hash jakub.jozwiak@mandiant.com

### Bug Fixes
- extractor: add a Binary Ninja test that asserts its version #1487 @xusheng6
- extractor: update Binary Ninja stack string detection after the new constant outlining feature #1473 @xusheng6
- extractor: update vivisect Arch extraction #1334 @mr-tz
- extractor: avoid Binary Ninja exception when analyzing certain files #1441 @xusheng6 
- symtab: fix struct.unpack() format for 64-bit ELF files @yelhamer
- symtab: safeguard against ZeroDivisionError for files containing a symtab with a null entry size @yelhamer
- improve ELF strtab and needed parsing @mr-tz
- better handle exceptional cases when parsing ELF files #1458 @Aayush-Goel-04
- improved testing coverage for Binary Ninja backend #1446 @Aayush-Goel-04
- add logging and print redirect to tqdm for capa main #749 @Aayush-Goel-04
- extractor: fix binja installation path detection does not work with Python 3.11
- tests: refine the IDA test runner script #1513 @williballenthin
- output: don't leave behind traces of progress bar @williballenthin
- import-to-ida: fix bug introduced with JSON report changes in v5 #1584 @williballenthin
- main: don't show spinner when emitting debug messages #1636 @williballenthin
- rules: add forwarded export characteristics to rule syntax file scope #1653 @RonnieSalomonsen

### capa explorer IDA Pro plugin

### Development
- update ATT&CK/MBC data for linting #1568 @mr-tz
- log time taken to analyze each function #1290 @williballenthin
- tests: make fixture available via conftest.py #1592 @williballenthin
- publish via PyPI trusted publishing #1491 @williballenthin
- migrate to pyproject.toml #1301 @williballenthin
- use [pre-commit](https://pre-commit.com/) to invoke linters #1579 @williballenthin


### Raw diffs
- [capa v5.1.0...v6.0.0](https://github.com/mandiant/capa/compare/v5.1.0...v6.0.0)
- [capa-rules v5.1.0...v6.0.0](https://github.com/mandiant/capa-rules/compare/v5.1.0...v6.0.0)

## v5.1.0
capa version 5.1.0 adds a Protocol Buffers (protobuf) format for result documents. Additionally, the [Vector35](https://vector35.com/) team contributed a new feature extractor using Binary Ninja. Other new features are a new CLI flag to override the detected operating system, functionality to read and render existing result documents, and a output color format that's easier to read.

Over 25 capa rules have been added and improved.

Thanks for all the support, especially to @xusheng6, @captainGeech42, @ggold7046, @manasghandat, @ooprathamm, @linpeiyu164, @yelhamer, @HongThatCong, @naikordian, @stevemk14ebr, @emtuls, @raymondlleong, @bkojusner, @joren485, and everyone else who submitted bugs and provided feedback!

### New Features
- add protobuf format for result documents #1219 @williballenthin @mr-tz 
- extractor: add Binary Ninja feature extractor @xusheng6
- new cli flag `--os` to override auto-detected operating system for a sample @captainGeech42
- change colour/highlight to "cyan" instead of "blue" for better readability #1384 @ggold7046
- add new format to parse output json back to capa #1396 @ooprathamm
- parse ELF symbols' names to guess OS #1403 @yelhamer

### New Rules (26)

- persistence/scheduled-tasks/schedule-task-via-at joren485
- data-manipulation/prng/generate-random-numbers-via-rtlgenrandom william.ballenthin@mandiant.com
- communication/ip/convert-ip-address-from-string @mr-tz
- data-manipulation/compression/compress-data-via-zlib-inflate-or-deflate blas.kojusner@mandiant.com
- executable/installer/dotnet/packaged-as-single-file-dotnet-application michael.hunhoff@mandiant.com
- communication/socket/create-raw-socket blas.kojusner@mandiant.com
- communication/http/reference-http-user-agent-string @mr-tz
- communication/http/get-http-content-length william.ballenthin@mandiant.com
- nursery/move-directory michael.hunhoff@mandiant.com
- nursery/get-http-request-uri william.ballenthin@mandiant.com
- nursery/create-zip-archive-in-dotnet michael.hunhoff@mandiant.com
- nursery/extract-zip-archive-in-dotnet anushka.virgaonkar@mandiant.com michael.hunhoff@mandiant.com
- data-manipulation/encryption/tea/decrypt-data-using-tea william.ballenthin@mandiant.com raymond.leong@mandiant.com
- data-manipulation/encryption/tea/encrypt-data-using-tea william.ballenthin@mandiant.com raymond.leong@mandiant.com
- data-manipulation/encryption/xtea/encrypt-data-using-xtea raymond.leong@mandiant.com
- data-manipulation/encryption/xxtea/encrypt-data-using-xxtea raymond.leong@mandiant.com
- nursery/hash-data-using-ripemd128 raymond.leong@mandiant.com
- nursery/hash-data-using-ripemd256 raymond.leong@mandiant.com
- nursery/hash-data-using-ripemd320 raymond.leong@mandiant.com
- nursery/set-web-proxy-in-dotnet michael.hunhoff@mandiant.com
- nursery/check-for-windows-sandbox-via-subdirectory echernofsky@google.com
- nursery/enumerate-pe-sections-in-dotnet @mr-tz
- nursery/destroy-software-breakpoint-capability echernofsky@google.com
- nursery/send-data-to-internet michael.hunhoff@mandiant.com
- nursery/compiled-with-cx_freeze @mr-tz
- nursery/contain-a-thread-local-storage-tls-section-in-dotnet michael.hunhoff@mandiant.com

### Bug Fixes
- extractor: interface of cache modified to prevent extracting file and global features multiple times @stevemk14ebr
- extractor: removed '.dynsym' as the library name for ELF imports #1318 @stevemk14ebr 
- extractor: fix vivisect loop detection corner case #1310 @mr-tz
- match: extend OS characteristic to match OS_ANY to all supported OSes #1324 @mike-hunhoff
- extractor: fix IDA and vivisect string and bytes features overlap and tests #1327 #1336 @xusheng6

### capa explorer IDA Pro plugin
- rule generator plugin now loads faster when jumping between functions @stevemk14ebr
- fix exception when plugin loaded in IDA hosted under idat #1341 @mike-hunhoff
- improve embedded PE detection performance and reduce FP potential #1344 @mike-hunhoff

### Raw diffs
- [capa v5.0.0...v5.1.0](https://github.com/mandiant/capa/compare/v5.0.0...v5.1.0)
- [capa-rules v5.0.0...v5.1.0](https://github.com/mandiant/capa-rules/compare/v5.0.0...v5.1.0)


## v5.0.0 (2023-02-08)
This capa version comes with major improvements and additions to better handle .NET binaries. To showcase this we've updated and added over 30 .NET rules.  

Additionally, capa now caches its rule set for better performance. The capa explorer also caches its analysis results, so that multiple IDA Pro or plugin invocations don't need to repeat the same analysis.

We have removed the SMDA backend and changed the program return codes to be positive numbers.

Other improvements to highlight include better ELF OS detection, various rendering bug fixes, and enhancements to the feature extraction. We've also added support for Python 3.11.

Thanks for all the support, especially to @jsoref, @bkojusner, @edeca, @richardweiss80, @joren485, @ryantxu1, @mwilliams31, @anushkavirgaonkar, @MalwareMechanic, @Still34, @dzbeck, @johnk3r, and everyone else who submitted bugs and provided feedback!

### New Features
- verify rule metadata format on load #1160 @mr-tz
- dotnet: emit property features #1168 @anushkavirgaonkar
- dotnet: emit API features for objects created via the newobj instruction #1186 @mike-hunhoff
- dotnet: emit API features for generic methods #1231 @mike-hunhoff
- Python 3.11 support #1192 @williballenthin
- dotnet: emit calls to/from MethodDef methods #1236 @mike-hunhoff
- dotnet: emit namespace/class features for ldvirtftn/ldftn instructions #1241 @mike-hunhoff
- dotnet: emit namespace/class features for type references #1242 @mike-hunhoff
- dotnet: extract dotnet and pe format #1187 @mr-tz
- don't render all library rule matches in vverbose output #1174 @mr-tz
- cache the rule set across invocations for better performance #1212 @williballenthin
- update ATT&CK/MBC data for linting #1297 @mr-tz

### Breaking Changes
- remove SMDA backend #1062 @williballenthin
- error return codes are now positive numbers #1269 @mr-tz

### New Rules (77)

- collection/use-dotnet-library-sharpclipboard @johnk3r
- data-manipulation/encryption/aes/use-dotnet-library-encryptdecryptutils @johnk3r
- data-manipulation/json/use-dotnet-library-newtonsoftjson @johnk3r
- data-manipulation/svg/use-dotnet-library-sharpvectors @johnk3r
- executable/resource/embed-dependencies-as-resources-using-fodycostura @johnk3r @mr-tz
- communication/ftp/send/send-file-using-ftp michael.hunhof@mandiant.com anushka.virgaonkar@mandiant.com
- nursery/extract-zip-archive anushka.virgaonkar@mandiant.com
- nursery/allocate-unmanaged-memory-in-dotnet michael.hunhoff@mandiant.com
- nursery/check-file-extension-in-dotnet michael.hunhoff@mandiant.com
- nursery/decode-data-using-base64-in-dotnet michael.hunhoff@mandiant.com
- nursery/deserialize-json-in-dotnet michael.hunhoff@mandiant.com
- nursery/find-data-using-regex-in-dotnet michael.hunhoff@mandiant.com
- nursery/generate-random-filename-in-dotnet michael.hunhoff@mandiant.com
- nursery/get-os-version-in-dotnet michael.hunhoff@mandiant.com
- nursery/load-xml-in-dotnet michael.hunhoff@mandiant.com
- nursery/manipulate-unmanaged-memory-in-dotnet michael.hunhoff@mandiant.com
- nursery/save-image-in-dotnet michael.hunhoff@mandiant.com
- nursery/send-email-in-dotnet michael.hunhoff@mandiant.com
- nursery/serialize-json-in-dotnet michael.hunhoff@mandiant.com
- nursery/set-http-user-agent-in-dotnet michael.hunhoff@mandiant.com
- nursery/compile-csharp-in-dotnet michael.hunhoff@mandiant.com
- nursery/compile-visual-basic-in-dotnet michael.hunhoff@mandiant.com
- nursery/compress-data-using-gzip-in-dotnet michael.hunhoff@mandiant.com
- nursery/execute-sqlite-statement-in-dotnet michael.hunhoff@mandiant.com
- nursery/execute-via-asynchronous-task-in-dotnet michael.hunhoff@mandiant.com
- nursery/execute-via-timer-in-dotnet michael.hunhoff@mandiant.com
- nursery/execute-wmi-query-in-dotnet michael.hunhoff@mandiant.com
- nursery/manipulate-network-credentials-in-dotnet michael.hunhoff@mandiant.com
- nursery/encrypt-data-using-aes william.ballenthin@mandiant.com Ivan Kwiatkowski (@JusticeRage)
- host-interaction/uac/bypass/bypass-uac-via-rpc david.cannings@pwc.com david@edeca.net
- nursery/check-for-vm-using-instruction-vpcext richard.weiss@mandiant.com
- nursery/get-windows-directory-from-kuser_shared_data david.cannings@pwc.com
- nursery/encrypt-data-using-openssl-dsa Ana06
- nursery/encrypt-data-using-openssl-ecdsa Ana06
- nursery/encrypt-data-using-openssl-rsa Ana06
- runtime/dotnet/execute-via-dotnet-startup-hook william.ballenthin@mandiant.com
- host-interaction/console/manipulate-console-buffer william.ballenthin@mandiant.com michael.hunhoff@mandiant.com
- nursery/access-wmi-data-in-dotnet michael.hunhoff@mandiant.com
- nursery/allocate-unmanaged-memory-via-dotnet michael.hunhoff@mandiant.com
- nursery/generate-random-bytes-in-dotnet michael.hunhoff@mandiant.com
- nursery/manipulate-console-window michael.hunhoff@mandiant.com
- nursery/obfuscated-with-koivm michael.hunhoff@mandiant.com
- nursery/implement-com-dll moritz.raabe@mandiant.com
- nursery/linked-against-libsodium @mr-tz
- compiler/nuitka/compiled-with-nuitka @williballenthin
- nursery/authenticate-data-with-md5-mac william.ballenthin@mandiant.com
- nursery/resolve-function-by-djb2-hash still@teamt5.org
- host-interaction/mutex/create-semaphore-on-linux @ramen0x3f
- host-interaction/mutex/lock-semaphore-on-linux @ramen0x3f
- host-interaction/mutex/unlock-semaphore-on-linux @ramen0x3f
- data-manipulation/hashing/sha384/hash-data-using-sha384 william.ballenthin@mandiant.com
- data-manipulation/hashing/sha512/hash-data-using-sha512 william.ballenthin@mandiant.com
- nursery/decode-data-using-url-encoding michael.hunhoff@mandiant.com
- nursery/manipulate-user-privileges michael.hunhoff@mandiant.com
- lib/get-os-version @mr-tz
- nursery/decrypt-data-using-tea william.ballenthin@mandiant.com
- nursery/encrypt-data-using-tea william.ballenthin@mandiant.com
- nursery/hash-data-using-whirlpool william.ballenthin@mandiant.com
- nursery/reference-base58-string william.ballenthin@mandiant.com
- communication/mailslot/create-mailslot william.ballenthin@mandiant.com
- executable/resource/access-dotnet-resource @mr-tz
- linking/static/linked-against-cpp-standard-library @mr-tz
- data-manipulation/compression/compress-data-using-lzo david@edeca.net david.cannings@pwc.com
- data-manipulation/compression/decompress-data-using-lzo david@edeca.net david.cannings@pwc.com
- communication/socket/tcp/create-tcp-socket-via-raw-afd-driver william.ballenthin@mandiant.com
- host-interaction/process/map-section-object william.ballenthin@mandiant.com
- lib/create-or-open-section-object william.ballenthin@mandiant.com
- load-code/dotnet/execute-dotnet-assembly-via-clr-host blas.kojusner@mandiant.com
- load-code/execute-vbscript-javascript-or-jscript-in-memory blas.kojusner@mandiant.com
- host-interaction/file-system/reference-absolute-stream-path-on-windows blas.kojusner@mandiant.com
- nursery/generate-method-via-reflection-in-dotnet michael.hunhoff@mandiant.com
- nursery/unmanaged-call-via-dynamic-pinvoke-in-dotnet michael.hunhoff@mandiant.com

### Bug Fixes
- render: convert feature attributes to aliased dictionary for vverbose #1152 @mike-hunhoff
- decouple Token dependency / extractor and features #1139 @mr-tz
- update pydantic model to guarantee type coercion #1176 @mike-hunhoff
- do not overwrite version in version.py during PyInstaller build #1169 @mr-tz
- render: fix vverbose rendering of offsets #1215 @williballenthin
- elf: better detect OS via GLIBC ABI version needed and dependencies #1221 @williballenthin
- dotnet: address unhandled exceptions with improved type checking #1230 @mike-hunhoff
- fix import-to-ida script formatting #1208 @williballenthin
- render: fix verbose rendering of scopes #1263 @williballenthin
- rules: better detect invalid rules #1282 @williballenthin
- show-features: better render strings with embedded whitespace #1267 @williballenthin
- handle vivisect bug around strings at instruction level, use min length 4 #1271 @williballenthin @mr-tz
- extractor: guard against invalid "calls from" features #1177 @mr-tz
- extractor: add format to global features #1258 @mr-tz
- extractor: discover all strings with length >= 4 #1280 @mr-tz
- extractor: don't extract byte features for strings #1293 @mr-tz

### capa explorer IDA Pro plugin
- fix: display instruction items #1154 @mr-tz
- fix: accept only plaintext pasted content #1194 @williballenthin
- fix: UnboundLocalError #1217 @williballenthin
- extractor: add support for COFF files and extern functions #1223 @mike-hunhoff
- doc: improve error messaging and documentation related to capa rule set #1249 @mike-hunhoff
- fix: assume 32-bit displacement for offsets #1250 @mike-hunhoff
- generator: refactor caching and matching #1251 @mike-hunhoff
- fix: improve exception handling to prevent IDA from locking up when errors occur #1262 @mike-hunhoff
- verify rule metadata using Pydantic #1167 @mr-tz
- extractor: make read consistent with file object behavior #1254 @mr-tz
- fix: UnboundLocalError x2 #1302 @mike-hunhoff
- cache capa results across IDA sessions #1279 @mr-tz

### Raw diffs
- [capa v4.0.1...v5.0.0](https://github.com/mandiant/capa/compare/v4.0.1...v5.0.0)
- [capa-rules v4.0.1...v5.0.0](https://github.com/mandiant/capa-rules/compare/v4.0.1...v5.0.0)


## v4.0.1 (2022-08-15)
Some rules contained invalid metadata fields that caused an error when rendering rule hits. We've updated all rules and enhanced the rule linter to catch such issues.

### New Rules (1)

- anti-analysis/obfuscation/obfuscated-with-vs-obfuscation jakub.jozwiak@mandiant.com


### Bug Fixes
- linter: use pydantic to validate rule metadata #1141 @mike-hunhoff
- build binaries using PyInstaller no longer overwrites functions in version.py #1136 @mr-tz

### Raw diffs
- [capa v4.0.0...v4.0.1](https://github.com/mandiant/capa/compare/v4.0.0...v4.0.1)
- [capa-rules v4.0.0...v4.0.1](https://github.com/mandiant/capa-rules/compare/v4.0.0...v4.0.1)

## v4.0.0 (2022-08-10)
Version 4 adds support for analyzing .NET executables. capa will autodetect .NET modules, or you can explicitly invoke the new feature extractor via `--format dotnet`. We've also extended the rule syntax for .NET features including `namespace` and `class`.

Additionally, new `instruction` scope and `operand` features enable users to create more explicit rules. These features are not backwards compatible. We removed the previously used `/x32` and `/x64` flavors of number and operand features.

We updated 49 existing rules and added 22 new rules leveraging these new features and characteristics to detect capabilities seen in .NET malware.

More breaking changes include updates to the JSON results document, freeze file format schema (now format version v2), and the internal handling of addresses.

Thanks for all the support, especially to @htnhan, @jtothej, @sara-rn, @anushkavirgaonkar, and @_re_fox!

*Deprecation warning: v4.0 will be the last capa version to support the SMDA backend.*

### New Features

 - add new scope "instruction" for matching mnemonics and operands #767 @williballenthin
 - add new feature "operand[{0, 1, 2}].number" for matching instruction operand immediate values #767 @williballenthin
 - add new feature "operand[{0, 1, 2}].offset" for matching instruction operand offsets #767 @williballenthin
 - extract additional offset/number features in certain circumstances #320 @williballenthin
 - add detection and basic feature extraction for dotnet #987 @mr-tz, @mike-hunhoff, @williballenthin
 - add file string extraction for dotnet files #1012 @mike-hunhoff
 - add file function-name extraction for dotnet files #1015 @mike-hunhoff
 - add unmanaged call characteristic for dotnet files #1023 @mike-hunhoff
 - add mixed mode characteristic feature extraction for dotnet files #1024 @mike-hunhoff
 - emit class and namespace features for dotnet files #1030 @mike-hunhoff
 - render: support Addresses that aren't simple integers, like .NET token+offset #981 @williballenthin
 - document rule tags and branches #1006 @williballenthin, @mr-tz

### Breaking Changes

  - instruction scope and operand feature are new and are not backwards compatible with older versions of capa
  - Python 3.7 is now the minimum supported Python version #866 @williballenthin
  - remove /x32 and /x64 flavors of number and operand features #932 @williballenthin
  - the tool now accepts multiple paths to rules, and JSON doc updated accordingly @williballenthin
  - extractors must use handles to identify functions/basic blocks/instructions #981 @williballenthin
  - the freeze file format schema was updated, including format version bump to v2 #986 @williballenthin

Deprecation notice: as described in [#937](https://github.com/mandiant/capa/issues/937), we plan to remove the SMDA backend for v5. If you rely on this backend, please reach out so we can discuss extending the support for SMDA or transitioning your workflow to use vivisect.

### New Rules (30)

- data-manipulation/encryption/aes/manually-build-aes-constants huynh.t.nhan@gmail.com
- nursery/get-process-image-filename michael.hunhoff@mandiant.com
- compiler/v/compiled-with-v jakub.jozwiak@mandiant.com
- compiler/zig/compiled-with-zig jakub.jozwiak@mandiant.com
- anti-analysis/packer/huan/packed-with-huan jakub.jozwiak@mandiant.com
- internal/limitation/file/internal-dotnet-file-limitation william.ballenthin@mandiant.com
- nursery/get-os-information-via-kuser_shared_data @mr-tz
- load-code/pe/resolve-function-by-parsing-PE-exports @sara-rn
- anti-analysis/packer/huan/packed-with-huan jakub.jozwiak@mandiant.com
- nursery/execute-dotnet-assembly anushka.virgaonkar@mandiant.com
- nursery/invoke-dotnet-assembly-method anushka.virgaonkar@mandiant.com
- collection/screenshot/capture-screenshot-via-keybd-event @_re_fox
- collection/browser/gather-chrome-based-browser-login-information @_re_fox
- nursery/power-down-monitor michael.hunhoff@mandiant.com
- nursery/hash-data-using-aphash @_re_fox
- nursery/hash-data-using-jshash @_re_fox
- host-interaction/file-system/files/list/enumerate-files-on-windows moritz.raabe@mandiant.com anushka.virgaonkar@mandiant.com
- nursery/check-clipboard-data anushka.virgaonkar@mandiant.com
- nursery/clear-clipboard-data anushka.virgaonkar@mandiant.com
- nursery/compile-dotnet-assembly anushka.virgaonkar@mandiant.com
- nursery/create-process-via-wmi anushka.virgaonkar@mandiant.com
- nursery/display-service-notification-message-box anushka.virgaonkar@mandiant.com
- nursery/find-process-by-name anushka.virgaonkar@mandiant.com
- nursery/generate-random-numbers-in-dotnet anushka.virgaonkar@mandiant.com
- nursery/send-keystrokes anushka.virgaonkar@mandiant.com
- nursery/send-request-in-dotnet anushka.virgaonakr@mandiant.com
- nursery/terminate-process-by-name-in-dotnet anushka.virgaonkar@mandiant.com
- nursery/hash-data-using-rshash @_re_fox
- persistence/authentication-process/act-as-credential-manager-dll jakub.jozwiak@mandiant.com
- persistence/authentication-process/act-as-password-filter-dll jakub.jozwiak@mandiant.com

### Bug Fixes
- improve handling _ prefix compile/link artifact #924 @mike-hunhoff
- better detect OS in ELF samples #988 @williballenthin
- display number feature zero in vverbose #1097 @mike-hunhoff

### capa explorer IDA Pro plugin
- improve file format extraction #918 @mike-hunhoff
- remove decorators added by IDA to ELF imports #919 @mike-hunhoff
- bug fixes for Address abstraction #1091 @mike-hunhoff

### Development

### Raw diffs
- [capa v3.2.0...v4.0.0](https://github.com/mandiant/capa/compare/v3.2.0...master)
- [capa-rules v3.2.0...v4.0.0](https://github.com/mandiant/capa-rules/compare/v3.2.0...master)

## v3.2.1 (2022-06-06)
This out-of-band release bumps the SMDA dependency version to enable installation on Python 3.10.

### Bug Fixes

- update SMDA dependency @mike-hunhoff #922

### Raw diffs
- [capa v3.2.0...v3.2.1](https://github.com/mandiant/capa/compare/v3.2.0...v3.2.1)
- [capa-rules v3.2.0...v3.2.1](https://github.com/mandiant/capa-rules/compare/v3.2.0...v3.2.1)

## v3.2.0 (2022-03-03)
This release adds a new characteristic `characteristic: call $+5` enabling users to create more explicit rules. The linter now also validates ATT&CK and MBC categories. Additionally, many dependencies, including the vivisect backend, have been updated.

One rule has been added and many more have been improved.

Thanks for all the support, especially to @kn0wl3dge and first time contributor @uckelman-sf!

### New Features

- linter: validate ATT&CK/MBC categories and IDs #103 @kn0wl3dge
- extractor: add characteristic "call $+5" feature #366 @kn0wl3dge

### New Rules (1)

- anti-analysis/obfuscation/obfuscated-with-advobfuscator jakub.jozwiak@mandiant.com

### Bug Fixes

- remove typing package as a requirement for Python 3.7+ compatibility #901 @uckelman-sf
- elf: fix OS detection for Linux kernel modules #867 @williballenthin

### Raw diffs
- [capa v3.1.0...v3.2.0](https://github.com/mandiant/capa/compare/v3.1.0...v3.2.0)
- [capa-rules v3.1.0...v3.2.0](https://github.com/mandiant/capa-rules/compare/v3.1.0...v3.2.0)

## v3.1.0 (2022-01-10)
This release improves the performance of capa while also adding 23 new rules and many code quality enhancements. We profiled capa's CPU usage and optimized the way that it matches rules, such as by short circuiting when appropriate. According to our testing, the matching phase is approximately 66% faster than v3.0.3! We also added support for Python 3.10, aarch64 builds, and additional MAEC metadata in the rule headers.
  
This release adds 23 new rules, including nine by Jakub Jozwiak of Mandiant. @ryantxu1 and @dzbeck updated the ATT&CK and MBC mappings for many rules. Thank you!
  
And as always, welcome first time contributors!

  - @kn0wl3dge
  - @jtothej
  - @cl30
  

### New Features

- engine: short circuit logic nodes for better performance #824 @williballenthin
- engine: add optimizer the order faster nodes first #829 @williballenthin
- engine: optimize rule evaluation by skipping rules that can't match #830 @williballenthin
- support python 3.10 #816 @williballenthin
- support aarch64 #683 @williballenthin
- rules: support maec/malware-family meta #841 @mr-tz
- engine: better type annotations/exhaustiveness checking #839 @cl30

### Breaking Changes: None

### New Rules (23)

- nursery/delete-windows-backup-catalog michael.hunhoff@mandiant.com
- nursery/disable-automatic-windows-recovery-features michael.hunhoff@mandiant.com
- nursery/capture-webcam-video @johnk3r
- nursery/create-registry-key-via-stdregprov michael.hunhoff@mandiant.com
- nursery/delete-registry-key-via-stdregprov michael.hunhoff@mandiant.com
- nursery/delete-registry-value-via-stdregprov michael.hunhoff@mandiant.com
- nursery/query-or-enumerate-registry-key-via-stdregprov michael.hunhoff@mandiant.com
- nursery/query-or-enumerate-registry-value-via-stdregprov michael.hunhoff@mandiant.com
- nursery/set-registry-value-via-stdregprov michael.hunhoff@mandiant.com
- data-manipulation/compression/decompress-data-using-ucl jakub.jozwiak@mandiant.com
- linking/static/wolfcrypt/linked-against-wolfcrypt jakub.jozwiak@mandiant.com
- linking/static/wolfssl/linked-against-wolfssl jakub.jozwiak@mandiant.com
- anti-analysis/packer/pespin/packed-with-pespin jakub.jozwiak@mandiant.com
- load-code/shellcode/execute-shellcode-via-windows-fibers jakub.jozwiak@mandiant.com
- load-code/shellcode/execute-shellcode-via-enumuilanguages jakub.jozwiak@mandiant.com
- anti-analysis/packer/themida/packed-with-themida william.ballenthin@mandiant.com
- load-code/shellcode/execute-shellcode-via-createthreadpoolwait jakub.jozwiak@mandiant.com
- host-interaction/process/inject/inject-shellcode-using-a-file-mapping-object jakub.jozwiak@mandiant.com
- load-code/shellcode/execute-shellcode-via-copyfile2 jakub.jozwiak@mandiant.com
- malware-family/plugx/match-known-plugx-module still@teamt5.org

### Rule Changes

  - update ATT&CK mappings by @ryantxu1
  - update ATT&CK and MBC mappings by @dzbeck
  - aplib detection by @cdong1012
  - golang runtime detection by @stevemk14eber

### Bug Fixes

- fix circular import error #825 @williballenthin
- fix smda negative number extraction #430 @kn0wl3dge

### capa explorer IDA Pro plugin

- pin supported versions to >= 7.4 and < 8.0 #849 @mike-hunhoff

### Development

- add profiling infrastructure #828 @williballenthin
- linter: detect shellcode extension #820 @mr-tz
- show features script: add backend flag #430 @kn0wl3dge

### Raw diffs
- [capa v3.0.3...v3.1.0](https://github.com/mandiant/capa/compare/v3.0.3...v3.1.0)
- [capa-rules v3.0.3...v3.1.0](https://github.com/mandiant/capa-rules/compare/v3.0.3...v3.1.0)


## v3.0.3 (2021-10-27)

This is primarily a rule maintenance release:
  - eight new rules, including all relevant techniques from [ATT&CK v10](https://medium.com/mitre-attack/introducing-attack-v10-7743870b37e3), and
  - two rules removed, due to the prevalence of false positives

We've also tweaked the status codes returned by capa.exe to be more specific and added a bit more metadata to the JSON output format.
 
As always, welcome first time contributors!
  - still@teamt5.org
  - zander.work@mandiant.com
                                                                                                     

### New Features

- show in which function a BB match is #130 @williballenthin
- main: exit with unique error codes when bailing #802 @williballenthin

### New Rules (8)

- nursery/resolve-function-by-fnv-1a-hash still@teamt5.org
- data-manipulation/encryption/encrypt-data-using-memfrob-from-glibc zander.work@mandiant.com
- collection/group-policy/discover-group-policy-via-gpresult william.ballenthin@mandiant.com
- host-interaction/bootloader/manipulate-safe-mode-programs william.ballenthin@mandiant.com
- nursery/enable-safe-mode-boot william.ballenthin@mandiant.com
- persistence/iis/persist-via-iis-module william.ballenthin@mandiant.com
- persistence/iis/persist-via-isapi-extension william.ballenthin@mandiant.com
- targeting/language/identify-system-language-via-api william.ballenthin@mandiant.com

## Removed rules (2)
- load-code/pe/parse-pe-exports: too many false positives in unrelated structure accesses
- anti-analysis/anti-vm/vm-detection/execute-anti-vm-instructions: too many false positives in junk code

### Bug Fixes

- update references from FireEye to Mandiant

### Raw diffs
- [capa v3.0.2...v3.0.3](https://github.com/fireeye/capa/compare/v3.0.2...v3.0.3)
- [capa-rules v3.0.2...v3.0.3](https://github.com/fireeye/capa-rules/compare/v3.0.2...v3.0.3)
  
## v3.0.2 (2021-09-28)
  
This release fixes an issue with the standalone executables built with PyInstaller when running capa against ELF files.

### Bug Fixes

- fix bug in PyInstaller config preventing ELF analysis #795 @mr-tz

### Raw diffs
- [capa v3.0.1...v3.0.2](https://github.com/fireeye/capa/compare/v3.0.1...v3.0.2)
- [capa-rules v3.0.1...v3.0.2](https://github.com/fireeye/capa-rules/compare/v3.0.1...v3.0.2)

## v3.0.1 (2021-09-27)

This version updates the version of vivisect used by capa. Users will experience fewer bugs and find improved analysis results.

Thanks to the community for highlighting issues and analysis misses. Your feedback is crucial to further improve capa.

### Bug Fixes

- fix many underlying bugs in vivisect analysis and update to version v1.0.5 #786 @williballenthin

### Raw diffs
- [capa v3.0.0...v3.0.1](https://github.com/fireeye/capa/compare/v3.0.0...v3.0.1)
- [capa-rules v3.0.0...v3.0.1](https://github.com/fireeye/capa-rules/compare/v3.0.0...v3.0.1)

## v3.0.0 (2021-09-15)

We are excited to announce version 3.0! :tada:

capa 3.0:
- adds support for ELF files targeting Linux thanks to [Intezer](https://www.intezer.com/)
- adds new features to specify OS, CPU architecture, and file format
- fixes a few bugs that may have led to false negatives (missed capabilities) in older versions
- adds 80 new rules, including 36 describing techniques for Linux

A huge thanks to everyone who submitted issues, provided feedback, and contributed code and rules.
Special acknowledgement to @Adir-Shemesh and @TcM1911 of [Intezer](https://www.intezer.com/) for contributing the code to enable ELF support.
Also, welcome first time contributors:
  - @jaredscottwilson
  - @cdong1012
  - @jlepore-fe 

### New Features

- all: add support for ELF files #700 @Adir-Shemesh @TcM1911
- rule format: add feature `format: ` for file format, like `format: pe` #723 @williballenthin
- rule format: add feature `arch: ` for architecture, like `arch: amd64` #723 @williballenthin
- rule format: add feature `os: ` for operating system, like `os: windows` #723 @williballenthin
- rule format: add feature `substring: ` for verbatim strings with leading/trailing wildcards #737 @williballenthin
- scripts: add `profile-memory.py` for profiling memory usage #736 @williballenthin
- main: add light weight ELF file feature extractor to detect file limitations #770 @mr-tz

### Breaking Changes

- rules using `format`, `arch`, `os`, or `substring` features cannot be used by capa versions prior to v3
- legacy term `arch` (i.e., "x32") is now called `bitness` @williballenthin
- freeze format gains new section for "global" features #759 @williballenthin

### New Rules (80)

- collection/webcam/capture-webcam-image @johnk3r
- nursery/list-drag-and-drop-files michael.hunhoff@mandiant.com
- nursery/monitor-clipboard-content michael.hunhoff@mandiant.com
- nursery/monitor-local-ipv4-address-changes michael.hunhoff@mandiant.com
- nursery/load-windows-common-language-runtime michael.hunhoff@mandiant.com
- nursery/resize-volume-shadow-copy-storage michael.hunhoff@mandiant.com
- nursery/add-user-account-group michael.hunhoff@mandiant.com
- nursery/add-user-account-to-group michael.hunhoff@mandiant.com
- nursery/add-user-account michael.hunhoff@mandiant.com
- nursery/change-user-account-password michael.hunhoff@mandiant.com
- nursery/delete-user-account-from-group michael.hunhoff@mandiant.com
- nursery/delete-user-account-group michael.hunhoff@mandiant.com
- nursery/delete-user-account michael.hunhoff@mandiant.com
- nursery/list-domain-servers michael.hunhoff@mandiant.com
- nursery/list-groups-for-user-account michael.hunhoff@mandiant.com
- nursery/list-user-account-groups michael.hunhoff@mandiant.com
- nursery/list-user-accounts-for-group michael.hunhoff@mandiant.com
- nursery/list-user-accounts michael.hunhoff@mandiant.com
- nursery/parse-url michael.hunhoff@mandiant.com
- nursery/register-raw-input-devices michael.hunhoff@mandiant.com
- anti-analysis/packer/gopacker/packed-with-gopacker jared.wilson@mandiant.com
- host-interaction/driver/create-device-object @mr-tz
- host-interaction/process/create/execute-command @mr-tz
- data-manipulation/encryption/create-new-key-via-cryptacquirecontext chuong.dong@mandiant.com
- host-interaction/log/clfs/append-data-to-clfs-log-container blaine.stancill@mandiant.com
- host-interaction/log/clfs/read-data-from-clfs-log-container blaine.stancill@mandiant.com
- data-manipulation/encryption/hc-128/encrypt-data-using-hc-128-via-wolfssl blaine.stancill@mandiant.com
- c2/shell/create-unix-reverse-shell joakim@intezer.com
- c2/shell/execute-shell-command-received-from-socket joakim@intezer.com
- collection/get-current-user joakim@intezer.com
- host-interaction/file-system/change-file-permission joakim@intezer.com
- host-interaction/hardware/memory/get-memory-information joakim@intezer.com
- host-interaction/mutex/lock-file joakim@intezer.com
- host-interaction/os/version/get-kernel-version joakim@intezer.com
- host-interaction/os/version/get-linux-distribution joakim@intezer.com
- host-interaction/process/terminate/terminate-process-via-kill joakim@intezer.com
- lib/duplicate-stdin-and-stdout joakim@intezer.com
- nursery/capture-network-configuration-via-ifconfig joakim@intezeer.com
- nursery/collect-ssh-keys joakim@intezer.com
- nursery/enumerate-processes-via-procfs joakim@intezer.com
- nursery/interact-with-iptables joakim@intezer.com
- persistence/persist-via-desktop-autostart joakim@intezer.com
- persistence/persist-via-shell-profile-or-rc-file joakim@intezer.com
- persistence/service/persist-via-rc-script joakim@intezer.com
- collection/get-current-user-on-linux joakim@intezer.com
- collection/network/get-mac-address-on-windows moritz.raabe@mandiant.com
- host-interaction/file-system/read/read-file-on-linux moritz.raabe@mandiant.com joakim@intezer.com
- host-interaction/file-system/read/read-file-on-windows moritz.raabe@mandiant.com
- host-interaction/file-system/write/write-file-on-windows william.ballenthin@mandiant.com
- host-interaction/os/info/get-system-information-on-windows moritz.raabe@mandiant.com joakim@intezer.com
- host-interaction/process/create/create-process-on-windows moritz.raabe@mandiant.com
- linking/runtime-linking/link-function-at-runtime-on-windows moritz.raabe@mandiant.com
- nursery/create-process-on-linux joakim@intezer.com
- nursery/enumerate-files-on-linux william.ballenthin@mandiant.com
- nursery/get-mac-address-on-linux joakim@intezer.com
- nursery/get-system-information-on-linux joakim@intezer.com
- nursery/link-function-at-runtime-on-linux joakim@intezer.com
- nursery/write-file-on-linux joakim@intezer.com
- communication/socket/tcp/send/obtain-transmitpackets-callback-function-via-wsaioctl jonathan.lepore@mandiant.com
- nursery/linked-against-cpp-http-library @mr-tz
- nursery/linked-against-cpp-json-library @mr-tz

### Bug Fixes

- main: fix `KeyError: 0` when reporting results @williballehtin #703
- main: fix potential false negatives due to namespaces across scopes @williballenthin #721
- linter: suppress some warnings about imports from ntdll/ntoskrnl @williballenthin #743
- linter: suppress some warnings about missing examples in the nursery @williballenthin #747

### capa explorer IDA Pro plugin

- explorer: add additional filter logic when displaying matches by function #686 @mike-hunhoff
- explorer: remove duplicate check when saving file #687 @mike-hunhoff
- explorer: update IDA extractor to use non-canon mnemonics #688 @mike-hunhoff
- explorer: allow user to add specified number of bytes when adding a Bytes feature in the Rule Generator #689 @mike-hunhoff
- explorer: enforce max column width Features and Editor panes #691 @mike-hunhoff
- explorer: add option to limit features to currently selected disassembly address #692 @mike-hunhoff
- explorer: update support documentation and runtime checks #741 @mike-hunhoff
- explorer: small performance boost to rule generator search functionality #742 @mike-hunhoff
- explorer: add support for arch, os, and format features #758 @mike-hunhoff
- explorer: improve parsing algorithm for rule generator feature editor #768 @mike-hunhoff

### Development

### Raw diffs
- [capa v2.0.0...v3.0.0](https://github.com/mandiant/capa/compare/v2.0.0...v3.0.0)
- [capa-rules v2.0.0...v3.0.0](https://github.com/mandiant/capa-rules/compare/v2.0.0...v3.0.0)


## v2.0.0 (2021-07-19)

We are excited to announce version 2.0! :tada:
capa 2.0:
- enables anyone to contribute rules more easily
- is the first Python 3 ONLY version
- provides more concise and relevant result via identification of library functions using FLIRT
  ![capa v2.0 results ignoring library code functions](doc/img/changelog/flirt-ignore.png)
- includes many features and enhancements for the capa explorer IDA plugin
- adds 93 new rules, including all new techniques introduced in MITRE ATT&CK v9

A huge thanks to everyone who submitted issues, provided feedback, and contributed code and rules. Many colleagues across dozens of organizations have volunteered their experience to improve this tool! :heart:


### New Features

- rules: update ATT&CK and MBC mappings https://github.com/mandiant/capa-rules/pull/317 @williballenthin
- main: use FLIRT signatures to identify and ignore library code #446 @williballenthin
- tests: update test cases and caching #545 @mr-tz
- scripts: capa2yara.py convert capa rules to YARA rules #561 @ruppde
- rule: add file-scope feature (`function-name`) for recognized library functions #567 @williballenthin
- main: auto detect shellcode based on file extension #516 @mr-tz
- main: more detailed progress bar output when matching functions #562 @mr-tz
- main: detect file limitations without doing code analysis for better performance #583 @williballenthin
- show-features: don't show features from library functions #569 @williballenthin
- linter: summarize results at the end #571 @williballenthin
- linter: check for `or` with always true child statement, e.g. `optional`, colors #348 @mr-tz

### Breaking Changes

- py3: drop Python 2 support #480 @Ana06
- meta: added `library_functions` field, `feature_counts.functions` does not include library functions any more #562 @mr-tz
- json: results document now contains parsed ATT&CK and MBC fields instead of canonical representation #526 @mr-tz
- json: record all matching strings for regex #159 @williballenthin
- main: implement file limitations via rules not code #390 @williballenthin
- json: correctly render negative offsets #619 @williballenthin
- library: remove logic from `__init__.py` throughout #622 @williballenthin

### New Rules (93)

- anti-analysis/packer/amber/packed-with-amber @gormaniac
- collection/file-managers/gather-3d-ftp-information @re-fox
- collection/file-managers/gather-alftp-information @re-fox
- collection/file-managers/gather-bitkinex-information @re-fox
- collection/file-managers/gather-blazeftp-information @re-fox
- collection/file-managers/gather-bulletproof-ftp-information @re-fox
- collection/file-managers/gather-classicftp-information @re-fox
- collection/file-managers/gather-coreftp-information @re-fox
- collection/file-managers/gather-cuteftp-information @re-fox
- collection/file-managers/gather-cyberduck-information @re-fox
- collection/file-managers/gather-direct-ftp-information @re-fox
- collection/file-managers/gather-directory-opus-information @re-fox
- collection/file-managers/gather-expandrive-information @re-fox
- collection/file-managers/gather-faststone-browser-information @re-fox
- collection/file-managers/gather-fasttrack-ftp-information @re-fox
- collection/file-managers/gather-ffftp-information @re-fox
- collection/file-managers/gather-filezilla-information @re-fox
- collection/file-managers/gather-flashfxp-information @re-fox
- collection/file-managers/gather-fling-ftp-information @re-fox
- collection/file-managers/gather-freshftp-information @re-fox
- collection/file-managers/gather-frigate3-information @re-fox
- collection/file-managers/gather-ftp-commander-information @re-fox
- collection/file-managers/gather-ftp-explorer-information @re-fox
- collection/file-managers/gather-ftp-voyager-information @re-fox
- collection/file-managers/gather-ftpgetter-information @re-fox
- collection/file-managers/gather-ftpinfo-information @re-fox
- collection/file-managers/gather-ftpnow-information @re-fox
- collection/file-managers/gather-ftprush-information @re-fox
- collection/file-managers/gather-ftpshell-information @re-fox
- collection/file-managers/gather-global-downloader-information @re-fox
- collection/file-managers/gather-goftp-information @re-fox
- collection/file-managers/gather-leapftp-information @re-fox
- collection/file-managers/gather-netdrive-information @re-fox
- collection/file-managers/gather-nexusfile-information @re-fox
- collection/file-managers/gather-nova-ftp-information @re-fox
- collection/file-managers/gather-robo-ftp-information @re-fox
- collection/file-managers/gather-securefx-information @re-fox
- collection/file-managers/gather-smart-ftp-information @re-fox
- collection/file-managers/gather-softx-ftp-information @re-fox
- collection/file-managers/gather-southriver-webdrive-information @re-fox
- collection/file-managers/gather-staff-ftp-information @re-fox
- collection/file-managers/gather-total-commander-information @re-fox
- collection/file-managers/gather-turbo-ftp-information @re-fox
- collection/file-managers/gather-ultrafxp-information @re-fox
- collection/file-managers/gather-winscp-information @re-fox
- collection/file-managers/gather-winzip-information @re-fox
- collection/file-managers/gather-wise-ftp-information @re-fox
- collection/file-managers/gather-ws-ftp-information @re-fox
- collection/file-managers/gather-xftp-information @re-fox
- data-manipulation/compression/decompress-data-using-aplib @r3c0nst @mr-tz
- host-interaction/bootloader/disable-code-signing @williballenthin
- host-interaction/bootloader/manipulate-boot-configuration @williballenthin
- host-interaction/driver/disable-driver-code-integrity @williballenthin
- host-interaction/file-system/bypass-mark-of-the-web @williballenthin
- host-interaction/network/domain/get-domain-information @recvfrom
- host-interaction/session/get-logon-sessions @recvfrom
- linking/runtime-linking/resolve-function-by-fin8-fasthash @r3c0nst @mr-tz
- nursery/build-docker-image @williballenthin
- nursery/create-container @williballenthin
- nursery/encrypt-data-using-fakem-cipher @mike-hunhoff
- nursery/list-containers @williballenthin
- nursery/run-in-container @williballenthin
- persistence/registry/appinitdlls/disable-appinit_dlls-code-signature-enforcement @williballenthin
- collection/password-manager/steal-keepass-passwords-using-keefarce @Ana06
- host-interaction/network/connectivity/check-internet-connectivity-via-wininet matthew.williams@mandiant.com michael.hunhoff@mandiant.com
- nursery/create-bits-job @mr-tz
- nursery/execute-syscall-instruction @kulinacs @mr-tz
- nursery/connect-to-wmi-namespace-via-wbemlocator michael.hunhoff@mandiant.com
- anti-analysis/obfuscation/obfuscated-with-callobfuscator johnk3r
- executable/installer/inno-setup/packaged-as-an-inno-setup-installer awillia2@cisco.com
- data-manipulation/hashing/djb2/hash-data-using-djb2 awillia2@cisco.com
- data-manipulation/encoding/base64/decode-data-using-base64-via-dword-translation-table gilbert.elliot@mandiant.com
- nursery/list-tcp-connections-and-listeners michael.hunhoff@mandiant.com
- nursery/list-udp-connections-and-listeners michael.hunhoff@mandiant.com
- nursery/log-keystrokes-via-raw-input-data michael.hunhoff@mandiant.com
- nursery/register-http-server-url michael.hunhoff@mandiant.com
- internal/limitation/file/internal-autoit-file-limitation.yml william.ballenthin@mandiant.com
- internal/limitation/file/internal-dotnet-file-limitation.yml william.ballenthin@mandiant.com
- internal/limitation/file/internal-installer-file-limitation.yml william.ballenthin@mandiant.com
- internal/limitation/file/internal-packer-file-limitation.yml william.ballenthin@mandiant.com
- host-interaction/network/domain/enumerate-domain-computers-via-ldap awillia2@cisco.com
- host-interaction/network/domain/get-domain-controller-name awillia2@cisco.com
- internal/limitation/file/internal-visual-basic-file-limitation @mr-tz
- data-manipulation/hashing/md5/hash-data-with-md5 moritz.raabe@mandiant.com
- compiler/autohotkey/compiled-with-autohotkey awillia2@cisco.com
- internal/limitation/file/internal-autohotkey-file-limitation @mr-tz
- host-interaction/process/dump/create-process-memory-minidump michael.hunhoff@mandiant.com
- nursery/get-storage-device-properties michael.hunhoff@mandiant.com
- nursery/execute-shell-command-via-windows-remote-management michael.hunhoff@mandiant.com
- nursery/get-token-privileges michael.hunhoff@mandiant.com
- nursery/prompt-user-for-credentials michael.hunhoff@mandiant.com
- nursery/spoof-parent-pid michael.hunhoff@mandiant.com

### Bug Fixes

- build: use Python 3.8 for PyInstaller to support consistently running across multiple operating systems including Windows 7 #505 @mr-tz
- main: correctly match BB-scope matches at file scope #605 @williballenthin
- main: do not process non-PE files even when --format explicitly provided #664 @mr-tz

### capa explorer IDA Pro plugin
- explorer: IDA 7.6 support #497 @williballenthin
- explorer: explain how to install IDA 7.6 patch to enable the plugin #528 @williballenthin
- explorer: document IDA 7.6sp1 as alternative to the patch #536 @Ana06
- explorer: add support for function-name feature #618 @mike-hunhoff
- explorer: circular import workaround #654 @mike-hunhoff
- explorer: add argument to control whether to automatically analyze when running capa explorer #548 @Ana06
- explorer: extract API features via function names recognized by IDA/FLIRT #661 @mr-tz

### Development

- ci: add capa release link to capa-rules tag #517 @Ana06
- ci, changelog: update `New Rules` section in CHANGELOG automatically https://github.com/mandiant/capa-rules/pull/374 #549 #604 @Ana06
- ci, changelog: support multiple author in sync GH https://github.com/mandiant/capa-rules/pull/378 @Ana06
- ci, lint: check statements for single child statements #563 @mr-tz
- ci: reject PRs without CHANGELOG update to ensure CHANGELOG is kept up-to-date #584 @Ana06
- ci: test that scripts run #660 @mr-tz

### Raw diffs

<!-- The diff uses v1.6.1 because master doesn't include v1.6.2 and v1.6.3 -->
- [capa v1.6.1...v2.0.0](https://github.com/mandiant/capa/compare/v1.6.1...v2.0.0)
- [capa-rules v1.6.1...v2.0.0](https://github.com/mandiant/capa-rules/compare/v1.6.1...v2.0.0)


## v1.6.3 (2021-04-29)

This release adds IDA 7.6 support to capa.

### Changes

- IDA 7.6 support @williballenthin @Ana06

### Raw diffs

  - [capa v1.6.2...v1.6.3](https://github.com/mandiant/capa/compare/v1.6.2...v1.6.3)


## v1.6.2 (2021-04-13)

This release backports a fix to capa 1.6: The Windows binary was built with Python 3.9 which doesn't support Windows 7.

### Bug Fixes

- build: use Python 3.8 for PyInstaller to support consistently running across multiple operating systems including Windows 7 @mr-tz @Ana06

### Raw diffs

  - [capa v1.6.1...v1.6.2](https://github.com/mandiant/capa/compare/v1.6.1...v1.6.2)


## v1.6.1 (2021-04-07)

This release includes several bug fixes, such as a vivisect issue that prevented capa from working on Windows with Python 3. It also adds 17 new rules and a bunch of improvements in the rules and IDA rule generator. We appreciate everyone who opened issues, provided feedback, and contributed code and rules.

### Upcoming changes

**This is the very last capa release that supports Python 2.** The next release will be v2.0 and will have breaking changes, including the removal of Python 2 support.

### New features

- explorer: add support for multi-line tab and SHIFT + Tab #474 @mike-hunhoff

![multi-line tab in rule generator](doc/img/changelog/tab.gif)

### New Rules (17)

- encrypt data using RC4 with custom key via WinAPI @MalwareMechanic
- encrypt data using Curve25519 @dandonov
- packaged as an IExpress self-extracting archive @recvfrom
- create registry key via offline registry library @johnk3r
- open registry key via offline registry library @johnk3r
- query registry key via offline registry library @johnk3r
- set registry key via offline registry library @johnk3r
- delete registry key via offline registry library @johnk3r
- enumerate PE sections @Ana06
- inject DLL reflectively @Ana06
- inspect section memory permissions @Ana06
- parse PE exports @Ana06
- rebuild import table @Ana06
- compare security identifiers @mike-hunhoff
- get user security identifier @mike-hunhoff
- listen for remote procedure calls @mike-hunhoff
- query remote server for available data @mike-hunhoff

### Bug Fixes

- vivisect: update to v1.0.1 which includes bug fix for #459 (capa failed in Windows with Python 3 and vivisect) #512 @williballenthin
- explorer: fix initialize rules directory #464 @mike-hunhoff
- explorer: support subscope rules #493 @mike-hunhoff
- explorer: add checks to validate matched data when searching #500 @mike-hunhoff
- features, explorer: add support for string features with special characters e.g. '\n' #468 @mike-hunhoff

### Changes

- vivisect: raises `IncompatibleVivVersion` instead of `UnicodeDecodeError` when using incompatible Python 2 `.viv` files with Python3 #479 @Ana06
- explorer: improve settings modification #465 @mike-hunhoff
- rules: improvements @mr-tz, @re-fox, @mike-hunhoff
- rules, lint: enforce string with double quotes formatting in rules #468 @mike-hunhoff
- lint: ensure LF end of line #485 #486 @mr-tz
- setup: pin dependencies #513 #504 @Ana06 @mr-tz

### Development

- ci: test on Windows, Ubuntu, macOS across Python versions #470 @mr-tz @Ana06
- ci: pin OS versions #491 @williballenthin
- ci: tag capa-rules on release #476 @Ana06
- doc: document release process #476 @Ana06
- doc: Improve README badges #477 #478 @ana06 @mr-tz
- doc: update capa explorer documentation #503 @mike-hunhoff
- doc: add PR template #495 @mr-tz
- changelog: document incompatibility of viv files #475 @Ana06
- rule loading: ignore files starting with .git #492 @mr-tz

### Raw diffs

  - [capa v1.6.0...v1.6.1](https://github.com/mandiant/capa/compare/v1.6.0...v1.6.1)
  - [capa-rules v1.6.0...v1.6.1](https://github.com/mandiant/capa-rules/compare/v1.6.0...v1.6.1)


## v1.6.0 (2021-03-09)

This release adds the capa explorer rule generator plugin for IDA Pro, vivisect support for Python 3 and 12 new rules. We appreciate everyone who opened issues, provided feedback, and contributed code and rules. Thank you also to the vivisect development team (@rakuy0, @atlas0fd00m) for the Python 3 support (`vivisect==1.0.0`) and the fixes for Python 2 (`vivisect==0.2.1`).

### Rule Generator IDA Plugin

The capa explorer IDA plugin now helps you quickly build new capa rules using features extracted directly from your IDA database. Without leaving the plugin interface you can use the features extracted by capa explorer to develop and test new rules and save your work directly to your capa rules directory. To get started select the new `Rule Generator` tab, navigate to a function in the IDA `Disassembly` view, and click `Analyze`. For more information check out the capa explorer [readme](https://github.com/mandiant/capa/blob/master/capa/ida/plugin/README.md).

![](doc/img/rulegen_expanded.png)

### Python 2/3 vivisect workspace compatibility

This version of capa adds Python 3 support in vivisect. Note that `.viv` files (generated by vivisect) are not compatible between Python 2 and Python 3. When updating to Python 3 you need to delete all the `.viv` files for capa to work.

If you get the following error (or a similar one), you most likely need to delete `.viv` files:
```
UnicodeDecodeError: 'ascii' codec can't decode byte 0x90 in position 2: ordinal not in range(128)
```

### Upcoming changes

**This is the last capa release that supports Python 2.** The next release will be v2.0 and will have breaking changes, including the removal of Python 2 support.

If you have workflows that rely on the Python 2 version and need future maintenance, please reach out. We may be able to supply limited backports of key fixes and features.

### New features

- explorer: Add capa explorer rule generator plugin for IDA Pro. Now capa explorer helps you build new capa rules!  #426, #438, #439 @mike-hunhoff
- python: Python 3 support in vivisect #421 @Ana06
- main: Add backend option in Python 3 to select the backend to be used (either SMDA or vivisect) #421 @Ana06
- python: Python 3 support in IDA #429, #437 @mike-hunhoff
- ci: test pyinstaller CI #452 @williballenthin
- scripts: enable multiple backends in `show-features.py` #429 @mike-hunhoff
- scripts: add `scripts/vivisect-py2-vs-py3.sh`  to compare vivisect Python 2 vs 3 (can easily be modified to test run times and compare different versions) #421 @Ana06

### New Rules (12)

- patch process command line @re-fox @williballenthin (graduated from nursery)
- compiled with dmd @re-fox
- compiled with exe4j @johnk3r
- compiled from Visual Basic @williballenthin
- capture screenshot in Go @TcM1911
- compiled with Nim @mike-hunhoff
- linked against Go process enumeration library @TcM1911
- linked against Go registry library @TcM1911
- linked against Go WMI library @TcM1911
- linked against Go static asset library @TcM1911
- inspect load icon resource @mike-hunhoff
- linked against XZip @mr-tz

### Bug Fixes

- ida: check for unmapped addresses when resolving data references #436 @mike-hunhoff

### Changes

- setup: vivisect v1.0.0 is the default backend for Python3 (it was SMDA before) #421 @Ana06
- setup: bump vivisect to 0.2.1 #454 @mr-tz
- linter: adding ntoskrnl, ntdll overlap lint #428 @mike-hunhoff
- ci: use py3.9 and pyinstaller 4.2 to build standalone binaries #452 @williballenthin
- scripts: remove old migration script #450 @williballenthin

### Development

- main: factor out common cli argument handling #450 @williballenthin

### Raw diffs

  - [capa v1.5.1...v1.6.0](https://github.com/mandiant/capa/compare/v1.5.1...v1.6.0)
  - [capa-rules v1.5.1...v1.6.0](https://github.com/mandiant/capa-rules/compare/v1.5.1...v1.6.0)


## v1.5.1 (2021-02-09)

This release fixes the version number that we forgot to update for v1.5.0 (therefore, v1.5.0 was not published to pypi). It also includes 1 new rule and some rule improvements.

### New Rules (1)

- encrypt data using vest @re-fox

### Raw diffs

  - [capa v1.5.0...v1.5.1](https://github.com/mandiant/capa/compare/v1.5.1...v1.6.0)
  - [capa-rules v1.5.0...v1.5.1](https://github.com/mandiant/capa-rules/compare/v1.5.1...v1.6.0)


## v1.5.0 (2021-02-05)

This release brings support for running capa under Python 3 via [SMDA](https://github.com/danielplohmann/smda), more thorough CI testing and linting, better extraction of strings and byte features, and 50 (!) new rules. We appreciate everyone who opened issues, provided feedback, and contributed code and rules. A special shout out to the following new project contributors:

  - @johnk3r
  - @doomedraven
  - @stvemillertime
  - @itreallynick
  - @0x534a
  
@dzbeck also added [Malware Behavior Catalog](https://github.com/MBCProject/mbc-markdown) (MBC) and ATT&CK mappings for many rules.

Download a standalone binary below and checkout the readme [here on GitHub](https://github.com/mandiant/capa/). Report issues on our [issue tracker](https://github.com/mandiant/capa/issues) and contribute new rules at [capa-rules](https://github.com/mandiant/capa-rules/).


### New Features

  - py3 support via SMDA #355 @danielplohmann @jcrussell
  - scripts: example of using capa as a library #372, #380 @doomedraven
  - ci: enable dependabot #373 @mr-tz
  - ci: lint rules @mr-tz
  - ci: lint rule format #401 @mr-tz
  - freeze: add base address #391 @mr-tz
  - json: meta: add base address #412 @mr-tz

### New Rules (50)

  - 64-bit execution via heavens gate @recvfrom
  - contain anti-disasm techniques @mr-tz
  - check for microsoft office emulation @re-fox
  - check for windows sandbox via device @re-fox
  - check for windows sandbox via dns suffix @re-fox
  - check for windows sandbox via genuine state @re-fox
  - check for windows sandbox via process name @re-fox
  - check for windows sandbox via registry @re-fox
  - capture microphone audio @re-fox
  - capture public ip @re-fox
  - get domain trust relationships @johnk3r
  - check HTTP status code @mr-tz
  - compiled with perl2exe @re-fox
  - compiled with ps2exe @re-fox
  - compiled with pyarmor @stvemillertime, @itreallynick
  - validate payment card number using luhn algorithm @re-fox
  - hash data using fnv @re-fox @mr-tz
  - generate random numbers via WinAPI @mike-hunhoff @johnk3r
  - enumerate files recursively @re-fox
  - get file system object information @mike-hunhoff
  - read virtual disk @re-fox
  - register minifilter driver @mike-hunhoff
  - start minifilter driver @mike-hunhoff
  - enumerate gui resources @johnk3r
  - simulate CTRL ALT DEL @mike-hunhoff
  - hijack thread execution @0x534a
  - inject dll @0x534a
  - inject pe @0x534a
  - create or open registry key @mike-hunhoff
  - delete registry value @mike-hunhoff
  - query or enumerate registry key @mike-hunhoff
  - query or enumerate registry value @mike-hunhoff
  - resume thread @0x534a
  - suspend thread @0x534a
  - allocate memory @0x534a
  - allocate RW memory @0x534a
  - contain pusha popa sequence @mr-tz
  - create or open file @mike-hunhoff
  - open process @0x534a
  - open thread @0x534a
  - get kernel32 base address @mr-tz
  - get ntdll base address @mr-tz
  - encrypt or decrypt data via BCrypt @mike-hunhoff
  - generate random numbers using the Delphi LCG @williballenthin
  - hash data via BCrypt @mike-hunhoff
  - migrate process to active window station @williballenthin
  - patch process command line @williballenthin
  - resolve function by hash @williballenthin
  - persist via Winlogon Helper DLL registry key @0x534a
  - schedule task via command line @0x534a

### Bug Fixes

  - doc: pyinstaller build process @mr-tz
  - ida: better bytes extraction #409 @mike-hunhoff
  - viv: better unicode string extraction #364 @mike-hunhoff
  - viv: better unicode string extraction #378 @mr-tz
  - viv: more xor instructions #379 @mr-tz
  - viv: decrease logging verbosity #381 @mr-tz
  - rules: fix api description syntax #403 @mike-hunhoff
  - main: disable progress background thread #410 @mike-hunhoff
  
### Changes

  - rules: return lib rules for scopes #398 @mr-tz
  
### Raw diffs

  - [capa v1.4.1...v1.5.0](https://github.com/mandiant/capa/compare/v1.4.1...v1.5.0)
  - [capa-rules v1.4.0...v1.5.0](https://github.com/mandiant/capa-rules/compare/v1.4.0...v1.5.0)

## v1.4.1 (2020-10-23)

This release fixes an issue building capa on our CI server, which prevented us from building standalone binaries for v1.4.1.

### Bug Fixes

  - install VC dependencies for Python 2.7 during Windows build
  
### Raw diffs

  - [capa v1.4.0...v1.4.1](https://github.com/mandiant/capa/compare/v1.4.0...v1.4.1)
  - [capa-rules v1.4.0...v1.4.1](https://github.com/mandiant/capa-rules/compare/v1.4.0...v1.4.1)  

## v1.4.0 (2020-10-23)

This capa release includes changes to the rule parsing, enhanced feature extraction, various bug fixes, and improved capa scripts. Everyone should benefit from the improved functionality and performance. The community helped to add 69 new rules. We appreciate everyone who opened issues, provided feedback, and contributed code and rules. A special shout out to the following new project contributors:

  - @mwilliams31
  - @yt0ng

@dzbeck added [Malware Behavior Catalog](https://github.com/MBCProject/mbc-markdown) (MBC) and ATT&CK mappings for 86 rules.

Download a standalone binary below and checkout the readme [here on GitHub](https://github.com/mandiant/capa/). Report issues on our [issue tracker](https://github.com/mandiant/capa/issues) and contribute new rules at [capa-rules](https://github.com/mandiant/capa-rules/).

### New features

  - script that demonstrates bulk processing @williballenthin #307
  - main: render MBC table @mr-tz #332
  - ida backend: improve detection of APIs called via two or more chained thunks @mike-hunhoff #340
  - viv backend: improve detection of APIs called via two or more chained thunks @mr-tz #341
  - features: extract APIs called via jmp instruction @mr-tz #337

### New rules

  - clear the Windows event log @mike-hunhoff
  - crash the Windows event logging service @mike-hunhoff
  - packed with kkrunchy @re-fox
  - packed with nspack @re-fox
  - packed with pebundle @re-fox
  - packed with pelocknt @re-fox
  - packed with peshield @re-fox
  - packed with petite @re-fox
  - packed with rlpack @re-fox
  - packed with upack @re-fox
  - packed with y0da crypter @re-fox
  - compiled with rust @re-fox
  - compute adler32 checksum @mwilliams31
  - encrypt-data-using-hc-128 @recvfrom
  - manipulate console @williballenthin
  - references logon banner @re-fox
  - terminate process via fastfail @re-fox
  - delete volume shadow copies @mr-tz
  - authenticate HMAC @mr-tz
  - compiled from EPL @williballenthin
  - compiled with Go @williballenthin
  - create Restart Manager session @mike-hunhoff
  - decode data using Base64 via WinAPI @mike-hunhoff
  - empty recycle bin quietly @mwilliams31
  - enumerate network shares @mike-hunhoff
  - hook routines via microsoft detours @williballenthin
  - hooked by API Override @williballenthin
  - impersonate user @mike-hunhoff
  - the @williballenthin packer detection package, thanks to Hexacorn for the data, see https://www.hexacorn.com/blog/2016/12/15/pe-section-names-re-visited/
    - packed with CCG
    - packed with Crunch
    - packed with Dragon Armor
    - packed with enigma
    - packed with Epack
    - packed with MaskPE
    - packed with MEW
    - packed with Mpress
    - packed with Neolite
    - packed with PECompact
    - packed with Pepack
    - packed with Perplex
    - packed with ProCrypt
    - packed with RPCrypt
    - packed with SeauSFX
    - packed with Shrinker
    - packed with Simple Pack
    - packed with StarForce
    - packed with SVKP
    - packed with Themida
    - packed with TSULoader
    - packed with VProtect
    - packed with WWPACK
    - rebuilt by ImpRec
    - packaged as a Pintool
    - packaged as a CreateInstall installer
    - packaged as a WinZip self-extracting archive
  - reference 114DNS DNS server @williballenthin
  - reference AliDNS DNS server @williballenthin
  - reference Cloudflare DNS server @williballenthin
  - reference Comodo Secure DNS server @williballenthin
  - reference Google Public DNS server @williballenthin
  - reference Hurricane Electric DNS server @williballenthin
  - reference kornet DNS server @williballenthin
  - reference L3 DNS server @williballenthin
  - reference OpenDNS DNS server @williballenthin
  - reference Quad9 DNS server @williballenthin
  - reference Verisign DNS server @williballenthin
  - run as service @mike-hunhoff
  - schedule task via ITaskService @mike-hunhoff
  - references DNS over HTTPS endpoints @yt0ng

### Bug fixes

  - ida plugin: fix tree-view exception @mike-hunhoff #315
  - ida plugin: fix feature count @mike-hunhoff
  - main: fix reported total rule count @williballenthin #325
  - features: fix handling of API names with multiple periods @mike-hunhoff #329
  - ida backend: find all byte sequences instead of only first @mike-hunhoff #335
  - features: display 0 value @mr-tz #338
  - ida backend: extract ordinal and name imports @mr-tz #343
  - show-features: improvements and support within IDA @mr-tz #342
  - main: sanity check MBC rendering @williballenthin
  - main: handle sample path that contains non-ASCII characters @mr-tz #328

### Changes

  - rules: use yaml.CLoader for better performance @williballenthin #306
  - rules: parse descriptions for statements @mr-tz #312

### Raw diffs

  - [capa v1.3.0...v1.4.0](https://github.com/mandiant/capa/compare/v1.3.0...v1.4.0)
  - [capa-rules v1.3.0...v1.4.0](https://github.com/mandiant/capa-rules/compare/v1.3.0...v1.4.0)

## v1.3.0 (2020-09-14)

This release brings newly updated mappings to the [Malware Behavior Catalog version 2.0](https://github.com/MBCProject/mbc-markdown), many enhancements to the IDA Pro plugin, [flare-capa on PyPI](https://pypi.org/project/flare-capa/), a bunch of bug fixes to improve feature extraction, and four new rules. We received contributions from ten reverse engineers, including seven new ones:

  - @dzbeck
  - @recvfrom
  - @toomanybananas
  - @cclauss 
  - @adamprescott91 
  - @weslambert
  - @stevemk14ebr 
  
Download a standalone binary below and checkout the readme [here on GitHub](https://github.com/mandiant/capa/). Report issues on our [issue tracker](https://github.com/mandiant/capa/issues) and contribute new rules at [capa-rules](https://github.com/mandiant/capa-rules/).

### Key changes to IDA Plugin

The IDA Pro integration is now distributed as a real plugin, instead of a script. This enables a few things:

  - keyboard shortcuts and file menu integration
  - updates distributed PyPI/`pip install --upgrade` without touching your `%IDADIR%`
  - generally doing thing the "right way"

How to get this new version? Its easy: download [capa_explorer.py](https://raw.githubusercontent.com/mandiant/capa/master/capa/ida/plugin/capa_explorer.py) to your IDA plugins directory and update your capa installation (incidentally, this is a good opportunity to migrate to `pip install flare-capa` instead of git checkouts). Now you should see the plugin listed in the `Edit > Plugins > FLARE capa explorer` menu in IDA. 

Please refer to the plugin [readme](https://github.com/mandiant/capa/blob/master/capa/ida/plugin/README.md) for additional information on installing and using the IDA Pro plugin.

Please open an issue in this repository if you notice anything weird.
 
### New features

  - ida plugin: now a real plugin, not a script @mike-hunhoff 
  - core: distributed via PyPI as [flare-capa](https://pypi.org/project/flare-capa/) @williballenthin 
  - features: enable automatic A/W handling for imports @williballenthin @Ana06 #246 
  - ida plugin: persist rules directory setting via [ida-settings](https://github.com/williballenthin/ida-settings) @williballenthin #268
  - ida plugin: add search bar to results view @williballenthin #285
  - ida plugin: add `Analyze` and `Reset` buttons to tree view @mike-hunhoff #304
  - ida plugin: add status label to tree view @mike-hunhoff
  - ida plugin: add progress indicator @mike-hunhoff, @mr-tz

### New rules

  - compiled with py2exe @re-fox
  - resolve path using msvcrt @re-fox 
  - decompress data using QuickLZ @edeca
  - encrypt data using sosemanuk @recvfrom 

### Bug fixes

  - rule: reduce FP in DNS resolution @toomanybananas
  - engine: report correct strings matched via regex @williballenthin #262 
  - formatter: correctly format descriptions in two-line syntax @williballenthin @recvfrom #263 
  - viv: better extract offsets from SibOper operands @williballenthin @edeca #276 
  - import-to-ida: fix import error @cclauss 
  - viv: don't write settings to ~/.viv/viv.json @williballenthin @rakuy0 @weslambert #244
  - ida plugin: remove dependency loop that resulted in unnecessary overhead @mike-hunhoff #303
  - ida plugin: correctly highlight regex matches in IDA Disassembly view @mike-hunhoff #305
  - ida plugin: better handle rule directory prompt and failure case @stevemk14ebr @mike-hunhoff #309

### Changes

  - rules: update meta mapping to MBC 2.0! @dzbeck
  - render: don't display rules that are also matched by other rules @williballenthin @Ana06 #224
  - ida plugin: simplify tabs, removing summary and adding detail to results view @williballenthin #286
  - ida plugin: analysis is no longer automatically started when plugin is first opened @mike-hunhoff #304
  - ida plugin: user must manually select a capa rules directory before analysis can be performed @mike-hunhoff
  - ida plugin: user interface controls are disabled until analysis is performed @mike-hunhoff #304

### Raw diffs

  - [capa v1.2.0...v1.3.0](https://github.com/mandiant/capa/compare/v1.2.0...v1.3.0)
  - [capa-rules v1.2.0...v1.3.0](https://github.com/mandiant/capa-rules/compare/v1.2.0...v1.3.0)

## v1.2.0 (2020-08-31)

This release brings UI enhancements, especially for the IDA Pro plugin, 
investment towards py3 support,
fixes some bugs identified by the community, 
and 46 (!) new rules.
We received contributions from ten reverse engineers, including five new ones:

  - @agithubuserlol
  - @recvfrom
  - @D4nch3n
  - @edeca
  - @winniepe 
  
Download a standalone binary below and checkout the readme [here on GitHub](https://github.com/mandiant/capa/).
Report issues on our [issue tracker](https://github.com/mandiant/capa/issues)
and contribute new rules at [capa-rules](https://github.com/mandiant/capa-rules/).
 
### New features

  - ida plugin: display arch flavors @mike-hunhoff
  - ida plugin: display block descriptions @mike-hunhoff
  - ida backend: extract features from nested pointers @mike-hunhoff
  - main: show more progress output @williballenthin
  - core: pin dependency versions #258 @recvfrom

### New rules
  - bypass UAC via AppInfo ALPC @agithubuserlol
  - bypass UAC via token manipulation @agithubuserlol
  - check for sandbox and av modules @re-fox
  - check for sandbox username @re-fox
  - check if process is running under wine @re-fox
  - validate credit card number using luhn algorithm @re-fox
  - validate credit card number using luhn algorithm with no lookup table @re-fox
  - hash data using FNV @edeca @mr-tz
  - link many functions at runtime @mr-tz
  - reference public RSA key @mr-tz
  - packed with ASPack @williballenthin
  - delete internet cache @mike-hunhoff
  - enumerate internet cache @mike-hunhoff
  - send ICMP echo request @mike-hunhoff
  - check for debugger via API @mike-hunhoff
  - check for hardware breakpoints @mike-hunhoff
  - check for kernel debugger via shared user data structure @mike-hunhoff
  - check for protected handle exception @mike-hunhoff
  - check for software breakpoints @mike-hunhoff
  - check for trap flag exception @mike-hunhoff
  - check for unexpected memory writes @mike-hunhoff
  - check process job object @mike-hunhoff
  - reference anti-VM strings targeting Parallels @mike-hunhoff
  - reference anti-VM strings targeting Qemu @mike-hunhoff
  - reference anti-VM strings targeting VirtualBox @mike-hunhoff
  - reference anti-VM strings targeting VirtualPC @mike-hunhoff
  - reference anti-VM strings targeting VMWare @mike-hunhoff
  - reference anti-VM strings targeting Xen @mike-hunhoff
  - reference analysis tools strings @mike-hunhoff
  - reference WMI statements @mike-hunhoff
  - get number of processor cores @mike-hunhoff
  - get number of processors @mike-hunhoff
  - enumerate disk properties @mike-hunhoff
  - get disk size @mike-hunhoff
  - get process heap flags @mike-hunhoff
  - get process heap force flags @mike-hunhoff
  - get Explorer PID @mike-hunhoff
  - delay execution @mike-hunhoff
  - check for process debug object @mike-hunhoff
  - check license value @mike-hunhoff
  - check ProcessDebugFlags @mike-hunhoff
  - check ProcessDebugPort @mike-hunhoff
  - check SystemKernelDebuggerInformation @mike-hunhoff
  - check thread yield allowed @mike-hunhoff
  - enumerate system firmware tables @mike-hunhoff
  - get system firmware table @mike-hunhoff
  - hide thread from debugger @mike-hunhoff

### Bug fixes

  - ida backend: extract unmapped immediate number features @mike-hunhoff
  - ida backend: fix stack cookie check #257 @mike-hunhoff
  - viv backend: better extract gs segment access @williballenthin
  - core: enable counting of string features #241 @D4nch3n @williballenthin
  - core: enable descriptions on feature with arch flavors @mike-hunhoff
  - core: update git links for non-SSH access #259 @recvfrom

### Changes

  - ida plugin: better default display showing first level nesting @winniepe
  - remove unused `characteristic(switch)` feature @ana06
  - prepare testing infrastructure for multiple backends/py3 @williballenthin
  - ci: zip build artifacts @ana06
  - ci: build all supported python versions @ana06
  - code style and formatting @mr-tz

### Raw diffs

  - [capa v1.1.0...v1.2.0](https://github.com/mandiant/capa/compare/v1.1.0...v1.2.0)
  - [capa-rules v1.1.0...v1.2.0](https://github.com/mandiant/capa-rules/compare/v1.1.0...v1.2.0)

## v1.1.0 (2020-08-05)

This release brings new rule format updates, such as adding `offset/x32` and negative offsets,
fixes some bugs identified by the community, and 28 (!) new rules.
We received contributions from eight reverse engineers, including four new ones:

  - @re-fox
  - @psifertex
  - @bitsofbinary
  - @threathive
  
Download a standalone binary below and checkout the readme [here on GitHub](https://github.com/mandiant/capa/). Report issues on our [issue tracker](https://github.com/mandiant/capa/issues) and contribute new rules at [capa-rules](https://github.com/mandiant/capa-rules/).
  
### New features

  - import: add Binary Ninja import script #205 #207 @psifertex
  - rules: offsets can be negative #197 #208 @williballenthin
  - rules: enable descriptions for statement nodes #194 #209 @Ana06
  - rules: add arch flavors to number and offset features #210 #216 @williballenthin
  - render: show SHA1/SHA256 in default report #164 @threathive
  - tests: add tests for IDA Pro backend #202 @williballenthin
  
### New rules

  - check for unmoving mouse cursor @BitsOfBinary
  - check mutex and exit @re-fox
  - parse credit card information @re-fox
  - read ini file @re-fox
  - validate credit card number with luhn algorithm @re-fox
  - change the wallpaper @re-fox
  - acquire debug privileges @williballenthin
  - import public key @williballenthin
  - terminate process by name @williballenthin
  - encrypt data using DES @re-fox
  - encrypt data using DES via WinAPI @re-fox
  - hash data using sha1 via x86 extensions @re-fox
  - hash data using sha256 via x86 extensions @re-fox
  - capture network configuration via ipconfig @re-fox
  - hash data via WinCrypt @mike-hunhoff
  - get file attributes @mike-hunhoff
  - allocate thread local storage @mike-hunhoff
  - get thread local storage value @mike-hunhoff
  - set thread local storage @mike-hunhoff
  - get session integrity level @mike-hunhoff
  - add file to cabinet file @mike-hunhoff
  - flush cabinet file @mike-hunhoff
  - open cabinet file @mike-hunhoff
  - gather firefox profile information @re-fox
  - encrypt data using skipjack @re-fox
  - encrypt data using camellia @re-fox
  - hash data using tiger @re-fox
  - encrypt data using blowfish @re-fox
  - encrypt data using twofish @re-fox

### Bug fixes

  - linter: fix exception when examples is `None` @Ana06
  - linter: fix suggested recommendations via templating @williballenthin
  - render: fix exception when rendering counts @williballenthin
  - render: fix render of negative offsets @williballenthin
  - extractor: fix segmentation violation from vivisect @williballenthin
  - main: fix crash when .viv cannot be saved #168 @secshoggoth @williballenthin
  - main: fix shellcode .viv save path @williballenthin

### Changes

  - doc: explain how to bypass gatekeeper on macOS @psifertex
  - doc: explain supported linux distributions @Ana06
  - doc: explain submodule update with --init @psifertex
  - main: improve program help output @mr-tz
  - main: disable progress when run in quiet mode @mr-tz
  - main: assert supported IDA versions @mr-tz
  - extractor: better identify nested pointers to strings @williballenthin
  - setup: specify vivisect download url @Ana06
  - setup: pin vivisect version @williballenthin
  - setup: bump vivisect dependency version @williballenthin
  - setup: set Python project name to `flare-capa` @williballenthin
  - ci: run tests and linter via GitHub Actions @Ana06
  - hooks: run style checkers and hide stashed output @Ana06
  - linter: ignore period in rule filename @williballenthin
  - linter: warn on nursery rule with no changes needed @williballenthin

### Raw diffs

  - [capa v1.0.0...v1.1.0](https://github.com/mandiant/capa/compare/v1.0.0...v1.1.0)
  - [capa-rules v1.0.0...v1.1.0](https://github.com/mandiant/capa-rules/compare/v1.0.0...v1.1.0)<|MERGE_RESOLUTION|>--- conflicted
+++ resolved
@@ -7,11 +7,8 @@
 
 - add function in capa/helpers to load plain and compressed JSON reports #1883 @Rohit1123
 - document Antivirus warnings and VirusTotal false positive detections #2028 @RionEV @mr-tz
-<<<<<<< HEAD
 - render maec/* fields #843 @s-ff
-=======
 - replace Halo spinner with Rich #2086 @s-ff
->>>>>>> 0622f452
 
 ### Breaking Changes
 
