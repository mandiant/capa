--- conflicted
+++ resolved
@@ -3,14 +3,9 @@
 ## master (unreleased)
 
 ### New Features
-<<<<<<< HEAD
 - add lint for detecting duplicate features in capa-rules #2250 @v1bh475u
+- add span-of-calls scope to match features against a across a sliding window of API calls within a thread @williballenthin #2532
 - 
-=======
-
-- add span-of-calls scope to match features against a across a sliding window of API calls within a thread @williballenthin #2532
-
->>>>>>> 83ec75c4
 ### Breaking Changes
 
 - add span-of-calls scope to rule format
