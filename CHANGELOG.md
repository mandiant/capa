# Change Log

## master (unreleased)

### New Features
- ELF: implement file import and export name extractor #1607 @Aayush-Goel-04
<<<<<<< HEAD
- Add a dynamic feature extractor for the CAPE sandbox @yelhamer [#1535](https://github.com/mandiant/capa/issues/1535)
- Add unit tests for the new CAPE extractor #1563 @yelhamer
- Add a CAPE file format and CAPE-based dynamic feature extraction to scripts/show-features.py #1566 @yelhamer
- Add a new process scope for the dynamic analysis flavor #1517 @yelhamer
- Add a new thread scope for the dynamic analysis flavor #1517 @yelhamer
- Add support for flavor-based rule scopes @yelhamer
- Add ProcessesAddress and ThreadAddress #1612 @yelhamer
- Add dynamic capability extraction @yelhamer
- Add support for mixed-scopes rules @yelhamer
- Add a call scope @yelhamer
- Add a rule migration script @yelhamer
=======
- bump pydantic from 1.10.9 to 2.1.1 #1582 @Aayush-Goel-04
- develop script to highlight the features that are not used during matching #331 @Aayush-Goel-04
- implement dynamic analysis via CAPE sandbox #48 #1535 @yelhamer
- add call scope #771 @yelhamer
- add process scope for the dynamic analysis flavor #1517 @yelhamer
- Add thread scope for the dynamic analysis flavor #1517 @yelhamer
>>>>>>> 2a31b165

### Breaking Changes

### New Rules (5)

- executable/pe/export/forwarded-export ronnie.salomonsen@mandiant.com
- host-interaction/bootloader/get-uefi-variable jakub.jozwiak@mandiant.com
- host-interaction/bootloader/set-uefi-variable jakub.jozwiak@mandiant.com
- nursery/enumerate-device-drivers-on-linux @mr-tz
- anti-analysis/anti-vm/vm-detection/check-for-foreground-window-switch ervin.ocampo@mandiant.com
-

### Bug Fixes

- Fix binja backend stack string detection. #1473 @xusheng6
- linter: skip native API check for NtProtectVirtualMemory #1675 @williballenthin 
- OS: detect Android ELF files #1705 @williballenthin
- ELF: fix parsing of symtab #1704 @williballenthin

### capa explorer IDA Pro plugin
- fix unhandled exception when resolving rule path #1693 @mike-hunhoff

### Development

### Raw diffs
- [capa v6.0.0...master](https://github.com/mandiant/capa/compare/v6.0.0...master)
- [capa-rules v6.0.0...master](https://github.com/mandiant/capa-rules/compare/v6.0.0...master)

## v6.0.0

capa v6.0 brings many bug fixes and quality improvements, including 64 rule updates and 26 new rules. We're now publishing to PyPI via [Trusted Publishing](https://blog.pypi.org/posts/2023-04-20-introducing-trusted-publishers/) and have migrated to using a `pyproject.toml` file. @Aayush-Goel-04 contributed a lot of new code across many files, so please welcome them to the project, along with @anders-v @crowface28 @dkelly2e @RonnieSalomonsen and @ejfocampo as first-time rule contributors!

For those that use capa as a library, we've introduced some limited breaking changes that better represent data types (versus less-structured data like dictionaries and strings). With the recent deprecation, we've also dropped support for Python 3.7.

### New Features
- add script to detect feature overlap between new and existing capa rules [#1451](https://github.com/mandiant/capa/issues/1451) [@Aayush-Goel-04](https://github.com/aayush-goel-04)
- extract forwarded exports from PE files #1624 @williballenthin
- extract function and API names from ELF symtab entries @yelhamer https://github.com/mandiant/capa-rules/issues/736
- use fancy box drawing characters for default output #1586 @williballenthin

### Breaking Changes
- use a class to represent Metadata (not dict) #1411 @Aayush-Goel-04 @manasghandat
- use pathlib.Path to represent file paths #1534 @Aayush-Goel-04
- Python 3.8 is now the minimum supported Python version #1578 @williballenthin
- Require a Contributor License Agreement (CLA) for PRs going forward #1642 @williballenthin

### New Rules (26)

- load-code/shellcode/execute-shellcode-via-windows-callback-function ervin.ocampo@mandiant.com jakub.jozwiak@mandiant.com
- nursery/execute-shellcode-via-indirect-call ronnie.salomonsen@mandiant.com
- data-manipulation/encryption/aes/encrypt-data-using-aes-mixcolumns-step @mr-tz
- linking/static/aplib/linked-against-aplib still@teamt5.org
- communication/mailslot/read-from-mailslot nick.simonian@mandiant.com
- nursery/hash-data-using-sha512managed-in-dotnet jonathanlepore@google.com
- nursery/compiled-with-exescript jonathanlepore@google.com
- nursery/check-for-sandbox-via-mac-address-ouis-in-dotnet jonathanlepore@google.com
- host-interaction/hardware/enumerate-devices-by-category @mr-tz
- host-interaction/service/continue-service @mr-tz
- host-interaction/service/pause-service @mr-tz
- persistence/exchange/act-as-exchange-transport-agent jakub.jozwiak@mandiant.com
- host-interaction/file-system/create-virtual-file-system-in-dotnet jakub.jozwiak@mandiant.com
- compiler/cx_freeze/compiled-with-cx_freeze @mr-tz jakub.jozwiak@mandiant.com
- communication/socket/create-vmci-socket jakub.jozwiak@mandiant.com
- persistence/office/act-as-excel-xll-add-in jakub.jozwiak@mandiant.com
- persistence/office/act-as-office-com-add-in jakub.jozwiak@mandiant.com
- persistence/office/act-as-word-wll-add-in jakub.jozwiak@mandiant.com
- anti-analysis/anti-debugging/debugger-evasion/hide-thread-from-debugger michael.hunhoff@mandiant.com jakub.jozwiak@mandiant.com
- host-interaction/memory/create-new-application-domain-in-dotnet jakub.jozwiak@mandiant.com
- host-interaction/gui/switch-active-desktop jakub.jozwiak@mandiant.com
- host-interaction/service/query-service-configuration @mr-tz
- anti-analysis/anti-av/patch-event-tracing-for-windows-function jakub.jozwiak@mandiant.com
- data-manipulation/encoding/xor/covertly-decode-and-write-data-to-windows-directory-using-indirect-calls dan.kelly@mandiant.com
- linking/runtime-linking/resolve-function-by-brute-ratel-badger-hash jakub.jozwiak@mandiant.com

### Bug Fixes
- extractor: add a Binary Ninja test that asserts its version #1487 @xusheng6
- extractor: update Binary Ninja stack string detection after the new constant outlining feature #1473 @xusheng6
- extractor: update vivisect Arch extraction #1334 @mr-tz
- extractor: avoid Binary Ninja exception when analyzing certain files #1441 @xusheng6 
- symtab: fix struct.unpack() format for 64-bit ELF files @yelhamer
- symtab: safeguard against ZeroDivisionError for files containing a symtab with a null entry size @yelhamer
- improve ELF strtab and needed parsing @mr-tz
- better handle exceptional cases when parsing ELF files #1458 @Aayush-Goel-04
- improved testing coverage for Binary Ninja backend #1446 @Aayush-Goel-04
- add logging and print redirect to tqdm for capa main #749 @Aayush-Goel-04
- extractor: fix binja installation path detection does not work with Python 3.11
- tests: refine the IDA test runner script #1513 @williballenthin
- output: don't leave behind traces of progress bar @williballenthin
- import-to-ida: fix bug introduced with JSON report changes in v5 #1584 @williballenthin
- main: don't show spinner when emitting debug messages #1636 @williballenthin
- rules: add forwarded export characteristics to rule syntax file scope #1653 @RonnieSalomonsen

### capa explorer IDA Pro plugin

### Development
- update ATT&CK/MBC data for linting #1568 @mr-tz
- log time taken to analyze each function #1290 @williballenthin
- tests: make fixture available via conftest.py #1592 @williballenthin
- publish via PyPI trusted publishing #1491 @williballenthin
- migrate to pyproject.toml #1301 @williballenthin
- use [pre-commit](https://pre-commit.com/) to invoke linters #1579 @williballenthin


### Raw diffs
- [capa v5.1.0...v6.0.0](https://github.com/mandiant/capa/compare/v5.1.0...v6.0.0)
- [capa-rules v5.1.0...v6.0.0](https://github.com/mandiant/capa-rules/compare/v5.1.0...v6.0.0)

## v5.1.0
capa version 5.1.0 adds a Protocol Buffers (protobuf) format for result documents. Additionally, the [Vector35](https://vector35.com/) team contributed a new feature extractor using Binary Ninja. Other new features are a new CLI flag to override the detected operating system, functionality to read and render existing result documents, and a output color format that's easier to read.

Over 25 capa rules have been added and improved.

Thanks for all the support, especially to @xusheng6, @captainGeech42, @ggold7046, @manasghandat, @ooprathamm, @linpeiyu164, @yelhamer, @HongThatCong, @naikordian, @stevemk14ebr, @emtuls, @raymondlleong, @bkojusner, @joren485, and everyone else who submitted bugs and provided feedback!

### New Features
- add protobuf format for result documents #1219 @williballenthin @mr-tz 
- extractor: add Binary Ninja feature extractor @xusheng6
- new cli flag `--os` to override auto-detected operating system for a sample @captainGeech42
- change colour/highlight to "cyan" instead of "blue" for better readability #1384 @ggold7046
- add new format to parse output json back to capa #1396 @ooprathamm
- parse ELF symbols' names to guess OS #1403 @yelhamer

### New Rules (26)

- persistence/scheduled-tasks/schedule-task-via-at joren485
- data-manipulation/prng/generate-random-numbers-via-rtlgenrandom william.ballenthin@mandiant.com
- communication/ip/convert-ip-address-from-string @mr-tz
- data-manipulation/compression/compress-data-via-zlib-inflate-or-deflate blas.kojusner@mandiant.com
- executable/installer/dotnet/packaged-as-single-file-dotnet-application michael.hunhoff@mandiant.com
- communication/socket/create-raw-socket blas.kojusner@mandiant.com
- communication/http/reference-http-user-agent-string @mr-tz
- communication/http/get-http-content-length william.ballenthin@mandiant.com
- nursery/move-directory michael.hunhoff@mandiant.com
- nursery/get-http-request-uri william.ballenthin@mandiant.com
- nursery/create-zip-archive-in-dotnet michael.hunhoff@mandiant.com
- nursery/extract-zip-archive-in-dotnet anushka.virgaonkar@mandiant.com michael.hunhoff@mandiant.com
- data-manipulation/encryption/tea/decrypt-data-using-tea william.ballenthin@mandiant.com raymond.leong@mandiant.com
- data-manipulation/encryption/tea/encrypt-data-using-tea william.ballenthin@mandiant.com raymond.leong@mandiant.com
- data-manipulation/encryption/xtea/encrypt-data-using-xtea raymond.leong@mandiant.com
- data-manipulation/encryption/xxtea/encrypt-data-using-xxtea raymond.leong@mandiant.com
- nursery/hash-data-using-ripemd128 raymond.leong@mandiant.com
- nursery/hash-data-using-ripemd256 raymond.leong@mandiant.com
- nursery/hash-data-using-ripemd320 raymond.leong@mandiant.com
- nursery/set-web-proxy-in-dotnet michael.hunhoff@mandiant.com
- nursery/check-for-windows-sandbox-via-subdirectory echernofsky@google.com
- nursery/enumerate-pe-sections-in-dotnet @mr-tz
- nursery/destroy-software-breakpoint-capability echernofsky@google.com
- nursery/send-data-to-internet michael.hunhoff@mandiant.com
- nursery/compiled-with-cx_freeze @mr-tz
- nursery/contain-a-thread-local-storage-tls-section-in-dotnet michael.hunhoff@mandiant.com

### Bug Fixes
- extractor: interface of cache modified to prevent extracting file and global features multiple times @stevemk14ebr
- extractor: removed '.dynsym' as the library name for ELF imports #1318 @stevemk14ebr 
- extractor: fix vivisect loop detection corner case #1310 @mr-tz
- match: extend OS characteristic to match OS_ANY to all supported OSes #1324 @mike-hunhoff
- extractor: fix IDA and vivisect string and bytes features overlap and tests #1327 #1336 @xusheng6

### capa explorer IDA Pro plugin
- rule generator plugin now loads faster when jumping between functions @stevemk14ebr
- fix exception when plugin loaded in IDA hosted under idat #1341 @mike-hunhoff
- improve embedded PE detection performance and reduce FP potential #1344 @mike-hunhoff

### Raw diffs
- [capa v5.0.0...v5.1.0](https://github.com/mandiant/capa/compare/v5.0.0...v5.1.0)
- [capa-rules v5.0.0...v5.1.0](https://github.com/mandiant/capa-rules/compare/v5.0.0...v5.1.0)


## v5.0.0 (2023-02-08)
This capa version comes with major improvements and additions to better handle .NET binaries. To showcase this we've updated and added over 30 .NET rules.  

Additionally, capa now caches its rule set for better performance. The capa explorer also caches its analysis results, so that multiple IDA Pro or plugin invocations don't need to repeat the same analysis.

We have removed the SMDA backend and changed the program return codes to be positive numbers.

Other improvements to highlight include better ELF OS detection, various rendering bug fixes, and enhancements to the feature extraction. We've also added support for Python 3.11.

Thanks for all the support, especially to @jsoref, @bkojusner, @edeca, @richardweiss80, @joren485, @ryantxu1, @mwilliams31, @anushkavirgaonkar, @MalwareMechanic, @Still34, @dzbeck, @johnk3r, and everyone else who submitted bugs and provided feedback!

### New Features
- verify rule metadata format on load #1160 @mr-tz
- dotnet: emit property features #1168 @anushkavirgaonkar
- dotnet: emit API features for objects created via the newobj instruction #1186 @mike-hunhoff
- dotnet: emit API features for generic methods #1231 @mike-hunhoff
- Python 3.11 support #1192 @williballenthin
- dotnet: emit calls to/from MethodDef methods #1236 @mike-hunhoff
- dotnet: emit namespace/class features for ldvirtftn/ldftn instructions #1241 @mike-hunhoff
- dotnet: emit namespace/class features for type references #1242 @mike-hunhoff
- dotnet: extract dotnet and pe format #1187 @mr-tz
- don't render all library rule matches in vverbose output #1174 @mr-tz
- cache the rule set across invocations for better performance #1212 @williballenthin
- update ATT&CK/MBC data for linting #1297 @mr-tz

### Breaking Changes
- remove SMDA backend #1062 @williballenthin
- error return codes are now positive numbers #1269 @mr-tz

### New Rules (77)

- collection/use-dotnet-library-sharpclipboard @johnk3r
- data-manipulation/encryption/aes/use-dotnet-library-encryptdecryptutils @johnk3r
- data-manipulation/json/use-dotnet-library-newtonsoftjson @johnk3r
- data-manipulation/svg/use-dotnet-library-sharpvectors @johnk3r
- executable/resource/embed-dependencies-as-resources-using-fodycostura @johnk3r @mr-tz
- communication/ftp/send/send-file-using-ftp michael.hunhof@mandiant.com anushka.virgaonkar@mandiant.com
- nursery/extract-zip-archive anushka.virgaonkar@mandiant.com
- nursery/allocate-unmanaged-memory-in-dotnet michael.hunhoff@mandiant.com
- nursery/check-file-extension-in-dotnet michael.hunhoff@mandiant.com
- nursery/decode-data-using-base64-in-dotnet michael.hunhoff@mandiant.com
- nursery/deserialize-json-in-dotnet michael.hunhoff@mandiant.com
- nursery/find-data-using-regex-in-dotnet michael.hunhoff@mandiant.com
- nursery/generate-random-filename-in-dotnet michael.hunhoff@mandiant.com
- nursery/get-os-version-in-dotnet michael.hunhoff@mandiant.com
- nursery/load-xml-in-dotnet michael.hunhoff@mandiant.com
- nursery/manipulate-unmanaged-memory-in-dotnet michael.hunhoff@mandiant.com
- nursery/save-image-in-dotnet michael.hunhoff@mandiant.com
- nursery/send-email-in-dotnet michael.hunhoff@mandiant.com
- nursery/serialize-json-in-dotnet michael.hunhoff@mandiant.com
- nursery/set-http-user-agent-in-dotnet michael.hunhoff@mandiant.com
- nursery/compile-csharp-in-dotnet michael.hunhoff@mandiant.com
- nursery/compile-visual-basic-in-dotnet michael.hunhoff@mandiant.com
- nursery/compress-data-using-gzip-in-dotnet michael.hunhoff@mandiant.com
- nursery/execute-sqlite-statement-in-dotnet michael.hunhoff@mandiant.com
- nursery/execute-via-asynchronous-task-in-dotnet michael.hunhoff@mandiant.com
- nursery/execute-via-timer-in-dotnet michael.hunhoff@mandiant.com
- nursery/execute-wmi-query-in-dotnet michael.hunhoff@mandiant.com
- nursery/manipulate-network-credentials-in-dotnet michael.hunhoff@mandiant.com
- nursery/encrypt-data-using-aes william.ballenthin@mandiant.com Ivan Kwiatkowski (@JusticeRage)
- host-interaction/uac/bypass/bypass-uac-via-rpc david.cannings@pwc.com david@edeca.net
- nursery/check-for-vm-using-instruction-vpcext richard.weiss@mandiant.com
- nursery/get-windows-directory-from-kuser_shared_data david.cannings@pwc.com
- nursery/encrypt-data-using-openssl-dsa Ana06
- nursery/encrypt-data-using-openssl-ecdsa Ana06
- nursery/encrypt-data-using-openssl-rsa Ana06
- runtime/dotnet/execute-via-dotnet-startup-hook william.ballenthin@mandiant.com
- host-interaction/console/manipulate-console-buffer william.ballenthin@mandiant.com michael.hunhoff@mandiant.com
- nursery/access-wmi-data-in-dotnet michael.hunhoff@mandiant.com
- nursery/allocate-unmanaged-memory-via-dotnet michael.hunhoff@mandiant.com
- nursery/generate-random-bytes-in-dotnet michael.hunhoff@mandiant.com
- nursery/manipulate-console-window michael.hunhoff@mandiant.com
- nursery/obfuscated-with-koivm michael.hunhoff@mandiant.com
- nursery/implement-com-dll moritz.raabe@mandiant.com
- nursery/linked-against-libsodium @mr-tz
- compiler/nuitka/compiled-with-nuitka @williballenthin
- nursery/authenticate-data-with-md5-mac william.ballenthin@mandiant.com
- nursery/resolve-function-by-djb2-hash still@teamt5.org
- host-interaction/mutex/create-semaphore-on-linux @ramen0x3f
- host-interaction/mutex/lock-semaphore-on-linux @ramen0x3f
- host-interaction/mutex/unlock-semaphore-on-linux @ramen0x3f
- data-manipulation/hashing/sha384/hash-data-using-sha384 william.ballenthin@mandiant.com
- data-manipulation/hashing/sha512/hash-data-using-sha512 william.ballenthin@mandiant.com
- nursery/decode-data-using-url-encoding michael.hunhoff@mandiant.com
- nursery/manipulate-user-privileges michael.hunhoff@mandiant.com
- lib/get-os-version @mr-tz
- nursery/decrypt-data-using-tea william.ballenthin@mandiant.com
- nursery/encrypt-data-using-tea william.ballenthin@mandiant.com
- nursery/hash-data-using-whirlpool william.ballenthin@mandiant.com
- nursery/reference-base58-string william.ballenthin@mandiant.com
- communication/mailslot/create-mailslot william.ballenthin@mandiant.com
- executable/resource/access-dotnet-resource @mr-tz
- linking/static/linked-against-cpp-standard-library @mr-tz
- data-manipulation/compression/compress-data-using-lzo david@edeca.net david.cannings@pwc.com
- data-manipulation/compression/decompress-data-using-lzo david@edeca.net david.cannings@pwc.com
- communication/socket/tcp/create-tcp-socket-via-raw-afd-driver william.ballenthin@mandiant.com
- host-interaction/process/map-section-object william.ballenthin@mandiant.com
- lib/create-or-open-section-object william.ballenthin@mandiant.com
- load-code/dotnet/execute-dotnet-assembly-via-clr-host blas.kojusner@mandiant.com
- load-code/execute-vbscript-javascript-or-jscript-in-memory blas.kojusner@mandiant.com
- host-interaction/file-system/reference-absolute-stream-path-on-windows blas.kojusner@mandiant.com
- nursery/generate-method-via-reflection-in-dotnet michael.hunhoff@mandiant.com
- nursery/unmanaged-call-via-dynamic-pinvoke-in-dotnet michael.hunhoff@mandiant.com

### Bug Fixes
- render: convert feature attributes to aliased dictionary for vverbose #1152 @mike-hunhoff
- decouple Token dependency / extractor and features #1139 @mr-tz
- update pydantic model to guarantee type coercion #1176 @mike-hunhoff
- do not overwrite version in version.py during PyInstaller build #1169 @mr-tz
- render: fix vverbose rendering of offsets #1215 @williballenthin
- elf: better detect OS via GLIBC ABI version needed and dependencies #1221 @williballenthin
- dotnet: address unhandled exceptions with improved type checking #1230 @mike-hunhoff
- fix import-to-ida script formatting #1208 @williballenthin
- render: fix verbose rendering of scopes #1263 @williballenthin
- rules: better detect invalid rules #1282 @williballenthin
- show-features: better render strings with embedded whitespace #1267 @williballenthin
- handle vivisect bug around strings at instruction level, use min length 4 #1271 @williballenthin @mr-tz
- extractor: guard against invalid "calls from" features #1177 @mr-tz
- extractor: add format to global features #1258 @mr-tz
- extractor: discover all strings with length >= 4 #1280 @mr-tz
- extractor: don't extract byte features for strings #1293 @mr-tz

### capa explorer IDA Pro plugin
- fix: display instruction items #1154 @mr-tz
- fix: accept only plaintext pasted content #1194 @williballenthin
- fix: UnboundLocalError #1217 @williballenthin
- extractor: add support for COFF files and extern functions #1223 @mike-hunhoff
- doc: improve error messaging and documentation related to capa rule set #1249 @mike-hunhoff
- fix: assume 32-bit displacement for offsets #1250 @mike-hunhoff
- generator: refactor caching and matching #1251 @mike-hunhoff
- fix: improve exception handling to prevent IDA from locking up when errors occur #1262 @mike-hunhoff
- verify rule metadata using Pydantic #1167 @mr-tz
- extractor: make read consistent with file object behavior #1254 @mr-tz
- fix: UnboundLocalError x2 #1302 @mike-hunhoff
- cache capa results across IDA sessions #1279 @mr-tz

### Raw diffs
- [capa v4.0.1...v5.0.0](https://github.com/mandiant/capa/compare/v4.0.1...v5.0.0)
- [capa-rules v4.0.1...v5.0.0](https://github.com/mandiant/capa-rules/compare/v4.0.1...v5.0.0)


## v4.0.1 (2022-08-15)
Some rules contained invalid metadata fields that caused an error when rendering rule hits. We've updated all rules and enhanced the rule linter to catch such issues.

### New Rules (1)

- anti-analysis/obfuscation/obfuscated-with-vs-obfuscation jakub.jozwiak@mandiant.com


### Bug Fixes
- linter: use pydantic to validate rule metadata #1141 @mike-hunhoff
- build binaries using PyInstaller no longer overwrites functions in version.py #1136 @mr-tz

### Raw diffs
- [capa v4.0.0...v4.0.1](https://github.com/mandiant/capa/compare/v4.0.0...v4.0.1)
- [capa-rules v4.0.0...v4.0.1](https://github.com/mandiant/capa-rules/compare/v4.0.0...v4.0.1)

## v4.0.0 (2022-08-10)
Version 4 adds support for analyzing .NET executables. capa will autodetect .NET modules, or you can explicitly invoke the new feature extractor via `--format dotnet`. We've also extended the rule syntax for .NET features including `namespace` and `class`.

Additionally, new `instruction` scope and `operand` features enable users to create more explicit rules. These features are not backwards compatible. We removed the previously used `/x32` and `/x64` flavors of number and operand features.

We updated 49 existing rules and added 22 new rules leveraging these new features and characteristics to detect capabilities seen in .NET malware.

More breaking changes include updates to the JSON results document, freeze file format schema (now format version v2), and the internal handling of addresses.

Thanks for all the support, especially to @htnhan, @jtothej, @sara-rn, @anushkavirgaonkar, and @_re_fox!

*Deprecation warning: v4.0 will be the last capa version to support the SMDA backend.*

### New Features

 - add new scope "instruction" for matching mnemonics and operands #767 @williballenthin
 - add new feature "operand[{0, 1, 2}].number" for matching instruction operand immediate values #767 @williballenthin
 - add new feature "operand[{0, 1, 2}].offset" for matching instruction operand offsets #767 @williballenthin
 - extract additional offset/number features in certain circumstances #320 @williballenthin
 - add detection and basic feature extraction for dotnet #987 @mr-tz, @mike-hunhoff, @williballenthin
 - add file string extraction for dotnet files #1012 @mike-hunhoff
 - add file function-name extraction for dotnet files #1015 @mike-hunhoff
 - add unmanaged call characteristic for dotnet files #1023 @mike-hunhoff
 - add mixed mode characteristic feature extraction for dotnet files #1024 @mike-hunhoff
 - emit class and namespace features for dotnet files #1030 @mike-hunhoff
 - render: support Addresses that aren't simple integers, like .NET token+offset #981 @williballenthin
 - document rule tags and branches #1006 @williballenthin, @mr-tz

### Breaking Changes

  - instruction scope and operand feature are new and are not backwards compatible with older versions of capa
  - Python 3.7 is now the minimum supported Python version #866 @williballenthin
  - remove /x32 and /x64 flavors of number and operand features #932 @williballenthin
  - the tool now accepts multiple paths to rules, and JSON doc updated accordingly @williballenthin
  - extractors must use handles to identify functions/basic blocks/instructions #981 @williballenthin
  - the freeze file format schema was updated, including format version bump to v2 #986 @williballenthin

Deprecation notice: as described in [#937](https://github.com/mandiant/capa/issues/937), we plan to remove the SMDA backend for v5. If you rely on this backend, please reach out so we can discuss extending the support for SMDA or transitioning your workflow to use vivisect.

### New Rules (30)

- data-manipulation/encryption/aes/manually-build-aes-constants huynh.t.nhan@gmail.com
- nursery/get-process-image-filename michael.hunhoff@mandiant.com
- compiler/v/compiled-with-v jakub.jozwiak@mandiant.com
- compiler/zig/compiled-with-zig jakub.jozwiak@mandiant.com
- anti-analysis/packer/huan/packed-with-huan jakub.jozwiak@mandiant.com
- internal/limitation/file/internal-dotnet-file-limitation william.ballenthin@mandiant.com
- nursery/get-os-information-via-kuser_shared_data @mr-tz
- load-code/pe/resolve-function-by-parsing-PE-exports @sara-rn
- anti-analysis/packer/huan/packed-with-huan jakub.jozwiak@mandiant.com
- nursery/execute-dotnet-assembly anushka.virgaonkar@mandiant.com
- nursery/invoke-dotnet-assembly-method anushka.virgaonkar@mandiant.com
- collection/screenshot/capture-screenshot-via-keybd-event @_re_fox
- collection/browser/gather-chrome-based-browser-login-information @_re_fox
- nursery/power-down-monitor michael.hunhoff@mandiant.com
- nursery/hash-data-using-aphash @_re_fox
- nursery/hash-data-using-jshash @_re_fox
- host-interaction/file-system/files/list/enumerate-files-on-windows moritz.raabe@mandiant.com anushka.virgaonkar@mandiant.com
- nursery/check-clipboard-data anushka.virgaonkar@mandiant.com
- nursery/clear-clipboard-data anushka.virgaonkar@mandiant.com
- nursery/compile-dotnet-assembly anushka.virgaonkar@mandiant.com
- nursery/create-process-via-wmi anushka.virgaonkar@mandiant.com
- nursery/display-service-notification-message-box anushka.virgaonkar@mandiant.com
- nursery/find-process-by-name anushka.virgaonkar@mandiant.com
- nursery/generate-random-numbers-in-dotnet anushka.virgaonkar@mandiant.com
- nursery/send-keystrokes anushka.virgaonkar@mandiant.com
- nursery/send-request-in-dotnet anushka.virgaonakr@mandiant.com
- nursery/terminate-process-by-name-in-dotnet anushka.virgaonkar@mandiant.com
- nursery/hash-data-using-rshash @_re_fox
- persistence/authentication-process/act-as-credential-manager-dll jakub.jozwiak@mandiant.com
- persistence/authentication-process/act-as-password-filter-dll jakub.jozwiak@mandiant.com

### Bug Fixes
- improve handling _ prefix compile/link artifact #924 @mike-hunhoff
- better detect OS in ELF samples #988 @williballenthin
- display number feature zero in vverbose #1097 @mike-hunhoff

### capa explorer IDA Pro plugin
- improve file format extraction #918 @mike-hunhoff
- remove decorators added by IDA to ELF imports #919 @mike-hunhoff
- bug fixes for Address abstraction #1091 @mike-hunhoff

### Development

### Raw diffs
- [capa v3.2.0...v4.0.0](https://github.com/mandiant/capa/compare/v3.2.0...master)
- [capa-rules v3.2.0...v4.0.0](https://github.com/mandiant/capa-rules/compare/v3.2.0...master)

## v3.2.1 (2022-06-06)
This out-of-band release bumps the SMDA dependency version to enable installation on Python 3.10.

### Bug Fixes

- update SMDA dependency @mike-hunhoff #922

### Raw diffs
- [capa v3.2.0...v3.2.1](https://github.com/mandiant/capa/compare/v3.2.0...v3.2.1)
- [capa-rules v3.2.0...v3.2.1](https://github.com/mandiant/capa-rules/compare/v3.2.0...v3.2.1)

## v3.2.0 (2022-03-03)
This release adds a new characteristic `characteristic: call $+5` enabling users to create more explicit rules. The linter now also validates ATT&CK and MBC categories. Additionally, many dependencies, including the vivisect backend, have been updated.

One rule has been added and many more have been improved.

Thanks for all the support, especially to @kn0wl3dge and first time contributor @uckelman-sf!

### New Features

- linter: validate ATT&CK/MBC categories and IDs #103 @kn0wl3dge
- extractor: add characteristic "call $+5" feature #366 @kn0wl3dge

### New Rules (1)

- anti-analysis/obfuscation/obfuscated-with-advobfuscator jakub.jozwiak@mandiant.com

### Bug Fixes

- remove typing package as a requirement for Python 3.7+ compatibility #901 @uckelman-sf
- elf: fix OS detection for Linux kernel modules #867 @williballenthin

### Raw diffs
- [capa v3.1.0...v3.2.0](https://github.com/mandiant/capa/compare/v3.1.0...v3.2.0)
- [capa-rules v3.1.0...v3.2.0](https://github.com/mandiant/capa-rules/compare/v3.1.0...v3.2.0)

## v3.1.0 (2022-01-10)
This release improves the performance of capa while also adding 23 new rules and many code quality enhancements. We profiled capa's CPU usage and optimized the way that it matches rules, such as by short circuiting when appropriate. According to our testing, the matching phase is approximately 66% faster than v3.0.3! We also added support for Python 3.10, aarch64 builds, and additional MAEC metadata in the rule headers.
  
This release adds 23 new rules, including nine by Jakub Jozwiak of Mandiant. @ryantxu1 and @dzbeck updated the ATT&CK and MBC mappings for many rules. Thank you!
  
And as always, welcome first time contributors!

  - @kn0wl3dge
  - @jtothej
  - @cl30
  

### New Features

- engine: short circuit logic nodes for better performance #824 @williballenthin
- engine: add optimizer the order faster nodes first #829 @williballenthin
- engine: optimize rule evaluation by skipping rules that can't match #830 @williballenthin
- support python 3.10 #816 @williballenthin
- support aarch64 #683 @williballenthin
- rules: support maec/malware-family meta #841 @mr-tz
- engine: better type annotations/exhaustiveness checking #839 @cl30

### Breaking Changes: None

### New Rules (23)

- nursery/delete-windows-backup-catalog michael.hunhoff@mandiant.com
- nursery/disable-automatic-windows-recovery-features michael.hunhoff@mandiant.com
- nursery/capture-webcam-video @johnk3r
- nursery/create-registry-key-via-stdregprov michael.hunhoff@mandiant.com
- nursery/delete-registry-key-via-stdregprov michael.hunhoff@mandiant.com
- nursery/delete-registry-value-via-stdregprov michael.hunhoff@mandiant.com
- nursery/query-or-enumerate-registry-key-via-stdregprov michael.hunhoff@mandiant.com
- nursery/query-or-enumerate-registry-value-via-stdregprov michael.hunhoff@mandiant.com
- nursery/set-registry-value-via-stdregprov michael.hunhoff@mandiant.com
- data-manipulation/compression/decompress-data-using-ucl jakub.jozwiak@mandiant.com
- linking/static/wolfcrypt/linked-against-wolfcrypt jakub.jozwiak@mandiant.com
- linking/static/wolfssl/linked-against-wolfssl jakub.jozwiak@mandiant.com
- anti-analysis/packer/pespin/packed-with-pespin jakub.jozwiak@mandiant.com
- load-code/shellcode/execute-shellcode-via-windows-fibers jakub.jozwiak@mandiant.com
- load-code/shellcode/execute-shellcode-via-enumuilanguages jakub.jozwiak@mandiant.com
- anti-analysis/packer/themida/packed-with-themida william.ballenthin@mandiant.com
- load-code/shellcode/execute-shellcode-via-createthreadpoolwait jakub.jozwiak@mandiant.com
- host-interaction/process/inject/inject-shellcode-using-a-file-mapping-object jakub.jozwiak@mandiant.com
- load-code/shellcode/execute-shellcode-via-copyfile2 jakub.jozwiak@mandiant.com
- malware-family/plugx/match-known-plugx-module still@teamt5.org

### Rule Changes

  - update ATT&CK mappings by @ryantxu1
  - update ATT&CK and MBC mappings by @dzbeck
  - aplib detection by @cdong1012
  - golang runtime detection by @stevemk14eber

### Bug Fixes

- fix circular import error #825 @williballenthin
- fix smda negative number extraction #430 @kn0wl3dge

### capa explorer IDA Pro plugin

- pin supported versions to >= 7.4 and < 8.0 #849 @mike-hunhoff

### Development

- add profiling infrastructure #828 @williballenthin
- linter: detect shellcode extension #820 @mr-tz
- show features script: add backend flag #430 @kn0wl3dge

### Raw diffs
- [capa v3.0.3...v3.1.0](https://github.com/mandiant/capa/compare/v3.0.3...v3.1.0)
- [capa-rules v3.0.3...v3.1.0](https://github.com/mandiant/capa-rules/compare/v3.0.3...v3.1.0)


## v3.0.3 (2021-10-27)

This is primarily a rule maintenance release:
  - eight new rules, including all relevant techniques from [ATT&CK v10](https://medium.com/mitre-attack/introducing-attack-v10-7743870b37e3), and
  - two rules removed, due to the prevalence of false positives

We've also tweaked the status codes returned by capa.exe to be more specific and added a bit more metadata to the JSON output format.
 
As always, welcome first time contributors!
  - still@teamt5.org
  - zander.work@mandiant.com
                                                                                                     

### New Features

- show in which function a BB match is #130 @williballenthin
- main: exit with unique error codes when bailing #802 @williballenthin

### New Rules (8)

- nursery/resolve-function-by-fnv-1a-hash still@teamt5.org
- data-manipulation/encryption/encrypt-data-using-memfrob-from-glibc zander.work@mandiant.com
- collection/group-policy/discover-group-policy-via-gpresult william.ballenthin@mandiant.com
- host-interaction/bootloader/manipulate-safe-mode-programs william.ballenthin@mandiant.com
- nursery/enable-safe-mode-boot william.ballenthin@mandiant.com
- persistence/iis/persist-via-iis-module william.ballenthin@mandiant.com
- persistence/iis/persist-via-isapi-extension william.ballenthin@mandiant.com
- targeting/language/identify-system-language-via-api william.ballenthin@mandiant.com

## Removed rules (2)
- load-code/pe/parse-pe-exports: too many false positives in unrelated structure accesses
- anti-analysis/anti-vm/vm-detection/execute-anti-vm-instructions: too many false positives in junk code

### Bug Fixes

- update references from FireEye to Mandiant

### Raw diffs
- [capa v3.0.2...v3.0.3](https://github.com/fireeye/capa/compare/v3.0.2...v3.0.3)
- [capa-rules v3.0.2...v3.0.3](https://github.com/fireeye/capa-rules/compare/v3.0.2...v3.0.3)
  
## v3.0.2 (2021-09-28)
  
This release fixes an issue with the standalone executables built with PyInstaller when running capa against ELF files.

### Bug Fixes

- fix bug in PyInstaller config preventing ELF analysis #795 @mr-tz

### Raw diffs
- [capa v3.0.1...v3.0.2](https://github.com/fireeye/capa/compare/v3.0.1...v3.0.2)
- [capa-rules v3.0.1...v3.0.2](https://github.com/fireeye/capa-rules/compare/v3.0.1...v3.0.2)

## v3.0.1 (2021-09-27)

This version updates the version of vivisect used by capa. Users will experience fewer bugs and find improved analysis results.

Thanks to the community for highlighting issues and analysis misses. Your feedback is crucial to further improve capa.

### Bug Fixes

- fix many underlying bugs in vivisect analysis and update to version v1.0.5 #786 @williballenthin

### Raw diffs
- [capa v3.0.0...v3.0.1](https://github.com/fireeye/capa/compare/v3.0.0...v3.0.1)
- [capa-rules v3.0.0...v3.0.1](https://github.com/fireeye/capa-rules/compare/v3.0.0...v3.0.1)

## v3.0.0 (2021-09-15)

We are excited to announce version 3.0! :tada:

capa 3.0:
- adds support for ELF files targeting Linux thanks to [Intezer](https://www.intezer.com/)
- adds new features to specify OS, CPU architecture, and file format
- fixes a few bugs that may have led to false negatives (missed capabilities) in older versions
- adds 80 new rules, including 36 describing techniques for Linux

A huge thanks to everyone who submitted issues, provided feedback, and contributed code and rules.
Special acknowledgement to @Adir-Shemesh and @TcM1911 of [Intezer](https://www.intezer.com/) for contributing the code to enable ELF support.
Also, welcome first time contributors:
  - @jaredscottwilson
  - @cdong1012
  - @jlepore-fe 

### New Features

- all: add support for ELF files #700 @Adir-Shemesh @TcM1911
- rule format: add feature `format: ` for file format, like `format: pe` #723 @williballenthin
- rule format: add feature `arch: ` for architecture, like `arch: amd64` #723 @williballenthin
- rule format: add feature `os: ` for operating system, like `os: windows` #723 @williballenthin
- rule format: add feature `substring: ` for verbatim strings with leading/trailing wildcards #737 @williballenthin
- scripts: add `profile-memory.py` for profiling memory usage #736 @williballenthin
- main: add light weight ELF file feature extractor to detect file limitations #770 @mr-tz

### Breaking Changes

- rules using `format`, `arch`, `os`, or `substring` features cannot be used by capa versions prior to v3
- legacy term `arch` (i.e., "x32") is now called `bitness` @williballenthin
- freeze format gains new section for "global" features #759 @williballenthin

### New Rules (80)

- collection/webcam/capture-webcam-image @johnk3r
- nursery/list-drag-and-drop-files michael.hunhoff@mandiant.com
- nursery/monitor-clipboard-content michael.hunhoff@mandiant.com
- nursery/monitor-local-ipv4-address-changes michael.hunhoff@mandiant.com
- nursery/load-windows-common-language-runtime michael.hunhoff@mandiant.com
- nursery/resize-volume-shadow-copy-storage michael.hunhoff@mandiant.com
- nursery/add-user-account-group michael.hunhoff@mandiant.com
- nursery/add-user-account-to-group michael.hunhoff@mandiant.com
- nursery/add-user-account michael.hunhoff@mandiant.com
- nursery/change-user-account-password michael.hunhoff@mandiant.com
- nursery/delete-user-account-from-group michael.hunhoff@mandiant.com
- nursery/delete-user-account-group michael.hunhoff@mandiant.com
- nursery/delete-user-account michael.hunhoff@mandiant.com
- nursery/list-domain-servers michael.hunhoff@mandiant.com
- nursery/list-groups-for-user-account michael.hunhoff@mandiant.com
- nursery/list-user-account-groups michael.hunhoff@mandiant.com
- nursery/list-user-accounts-for-group michael.hunhoff@mandiant.com
- nursery/list-user-accounts michael.hunhoff@mandiant.com
- nursery/parse-url michael.hunhoff@mandiant.com
- nursery/register-raw-input-devices michael.hunhoff@mandiant.com
- anti-analysis/packer/gopacker/packed-with-gopacker jared.wilson@mandiant.com
- host-interaction/driver/create-device-object @mr-tz
- host-interaction/process/create/execute-command @mr-tz
- data-manipulation/encryption/create-new-key-via-cryptacquirecontext chuong.dong@mandiant.com
- host-interaction/log/clfs/append-data-to-clfs-log-container blaine.stancill@mandiant.com
- host-interaction/log/clfs/read-data-from-clfs-log-container blaine.stancill@mandiant.com
- data-manipulation/encryption/hc-128/encrypt-data-using-hc-128-via-wolfssl blaine.stancill@mandiant.com
- c2/shell/create-unix-reverse-shell joakim@intezer.com
- c2/shell/execute-shell-command-received-from-socket joakim@intezer.com
- collection/get-current-user joakim@intezer.com
- host-interaction/file-system/change-file-permission joakim@intezer.com
- host-interaction/hardware/memory/get-memory-information joakim@intezer.com
- host-interaction/mutex/lock-file joakim@intezer.com
- host-interaction/os/version/get-kernel-version joakim@intezer.com
- host-interaction/os/version/get-linux-distribution joakim@intezer.com
- host-interaction/process/terminate/terminate-process-via-kill joakim@intezer.com
- lib/duplicate-stdin-and-stdout joakim@intezer.com
- nursery/capture-network-configuration-via-ifconfig joakim@intezeer.com
- nursery/collect-ssh-keys joakim@intezer.com
- nursery/enumerate-processes-via-procfs joakim@intezer.com
- nursery/interact-with-iptables joakim@intezer.com
- persistence/persist-via-desktop-autostart joakim@intezer.com
- persistence/persist-via-shell-profile-or-rc-file joakim@intezer.com
- persistence/service/persist-via-rc-script joakim@intezer.com
- collection/get-current-user-on-linux joakim@intezer.com
- collection/network/get-mac-address-on-windows moritz.raabe@mandiant.com
- host-interaction/file-system/read/read-file-on-linux moritz.raabe@mandiant.com joakim@intezer.com
- host-interaction/file-system/read/read-file-on-windows moritz.raabe@mandiant.com
- host-interaction/file-system/write/write-file-on-windows william.ballenthin@mandiant.com
- host-interaction/os/info/get-system-information-on-windows moritz.raabe@mandiant.com joakim@intezer.com
- host-interaction/process/create/create-process-on-windows moritz.raabe@mandiant.com
- linking/runtime-linking/link-function-at-runtime-on-windows moritz.raabe@mandiant.com
- nursery/create-process-on-linux joakim@intezer.com
- nursery/enumerate-files-on-linux william.ballenthin@mandiant.com
- nursery/get-mac-address-on-linux joakim@intezer.com
- nursery/get-system-information-on-linux joakim@intezer.com
- nursery/link-function-at-runtime-on-linux joakim@intezer.com
- nursery/write-file-on-linux joakim@intezer.com
- communication/socket/tcp/send/obtain-transmitpackets-callback-function-via-wsaioctl jonathan.lepore@mandiant.com
- nursery/linked-against-cpp-http-library @mr-tz
- nursery/linked-against-cpp-json-library @mr-tz

### Bug Fixes

- main: fix `KeyError: 0` when reporting results @williballehtin #703
- main: fix potential false negatives due to namespaces across scopes @williballenthin #721
- linter: suppress some warnings about imports from ntdll/ntoskrnl @williballenthin #743
- linter: suppress some warnings about missing examples in the nursery @williballenthin #747

### capa explorer IDA Pro plugin

- explorer: add additional filter logic when displaying matches by function #686 @mike-hunhoff
- explorer: remove duplicate check when saving file #687 @mike-hunhoff
- explorer: update IDA extractor to use non-canon mnemonics #688 @mike-hunhoff
- explorer: allow user to add specified number of bytes when adding a Bytes feature in the Rule Generator #689 @mike-hunhoff
- explorer: enforce max column width Features and Editor panes #691 @mike-hunhoff
- explorer: add option to limit features to currently selected disassembly address #692 @mike-hunhoff
- explorer: update support documentation and runtime checks #741 @mike-hunhoff
- explorer: small performance boost to rule generator search functionality #742 @mike-hunhoff
- explorer: add support for arch, os, and format features #758 @mike-hunhoff
- explorer: improve parsing algorithm for rule generator feature editor #768 @mike-hunhoff

### Development

### Raw diffs
- [capa v2.0.0...v3.0.0](https://github.com/mandiant/capa/compare/v2.0.0...v3.0.0)
- [capa-rules v2.0.0...v3.0.0](https://github.com/mandiant/capa-rules/compare/v2.0.0...v3.0.0)


## v2.0.0 (2021-07-19)

We are excited to announce version 2.0! :tada:
capa 2.0:
- enables anyone to contribute rules more easily
- is the first Python 3 ONLY version
- provides more concise and relevant result via identification of library functions using FLIRT
  ![capa v2.0 results ignoring library code functions](doc/img/changelog/flirt-ignore.png)
- includes many features and enhancements for the capa explorer IDA plugin
- adds 93 new rules, including all new techniques introduced in MITRE ATT&CK v9

A huge thanks to everyone who submitted issues, provided feedback, and contributed code and rules. Many colleagues across dozens of organizations have volunteered their experience to improve this tool! :heart:


### New Features

- rules: update ATT&CK and MBC mappings https://github.com/mandiant/capa-rules/pull/317 @williballenthin
- main: use FLIRT signatures to identify and ignore library code #446 @williballenthin
- tests: update test cases and caching #545 @mr-tz
- scripts: capa2yara.py convert capa rules to YARA rules #561 @ruppde
- rule: add file-scope feature (`function-name`) for recognized library functions #567 @williballenthin
- main: auto detect shellcode based on file extension #516 @mr-tz
- main: more detailed progress bar output when matching functions #562 @mr-tz
- main: detect file limitations without doing code analysis for better performance #583 @williballenthin
- show-features: don't show features from library functions #569 @williballenthin
- linter: summarize results at the end #571 @williballenthin
- linter: check for `or` with always true child statement, e.g. `optional`, colors #348 @mr-tz

### Breaking Changes

- py3: drop Python 2 support #480 @Ana06
- meta: added `library_functions` field, `feature_counts.functions` does not include library functions any more #562 @mr-tz
- json: results document now contains parsed ATT&CK and MBC fields instead of canonical representation #526 @mr-tz
- json: record all matching strings for regex #159 @williballenthin
- main: implement file limitations via rules not code #390 @williballenthin
- json: correctly render negative offsets #619 @williballenthin
- library: remove logic from `__init__.py` throughout #622 @williballenthin

### New Rules (93)

- anti-analysis/packer/amber/packed-with-amber @gormaniac
- collection/file-managers/gather-3d-ftp-information @re-fox
- collection/file-managers/gather-alftp-information @re-fox
- collection/file-managers/gather-bitkinex-information @re-fox
- collection/file-managers/gather-blazeftp-information @re-fox
- collection/file-managers/gather-bulletproof-ftp-information @re-fox
- collection/file-managers/gather-classicftp-information @re-fox
- collection/file-managers/gather-coreftp-information @re-fox
- collection/file-managers/gather-cuteftp-information @re-fox
- collection/file-managers/gather-cyberduck-information @re-fox
- collection/file-managers/gather-direct-ftp-information @re-fox
- collection/file-managers/gather-directory-opus-information @re-fox
- collection/file-managers/gather-expandrive-information @re-fox
- collection/file-managers/gather-faststone-browser-information @re-fox
- collection/file-managers/gather-fasttrack-ftp-information @re-fox
- collection/file-managers/gather-ffftp-information @re-fox
- collection/file-managers/gather-filezilla-information @re-fox
- collection/file-managers/gather-flashfxp-information @re-fox
- collection/file-managers/gather-fling-ftp-information @re-fox
- collection/file-managers/gather-freshftp-information @re-fox
- collection/file-managers/gather-frigate3-information @re-fox
- collection/file-managers/gather-ftp-commander-information @re-fox
- collection/file-managers/gather-ftp-explorer-information @re-fox
- collection/file-managers/gather-ftp-voyager-information @re-fox
- collection/file-managers/gather-ftpgetter-information @re-fox
- collection/file-managers/gather-ftpinfo-information @re-fox
- collection/file-managers/gather-ftpnow-information @re-fox
- collection/file-managers/gather-ftprush-information @re-fox
- collection/file-managers/gather-ftpshell-information @re-fox
- collection/file-managers/gather-global-downloader-information @re-fox
- collection/file-managers/gather-goftp-information @re-fox
- collection/file-managers/gather-leapftp-information @re-fox
- collection/file-managers/gather-netdrive-information @re-fox
- collection/file-managers/gather-nexusfile-information @re-fox
- collection/file-managers/gather-nova-ftp-information @re-fox
- collection/file-managers/gather-robo-ftp-information @re-fox
- collection/file-managers/gather-securefx-information @re-fox
- collection/file-managers/gather-smart-ftp-information @re-fox
- collection/file-managers/gather-softx-ftp-information @re-fox
- collection/file-managers/gather-southriver-webdrive-information @re-fox
- collection/file-managers/gather-staff-ftp-information @re-fox
- collection/file-managers/gather-total-commander-information @re-fox
- collection/file-managers/gather-turbo-ftp-information @re-fox
- collection/file-managers/gather-ultrafxp-information @re-fox
- collection/file-managers/gather-winscp-information @re-fox
- collection/file-managers/gather-winzip-information @re-fox
- collection/file-managers/gather-wise-ftp-information @re-fox
- collection/file-managers/gather-ws-ftp-information @re-fox
- collection/file-managers/gather-xftp-information @re-fox
- data-manipulation/compression/decompress-data-using-aplib @r3c0nst @mr-tz
- host-interaction/bootloader/disable-code-signing @williballenthin
- host-interaction/bootloader/manipulate-boot-configuration @williballenthin
- host-interaction/driver/disable-driver-code-integrity @williballenthin
- host-interaction/file-system/bypass-mark-of-the-web @williballenthin
- host-interaction/network/domain/get-domain-information @recvfrom
- host-interaction/session/get-logon-sessions @recvfrom
- linking/runtime-linking/resolve-function-by-fin8-fasthash @r3c0nst @mr-tz
- nursery/build-docker-image @williballenthin
- nursery/create-container @williballenthin
- nursery/encrypt-data-using-fakem-cipher @mike-hunhoff
- nursery/list-containers @williballenthin
- nursery/run-in-container @williballenthin
- persistence/registry/appinitdlls/disable-appinit_dlls-code-signature-enforcement @williballenthin
- collection/password-manager/steal-keepass-passwords-using-keefarce @Ana06
- host-interaction/network/connectivity/check-internet-connectivity-via-wininet matthew.williams@mandiant.com michael.hunhoff@mandiant.com
- nursery/create-bits-job @mr-tz
- nursery/execute-syscall-instruction @kulinacs @mr-tz
- nursery/connect-to-wmi-namespace-via-wbemlocator michael.hunhoff@mandiant.com
- anti-analysis/obfuscation/obfuscated-with-callobfuscator johnk3r
- executable/installer/inno-setup/packaged-as-an-inno-setup-installer awillia2@cisco.com
- data-manipulation/hashing/djb2/hash-data-using-djb2 awillia2@cisco.com
- data-manipulation/encoding/base64/decode-data-using-base64-via-dword-translation-table gilbert.elliot@mandiant.com
- nursery/list-tcp-connections-and-listeners michael.hunhoff@mandiant.com
- nursery/list-udp-connections-and-listeners michael.hunhoff@mandiant.com
- nursery/log-keystrokes-via-raw-input-data michael.hunhoff@mandiant.com
- nursery/register-http-server-url michael.hunhoff@mandiant.com
- internal/limitation/file/internal-autoit-file-limitation.yml william.ballenthin@mandiant.com
- internal/limitation/file/internal-dotnet-file-limitation.yml william.ballenthin@mandiant.com
- internal/limitation/file/internal-installer-file-limitation.yml william.ballenthin@mandiant.com
- internal/limitation/file/internal-packer-file-limitation.yml william.ballenthin@mandiant.com
- host-interaction/network/domain/enumerate-domain-computers-via-ldap awillia2@cisco.com
- host-interaction/network/domain/get-domain-controller-name awillia2@cisco.com
- internal/limitation/file/internal-visual-basic-file-limitation @mr-tz
- data-manipulation/hashing/md5/hash-data-with-md5 moritz.raabe@mandiant.com
- compiler/autohotkey/compiled-with-autohotkey awillia2@cisco.com
- internal/limitation/file/internal-autohotkey-file-limitation @mr-tz
- host-interaction/process/dump/create-process-memory-minidump michael.hunhoff@mandiant.com
- nursery/get-storage-device-properties michael.hunhoff@mandiant.com
- nursery/execute-shell-command-via-windows-remote-management michael.hunhoff@mandiant.com
- nursery/get-token-privileges michael.hunhoff@mandiant.com
- nursery/prompt-user-for-credentials michael.hunhoff@mandiant.com
- nursery/spoof-parent-pid michael.hunhoff@mandiant.com

### Bug Fixes

- build: use Python 3.8 for PyInstaller to support consistently running across multiple operating systems including Windows 7 #505 @mr-tz
- main: correctly match BB-scope matches at file scope #605 @williballenthin
- main: do not process non-PE files even when --format explicitly provided #664 @mr-tz

### capa explorer IDA Pro plugin
- explorer: IDA 7.6 support #497 @williballenthin
- explorer: explain how to install IDA 7.6 patch to enable the plugin #528 @williballenthin
- explorer: document IDA 7.6sp1 as alternative to the patch #536 @Ana06
- explorer: add support for function-name feature #618 @mike-hunhoff
- explorer: circular import workaround #654 @mike-hunhoff
- explorer: add argument to control whether to automatically analyze when running capa explorer #548 @Ana06
- explorer: extract API features via function names recognized by IDA/FLIRT #661 @mr-tz

### Development

- ci: add capa release link to capa-rules tag #517 @Ana06
- ci, changelog: update `New Rules` section in CHANGELOG automatically https://github.com/mandiant/capa-rules/pull/374 #549 #604 @Ana06
- ci, changelog: support multiple author in sync GH https://github.com/mandiant/capa-rules/pull/378 @Ana06
- ci, lint: check statements for single child statements #563 @mr-tz
- ci: reject PRs without CHANGELOG update to ensure CHANGELOG is kept up-to-date #584 @Ana06
- ci: test that scripts run #660 @mr-tz

### Raw diffs

<!-- The diff uses v1.6.1 because master doesn't include v1.6.2 and v1.6.3 -->
- [capa v1.6.1...v2.0.0](https://github.com/mandiant/capa/compare/v1.6.1...v2.0.0)
- [capa-rules v1.6.1...v2.0.0](https://github.com/mandiant/capa-rules/compare/v1.6.1...v2.0.0)


## v1.6.3 (2021-04-29)

This release adds IDA 7.6 support to capa.

### Changes

- IDA 7.6 support @williballenthin @Ana06

### Raw diffs

  - [capa v1.6.2...v1.6.3](https://github.com/mandiant/capa/compare/v1.6.2...v1.6.3)


## v1.6.2 (2021-04-13)

This release backports a fix to capa 1.6: The Windows binary was built with Python 3.9 which doesn't support Windows 7.

### Bug Fixes

- build: use Python 3.8 for PyInstaller to support consistently running across multiple operating systems including Windows 7 @mr-tz @Ana06

### Raw diffs

  - [capa v1.6.1...v1.6.2](https://github.com/mandiant/capa/compare/v1.6.1...v1.6.2)


## v1.6.1 (2021-04-07)

This release includes several bug fixes, such as a vivisect issue that prevented capa from working on Windows with Python 3. It also adds 17 new rules and a bunch of improvements in the rules and IDA rule generator. We appreciate everyone who opened issues, provided feedback, and contributed code and rules.

### Upcoming changes

**This is the very last capa release that supports Python 2.** The next release will be v2.0 and will have breaking changes, including the removal of Python 2 support.

### New features

- explorer: add support for multi-line tab and SHIFT + Tab #474 @mike-hunhoff

![multi-line tab in rule generator](doc/img/changelog/tab.gif)

### New Rules (17)

- encrypt data using RC4 with custom key via WinAPI @MalwareMechanic
- encrypt data using Curve25519 @dandonov
- packaged as an IExpress self-extracting archive @recvfrom
- create registry key via offline registry library @johnk3r
- open registry key via offline registry library @johnk3r
- query registry key via offline registry library @johnk3r
- set registry key via offline registry library @johnk3r
- delete registry key via offline registry library @johnk3r
- enumerate PE sections @Ana06
- inject DLL reflectively @Ana06
- inspect section memory permissions @Ana06
- parse PE exports @Ana06
- rebuild import table @Ana06
- compare security identifiers @mike-hunhoff
- get user security identifier @mike-hunhoff
- listen for remote procedure calls @mike-hunhoff
- query remote server for available data @mike-hunhoff

### Bug Fixes

- vivisect: update to v1.0.1 which includes bug fix for #459 (capa failed in Windows with Python 3 and vivisect) #512 @williballenthin
- explorer: fix initialize rules directory #464 @mike-hunhoff
- explorer: support subscope rules #493 @mike-hunhoff
- explorer: add checks to validate matched data when searching #500 @mike-hunhoff
- features, explorer: add support for string features with special characters e.g. '\n' #468 @mike-hunhoff

### Changes

- vivisect: raises `IncompatibleVivVersion` instead of `UnicodeDecodeError` when using incompatible Python 2 `.viv` files with Python3 #479 @Ana06
- explorer: improve settings modification #465 @mike-hunhoff
- rules: improvements @mr-tz, @re-fox, @mike-hunhoff
- rules, lint: enforce string with double quotes formatting in rules #468 @mike-hunhoff
- lint: ensure LF end of line #485 #486 @mr-tz
- setup: pin dependencies #513 #504 @Ana06 @mr-tz

### Development

- ci: test on Windows, Ubuntu, macOS across Python versions #470 @mr-tz @Ana06
- ci: pin OS versions #491 @williballenthin
- ci: tag capa-rules on release #476 @Ana06
- doc: document release process #476 @Ana06
- doc: Improve README badges #477 #478 @ana06 @mr-tz
- doc: update capa explorer documentation #503 @mike-hunhoff
- doc: add PR template #495 @mr-tz
- changelog: document incompatibility of viv files #475 @Ana06
- rule loading: ignore files starting with .git #492 @mr-tz

### Raw diffs

  - [capa v1.6.0...v1.6.1](https://github.com/mandiant/capa/compare/v1.6.0...v1.6.1)
  - [capa-rules v1.6.0...v1.6.1](https://github.com/mandiant/capa-rules/compare/v1.6.0...v1.6.1)


## v1.6.0 (2021-03-09)

This release adds the capa explorer rule generator plugin for IDA Pro, vivisect support for Python 3 and 12 new rules. We appreciate everyone who opened issues, provided feedback, and contributed code and rules. Thank you also to the vivisect development team (@rakuy0, @atlas0fd00m) for the Python 3 support (`vivisect==1.0.0`) and the fixes for Python 2 (`vivisect==0.2.1`).

### Rule Generator IDA Plugin

The capa explorer IDA plugin now helps you quickly build new capa rules using features extracted directly from your IDA database. Without leaving the plugin interface you can use the features extracted by capa explorer to develop and test new rules and save your work directly to your capa rules directory. To get started select the new `Rule Generator` tab, navigate to a function in the IDA `Disassembly` view, and click `Analyze`. For more information check out the capa explorer [readme](https://github.com/mandiant/capa/blob/master/capa/ida/plugin/README.md).

![](doc/img/rulegen_expanded.png)

### Python 2/3 vivisect workspace compatibility

This version of capa adds Python 3 support in vivisect. Note that `.viv` files (generated by vivisect) are not compatible between Python 2 and Python 3. When updating to Python 3 you need to delete all the `.viv` files for capa to work.

If you get the following error (or a similar one), you most likely need to delete `.viv` files:
```
UnicodeDecodeError: 'ascii' codec can't decode byte 0x90 in position 2: ordinal not in range(128)
```

### Upcoming changes

**This is the last capa release that supports Python 2.** The next release will be v2.0 and will have breaking changes, including the removal of Python 2 support.

If you have workflows that rely on the Python 2 version and need future maintenance, please reach out. We may be able to supply limited backports of key fixes and features.

### New features

- explorer: Add capa explorer rule generator plugin for IDA Pro. Now capa explorer helps you build new capa rules!  #426, #438, #439 @mike-hunhoff
- python: Python 3 support in vivisect #421 @Ana06
- main: Add backend option in Python 3 to select the backend to be used (either SMDA or vivisect) #421 @Ana06
- python: Python 3 support in IDA #429, #437 @mike-hunhoff
- ci: test pyinstaller CI #452 @williballenthin
- scripts: enable multiple backends in `show-features.py` #429 @mike-hunhoff
- scripts: add `scripts/vivisect-py2-vs-py3.sh`  to compare vivisect Python 2 vs 3 (can easily be modified to test run times and compare different versions) #421 @Ana06

### New Rules (12)

- patch process command line @re-fox @williballenthin (graduated from nursery)
- compiled with dmd @re-fox
- compiled with exe4j @johnk3r
- compiled from Visual Basic @williballenthin
- capture screenshot in Go @TcM1911
- compiled with Nim @mike-hunhoff
- linked against Go process enumeration library @TcM1911
- linked against Go registry library @TcM1911
- linked against Go WMI library @TcM1911
- linked against Go static asset library @TcM1911
- inspect load icon resource @mike-hunhoff
- linked against XZip @mr-tz

### Bug Fixes

- ida: check for unmapped addresses when resolving data references #436 @mike-hunhoff

### Changes

- setup: vivisect v1.0.0 is the default backend for Python3 (it was SMDA before) #421 @Ana06
- setup: bump vivisect to 0.2.1 #454 @mr-tz
- linter: adding ntoskrnl, ntdll overlap lint #428 @mike-hunhoff
- ci: use py3.9 and pyinstaller 4.2 to build standalone binaries #452 @williballenthin
- scripts: remove old migration script #450 @williballenthin

### Development

- main: factor out common cli argument handling #450 @williballenthin

### Raw diffs

  - [capa v1.5.1...v1.6.0](https://github.com/mandiant/capa/compare/v1.5.1...v1.6.0)
  - [capa-rules v1.5.1...v1.6.0](https://github.com/mandiant/capa-rules/compare/v1.5.1...v1.6.0)


## v1.5.1 (2021-02-09)

This release fixes the version number that we forgot to update for v1.5.0 (therefore, v1.5.0 was not published to pypi). It also includes 1 new rule and some rule improvements.

### New Rules (1)

- encrypt data using vest @re-fox

### Raw diffs

  - [capa v1.5.0...v1.5.1](https://github.com/mandiant/capa/compare/v1.5.1...v1.6.0)
  - [capa-rules v1.5.0...v1.5.1](https://github.com/mandiant/capa-rules/compare/v1.5.1...v1.6.0)


## v1.5.0 (2021-02-05)

This release brings support for running capa under Python 3 via [SMDA](https://github.com/danielplohmann/smda), more thorough CI testing and linting, better extraction of strings and byte features, and 50 (!) new rules. We appreciate everyone who opened issues, provided feedback, and contributed code and rules. A special shout out to the following new project contributors:

  - @johnk3r
  - @doomedraven
  - @stvemillertime
  - @itreallynick
  - @0x534a
  
@dzbeck also added [Malware Behavior Catalog](https://github.com/MBCProject/mbc-markdown) (MBC) and ATT&CK mappings for many rules.

Download a standalone binary below and checkout the readme [here on GitHub](https://github.com/mandiant/capa/). Report issues on our [issue tracker](https://github.com/mandiant/capa/issues) and contribute new rules at [capa-rules](https://github.com/mandiant/capa-rules/).


### New Features

  - py3 support via SMDA #355 @danielplohmann @jcrussell
  - scripts: example of using capa as a library #372, #380 @doomedraven
  - ci: enable dependabot #373 @mr-tz
  - ci: lint rules @mr-tz
  - ci: lint rule format #401 @mr-tz
  - freeze: add base address #391 @mr-tz
  - json: meta: add base address #412 @mr-tz

### New Rules (50)

  - 64-bit execution via heavens gate @recvfrom
  - contain anti-disasm techniques @mr-tz
  - check for microsoft office emulation @re-fox
  - check for windows sandbox via device @re-fox
  - check for windows sandbox via dns suffix @re-fox
  - check for windows sandbox via genuine state @re-fox
  - check for windows sandbox via process name @re-fox
  - check for windows sandbox via registry @re-fox
  - capture microphone audio @re-fox
  - capture public ip @re-fox
  - get domain trust relationships @johnk3r
  - check HTTP status code @mr-tz
  - compiled with perl2exe @re-fox
  - compiled with ps2exe @re-fox
  - compiled with pyarmor @stvemillertime, @itreallynick
  - validate payment card number using luhn algorithm @re-fox
  - hash data using fnv @re-fox @mr-tz
  - generate random numbers via WinAPI @mike-hunhoff @johnk3r
  - enumerate files recursively @re-fox
  - get file system object information @mike-hunhoff
  - read virtual disk @re-fox
  - register minifilter driver @mike-hunhoff
  - start minifilter driver @mike-hunhoff
  - enumerate gui resources @johnk3r
  - simulate CTRL ALT DEL @mike-hunhoff
  - hijack thread execution @0x534a
  - inject dll @0x534a
  - inject pe @0x534a
  - create or open registry key @mike-hunhoff
  - delete registry value @mike-hunhoff
  - query or enumerate registry key @mike-hunhoff
  - query or enumerate registry value @mike-hunhoff
  - resume thread @0x534a
  - suspend thread @0x534a
  - allocate memory @0x534a
  - allocate RW memory @0x534a
  - contain pusha popa sequence @mr-tz
  - create or open file @mike-hunhoff
  - open process @0x534a
  - open thread @0x534a
  - get kernel32 base address @mr-tz
  - get ntdll base address @mr-tz
  - encrypt or decrypt data via BCrypt @mike-hunhoff
  - generate random numbers using the Delphi LCG @williballenthin
  - hash data via BCrypt @mike-hunhoff
  - migrate process to active window station @williballenthin
  - patch process command line @williballenthin
  - resolve function by hash @williballenthin
  - persist via Winlogon Helper DLL registry key @0x534a
  - schedule task via command line @0x534a

### Bug Fixes

  - doc: pyinstaller build process @mr-tz
  - ida: better bytes extraction #409 @mike-hunhoff
  - viv: better unicode string extraction #364 @mike-hunhoff
  - viv: better unicode string extraction #378 @mr-tz
  - viv: more xor instructions #379 @mr-tz
  - viv: decrease logging verbosity #381 @mr-tz
  - rules: fix api description syntax #403 @mike-hunhoff
  - main: disable progress background thread #410 @mike-hunhoff
  
### Changes

  - rules: return lib rules for scopes #398 @mr-tz
  
### Raw diffs

  - [capa v1.4.1...v1.5.0](https://github.com/mandiant/capa/compare/v1.4.1...v1.5.0)
  - [capa-rules v1.4.0...v1.5.0](https://github.com/mandiant/capa-rules/compare/v1.4.0...v1.5.0)

## v1.4.1 (2020-10-23)

This release fixes an issue building capa on our CI server, which prevented us from building standalone binaries for v1.4.1.

### Bug Fixes

  - install VC dependencies for Python 2.7 during Windows build
  
### Raw diffs

  - [capa v1.4.0...v1.4.1](https://github.com/mandiant/capa/compare/v1.4.0...v1.4.1)
  - [capa-rules v1.4.0...v1.4.1](https://github.com/mandiant/capa-rules/compare/v1.4.0...v1.4.1)  

## v1.4.0 (2020-10-23)

This capa release includes changes to the rule parsing, enhanced feature extraction, various bug fixes, and improved capa scripts. Everyone should benefit from the improved functionality and performance. The community helped to add 69 new rules. We appreciate everyone who opened issues, provided feedback, and contributed code and rules. A special shout out to the following new project contributors:

  - @mwilliams31
  - @yt0ng

@dzbeck added [Malware Behavior Catalog](https://github.com/MBCProject/mbc-markdown) (MBC) and ATT&CK mappings for 86 rules.

Download a standalone binary below and checkout the readme [here on GitHub](https://github.com/mandiant/capa/). Report issues on our [issue tracker](https://github.com/mandiant/capa/issues) and contribute new rules at [capa-rules](https://github.com/mandiant/capa-rules/).

### New features

  - script that demonstrates bulk processing @williballenthin #307
  - main: render MBC table @mr-tz #332
  - ida backend: improve detection of APIs called via two or more chained thunks @mike-hunhoff #340
  - viv backend: improve detection of APIs called via two or more chained thunks @mr-tz #341
  - features: extract APIs called via jmp instruction @mr-tz #337

### New rules

  - clear the Windows event log @mike-hunhoff
  - crash the Windows event logging service @mike-hunhoff
  - packed with kkrunchy @re-fox
  - packed with nspack @re-fox
  - packed with pebundle @re-fox
  - packed with pelocknt @re-fox
  - packed with peshield @re-fox
  - packed with petite @re-fox
  - packed with rlpack @re-fox
  - packed with upack @re-fox
  - packed with y0da crypter @re-fox
  - compiled with rust @re-fox
  - compute adler32 checksum @mwilliams31
  - encrypt-data-using-hc-128 @recvfrom
  - manipulate console @williballenthin
  - references logon banner @re-fox
  - terminate process via fastfail @re-fox
  - delete volume shadow copies @mr-tz
  - authenticate HMAC @mr-tz
  - compiled from EPL @williballenthin
  - compiled with Go @williballenthin
  - create Restart Manager session @mike-hunhoff
  - decode data using Base64 via WinAPI @mike-hunhoff
  - empty recycle bin quietly @mwilliams31
  - enumerate network shares @mike-hunhoff
  - hook routines via microsoft detours @williballenthin
  - hooked by API Override @williballenthin
  - impersonate user @mike-hunhoff
  - the @williballenthin packer detection package, thanks to Hexacorn for the data, see https://www.hexacorn.com/blog/2016/12/15/pe-section-names-re-visited/
    - packed with CCG
    - packed with Crunch
    - packed with Dragon Armor
    - packed with enigma
    - packed with Epack
    - packed with MaskPE
    - packed with MEW
    - packed with Mpress
    - packed with Neolite
    - packed with PECompact
    - packed with Pepack
    - packed with Perplex
    - packed with ProCrypt
    - packed with RPCrypt
    - packed with SeauSFX
    - packed with Shrinker
    - packed with Simple Pack
    - packed with StarForce
    - packed with SVKP
    - packed with Themida
    - packed with TSULoader
    - packed with VProtect
    - packed with WWPACK
    - rebuilt by ImpRec
    - packaged as a Pintool
    - packaged as a CreateInstall installer
    - packaged as a WinZip self-extracting archive
  - reference 114DNS DNS server @williballenthin
  - reference AliDNS DNS server @williballenthin
  - reference Cloudflare DNS server @williballenthin
  - reference Comodo Secure DNS server @williballenthin
  - reference Google Public DNS server @williballenthin
  - reference Hurricane Electric DNS server @williballenthin
  - reference kornet DNS server @williballenthin
  - reference L3 DNS server @williballenthin
  - reference OpenDNS DNS server @williballenthin
  - reference Quad9 DNS server @williballenthin
  - reference Verisign DNS server @williballenthin
  - run as service @mike-hunhoff
  - schedule task via ITaskService @mike-hunhoff
  - references DNS over HTTPS endpoints @yt0ng

### Bug fixes

  - ida plugin: fix tree-view exception @mike-hunhoff #315
  - ida plugin: fix feature count @mike-hunhoff
  - main: fix reported total rule count @williballenthin #325
  - features: fix handling of API names with multiple periods @mike-hunhoff #329
  - ida backend: find all byte sequences instead of only first @mike-hunhoff #335
  - features: display 0 value @mr-tz #338
  - ida backend: extract ordinal and name imports @mr-tz #343
  - show-features: improvements and support within IDA @mr-tz #342
  - main: sanity check MBC rendering @williballenthin
  - main: handle sample path that contains non-ASCII characters @mr-tz #328

### Changes

  - rules: use yaml.CLoader for better performance @williballenthin #306
  - rules: parse descriptions for statements @mr-tz #312

### Raw diffs

  - [capa v1.3.0...v1.4.0](https://github.com/mandiant/capa/compare/v1.3.0...v1.4.0)
  - [capa-rules v1.3.0...v1.4.0](https://github.com/mandiant/capa-rules/compare/v1.3.0...v1.4.0)

## v1.3.0 (2020-09-14)

This release brings newly updated mappings to the [Malware Behavior Catalog version 2.0](https://github.com/MBCProject/mbc-markdown), many enhancements to the IDA Pro plugin, [flare-capa on PyPI](https://pypi.org/project/flare-capa/), a bunch of bug fixes to improve feature extraction, and four new rules. We received contributions from ten reverse engineers, including seven new ones:

  - @dzbeck
  - @recvfrom
  - @toomanybananas
  - @cclauss 
  - @adamprescott91 
  - @weslambert
  - @stevemk14ebr 
  
Download a standalone binary below and checkout the readme [here on GitHub](https://github.com/mandiant/capa/). Report issues on our [issue tracker](https://github.com/mandiant/capa/issues) and contribute new rules at [capa-rules](https://github.com/mandiant/capa-rules/).

### Key changes to IDA Plugin

The IDA Pro integration is now distributed as a real plugin, instead of a script. This enables a few things:

  - keyboard shortcuts and file menu integration
  - updates distributed PyPI/`pip install --upgrade` without touching your `%IDADIR%`
  - generally doing thing the "right way"

How to get this new version? Its easy: download [capa_explorer.py](https://raw.githubusercontent.com/mandiant/capa/master/capa/ida/plugin/capa_explorer.py) to your IDA plugins directory and update your capa installation (incidentally, this is a good opportunity to migrate to `pip install flare-capa` instead of git checkouts). Now you should see the plugin listed in the `Edit > Plugins > FLARE capa explorer` menu in IDA. 

Please refer to the plugin [readme](https://github.com/mandiant/capa/blob/master/capa/ida/plugin/README.md) for additional information on installing and using the IDA Pro plugin.

Please open an issue in this repository if you notice anything weird.
 
### New features

  - ida plugin: now a real plugin, not a script @mike-hunhoff 
  - core: distributed via PyPI as [flare-capa](https://pypi.org/project/flare-capa/) @williballenthin 
  - features: enable automatic A/W handling for imports @williballenthin @Ana06 #246 
  - ida plugin: persist rules directory setting via [ida-settings](https://github.com/williballenthin/ida-settings) @williballenthin #268
  - ida plugin: add search bar to results view @williballenthin #285
  - ida plugin: add `Analyze` and `Reset` buttons to tree view @mike-hunhoff #304
  - ida plugin: add status label to tree view @mike-hunhoff
  - ida plugin: add progress indicator @mike-hunhoff, @mr-tz

### New rules

  - compiled with py2exe @re-fox
  - resolve path using msvcrt @re-fox 
  - decompress data using QuickLZ @edeca
  - encrypt data using sosemanuk @recvfrom 

### Bug fixes

  - rule: reduce FP in DNS resolution @toomanybananas
  - engine: report correct strings matched via regex @williballenthin #262 
  - formatter: correctly format descriptions in two-line syntax @williballenthin @recvfrom #263 
  - viv: better extract offsets from SibOper operands @williballenthin @edeca #276 
  - import-to-ida: fix import error @cclauss 
  - viv: don't write settings to ~/.viv/viv.json @williballenthin @rakuy0 @weslambert #244
  - ida plugin: remove dependency loop that resulted in unnecessary overhead @mike-hunhoff #303
  - ida plugin: correctly highlight regex matches in IDA Disassembly view @mike-hunhoff #305
  - ida plugin: better handle rule directory prompt and failure case @stevemk14ebr @mike-hunhoff #309

### Changes

  - rules: update meta mapping to MBC 2.0! @dzbeck
  - render: don't display rules that are also matched by other rules @williballenthin @Ana06 #224
  - ida plugin: simplify tabs, removing summary and adding detail to results view @williballenthin #286
  - ida plugin: analysis is no longer automatically started when plugin is first opened @mike-hunhoff #304
  - ida plugin: user must manually select a capa rules directory before analysis can be performed @mike-hunhoff
  - ida plugin: user interface controls are disabled until analysis is performed @mike-hunhoff #304

### Raw diffs

  - [capa v1.2.0...v1.3.0](https://github.com/mandiant/capa/compare/v1.2.0...v1.3.0)
  - [capa-rules v1.2.0...v1.3.0](https://github.com/mandiant/capa-rules/compare/v1.2.0...v1.3.0)

## v1.2.0 (2020-08-31)

This release brings UI enhancements, especially for the IDA Pro plugin, 
investment towards py3 support,
fixes some bugs identified by the community, 
and 46 (!) new rules.
We received contributions from ten reverse engineers, including five new ones:

  - @agithubuserlol
  - @recvfrom
  - @D4nch3n
  - @edeca
  - @winniepe 
  
Download a standalone binary below and checkout the readme [here on GitHub](https://github.com/mandiant/capa/).
Report issues on our [issue tracker](https://github.com/mandiant/capa/issues)
and contribute new rules at [capa-rules](https://github.com/mandiant/capa-rules/).
 
### New features

  - ida plugin: display arch flavors @mike-hunhoff
  - ida plugin: display block descriptions @mike-hunhoff
  - ida backend: extract features from nested pointers @mike-hunhoff
  - main: show more progress output @williballenthin
  - core: pin dependency versions #258 @recvfrom

### New rules
  - bypass UAC via AppInfo ALPC @agithubuserlol
  - bypass UAC via token manipulation @agithubuserlol
  - check for sandbox and av modules @re-fox
  - check for sandbox username @re-fox
  - check if process is running under wine @re-fox
  - validate credit card number using luhn algorithm @re-fox
  - validate credit card number using luhn algorithm with no lookup table @re-fox
  - hash data using FNV @edeca @mr-tz
  - link many functions at runtime @mr-tz
  - reference public RSA key @mr-tz
  - packed with ASPack @williballenthin
  - delete internet cache @mike-hunhoff
  - enumerate internet cache @mike-hunhoff
  - send ICMP echo request @mike-hunhoff
  - check for debugger via API @mike-hunhoff
  - check for hardware breakpoints @mike-hunhoff
  - check for kernel debugger via shared user data structure @mike-hunhoff
  - check for protected handle exception @mike-hunhoff
  - check for software breakpoints @mike-hunhoff
  - check for trap flag exception @mike-hunhoff
  - check for unexpected memory writes @mike-hunhoff
  - check process job object @mike-hunhoff
  - reference anti-VM strings targeting Parallels @mike-hunhoff
  - reference anti-VM strings targeting Qemu @mike-hunhoff
  - reference anti-VM strings targeting VirtualBox @mike-hunhoff
  - reference anti-VM strings targeting VirtualPC @mike-hunhoff
  - reference anti-VM strings targeting VMWare @mike-hunhoff
  - reference anti-VM strings targeting Xen @mike-hunhoff
  - reference analysis tools strings @mike-hunhoff
  - reference WMI statements @mike-hunhoff
  - get number of processor cores @mike-hunhoff
  - get number of processors @mike-hunhoff
  - enumerate disk properties @mike-hunhoff
  - get disk size @mike-hunhoff
  - get process heap flags @mike-hunhoff
  - get process heap force flags @mike-hunhoff
  - get Explorer PID @mike-hunhoff
  - delay execution @mike-hunhoff
  - check for process debug object @mike-hunhoff
  - check license value @mike-hunhoff
  - check ProcessDebugFlags @mike-hunhoff
  - check ProcessDebugPort @mike-hunhoff
  - check SystemKernelDebuggerInformation @mike-hunhoff
  - check thread yield allowed @mike-hunhoff
  - enumerate system firmware tables @mike-hunhoff
  - get system firmware table @mike-hunhoff
  - hide thread from debugger @mike-hunhoff

### Bug fixes

  - ida backend: extract unmapped immediate number features @mike-hunhoff
  - ida backend: fix stack cookie check #257 @mike-hunhoff
  - viv backend: better extract gs segment access @williballenthin
  - core: enable counting of string features #241 @D4nch3n @williballenthin
  - core: enable descriptions on feature with arch flavors @mike-hunhoff
  - core: update git links for non-SSH access #259 @recvfrom

### Changes

  - ida plugin: better default display showing first level nesting @winniepe
  - remove unused `characteristic(switch)` feature @ana06
  - prepare testing infrastructure for multiple backends/py3 @williballenthin
  - ci: zip build artifacts @ana06
  - ci: build all supported python versions @ana06
  - code style and formatting @mr-tz

### Raw diffs

  - [capa v1.1.0...v1.2.0](https://github.com/mandiant/capa/compare/v1.1.0...v1.2.0)
  - [capa-rules v1.1.0...v1.2.0](https://github.com/mandiant/capa-rules/compare/v1.1.0...v1.2.0)

## v1.1.0 (2020-08-05)

This release brings new rule format updates, such as adding `offset/x32` and negative offsets,
fixes some bugs identified by the community, and 28 (!) new rules.
We received contributions from eight reverse engineers, including four new ones:

  - @re-fox
  - @psifertex
  - @bitsofbinary
  - @threathive
  
Download a standalone binary below and checkout the readme [here on GitHub](https://github.com/mandiant/capa/). Report issues on our [issue tracker](https://github.com/mandiant/capa/issues) and contribute new rules at [capa-rules](https://github.com/mandiant/capa-rules/).
  
### New features

  - import: add Binary Ninja import script #205 #207 @psifertex
  - rules: offsets can be negative #197 #208 @williballenthin
  - rules: enable descriptions for statement nodes #194 #209 @Ana06
  - rules: add arch flavors to number and offset features #210 #216 @williballenthin
  - render: show SHA1/SHA256 in default report #164 @threathive
  - tests: add tests for IDA Pro backend #202 @williballenthin
  
### New rules

  - check for unmoving mouse cursor @BitsOfBinary
  - check mutex and exit @re-fox
  - parse credit card information @re-fox
  - read ini file @re-fox
  - validate credit card number with luhn algorithm @re-fox
  - change the wallpaper @re-fox
  - acquire debug privileges @williballenthin
  - import public key @williballenthin
  - terminate process by name @williballenthin
  - encrypt data using DES @re-fox
  - encrypt data using DES via WinAPI @re-fox
  - hash data using sha1 via x86 extensions @re-fox
  - hash data using sha256 via x86 extensions @re-fox
  - capture network configuration via ipconfig @re-fox
  - hash data via WinCrypt @mike-hunhoff
  - get file attributes @mike-hunhoff
  - allocate thread local storage @mike-hunhoff
  - get thread local storage value @mike-hunhoff
  - set thread local storage @mike-hunhoff
  - get session integrity level @mike-hunhoff
  - add file to cabinet file @mike-hunhoff
  - flush cabinet file @mike-hunhoff
  - open cabinet file @mike-hunhoff
  - gather firefox profile information @re-fox
  - encrypt data using skipjack @re-fox
  - encrypt data using camellia @re-fox
  - hash data using tiger @re-fox
  - encrypt data using blowfish @re-fox
  - encrypt data using twofish @re-fox

### Bug fixes

  - linter: fix exception when examples is `None` @Ana06
  - linter: fix suggested recommendations via templating @williballenthin
  - render: fix exception when rendering counts @williballenthin
  - render: fix render of negative offsets @williballenthin
  - extractor: fix segmentation violation from vivisect @williballenthin
  - main: fix crash when .viv cannot be saved #168 @secshoggoth @williballenthin
  - main: fix shellcode .viv save path @williballenthin

### Changes

  - doc: explain how to bypass gatekeeper on macOS @psifertex
  - doc: explain supported linux distributions @Ana06
  - doc: explain submodule update with --init @psifertex
  - main: improve program help output @mr-tz
  - main: disable progress when run in quiet mode @mr-tz
  - main: assert supported IDA versions @mr-tz
  - extractor: better identify nested pointers to strings @williballenthin
  - setup: specify vivisect download url @Ana06
  - setup: pin vivisect version @williballenthin
  - setup: bump vivisect dependency version @williballenthin
  - setup: set Python project name to `flare-capa` @williballenthin
  - ci: run tests and linter via GitHub Actions @Ana06
  - hooks: run style checkers and hide stashed output @Ana06
  - linter: ignore period in rule filename @williballenthin
  - linter: warn on nursery rule with no changes needed @williballenthin

### Raw diffs

  - [capa v1.0.0...v1.1.0](https://github.com/mandiant/capa/compare/v1.0.0...v1.1.0)
  - [capa-rules v1.0.0...v1.1.0](https://github.com/mandiant/capa-rules/compare/v1.0.0...v1.1.0)<|MERGE_RESOLUTION|>--- conflicted
+++ resolved
@@ -4,26 +4,22 @@
 
 ### New Features
 - ELF: implement file import and export name extractor #1607 @Aayush-Goel-04
-<<<<<<< HEAD
-- Add a dynamic feature extractor for the CAPE sandbox @yelhamer [#1535](https://github.com/mandiant/capa/issues/1535)
-- Add unit tests for the new CAPE extractor #1563 @yelhamer
-- Add a CAPE file format and CAPE-based dynamic feature extraction to scripts/show-features.py #1566 @yelhamer
-- Add a new process scope for the dynamic analysis flavor #1517 @yelhamer
-- Add a new thread scope for the dynamic analysis flavor #1517 @yelhamer
-- Add support for flavor-based rule scopes @yelhamer
-- Add ProcessesAddress and ThreadAddress #1612 @yelhamer
-- Add dynamic capability extraction @yelhamer
-- Add support for mixed-scopes rules @yelhamer
-- Add a call scope @yelhamer
-- Add a rule migration script @yelhamer
-=======
+- add a dynamic feature extractor for the CAPE sandbox @yelhamer [#1535](https://github.com/mandiant/capa/issues/1535)
+- add unit tests for the new CAPE extractor #1563 @yelhamer
+- add a CAPE file format and CAPE-based dynamic feature extraction to scripts/show-features.py #1566 @yelhamer
+- add a new process scope for the dynamic analysis flavor #1517 @yelhamer
+- add a new thread scope for the dynamic analysis flavor #1517 @yelhamer
+- add support for flavor-based rule scopes @yelhamer
+- add ProcessesAddress and ThreadAddress #1612 @yelhamer
+- add dynamic capability extraction @yelhamer
+- add support for mixed-scopes rules @yelhamer
+- add a call scope #771 @yelhamer
+- add process scope for the dynamic analysis flavor #1517 @yelhamer
 - bump pydantic from 1.10.9 to 2.1.1 #1582 @Aayush-Goel-04
 - develop script to highlight the features that are not used during matching #331 @Aayush-Goel-04
 - implement dynamic analysis via CAPE sandbox #48 #1535 @yelhamer
-- add call scope #771 @yelhamer
-- add process scope for the dynamic analysis flavor #1517 @yelhamer
-- Add thread scope for the dynamic analysis flavor #1517 @yelhamer
->>>>>>> 2a31b165
+- add thread scope for the dynamic analysis flavor #1517 @yelhamer
+- add a rule migration script @yelhamer
 
 ### Breaking Changes
 
