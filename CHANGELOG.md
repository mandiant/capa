--- conflicted
+++ resolved
@@ -7,13 +7,10 @@
 
 - add function in capa/helpers to load plain and compressed JSON reports #1883 @Rohit1123
 - document Antivirus warnings and VirusTotal false positive detections #2028 @RionEV @mr-tz
-<<<<<<< HEAD
 - Add json to sarif conversion script @reversingwithme
-=======
 - render maec/* fields #843 @s-ff
 - replace Halo spinner with Rich #2086 @s-ff
 - optimize rule matching #2080 @williballenthin
->>>>>>> 76a4a589
 
 ### Breaking Changes
 
