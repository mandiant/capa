# Change Log

## master (unreleased)

The first Python 3 ONLY capa version.
It includes many new rules, including all new techniques introduced in MITRE ATT&CK v9.

### New Features

- main: use FLIRT signatures to identify and ignore library code #446 @williballenthin
- explorer: IDA 7.6 support #497 @williballenthin
- scripts: capa2yara.py convert capa rules to YARA rules #561 @ruppde
<<<<<<< HEAD
- rule: add file-scope feature (`API`) for recognized library functions #567 @williballenthin
=======
- main: auto detect shellcode based on file extension #516 @mr-tz
- main: more detailed progress bar output when matching functions #562 @mr-tz
>>>>>>> 342497b7

### New Rules (73)

- anti-analysis/packer/amber/packed-with-amber @gormaniac
- collection/file-managers/gather-3d-ftp-information @re-fox
- collection/file-managers/gather-alftp-information @re-fox
- collection/file-managers/gather-bitkinex-information @re-fox
- collection/file-managers/gather-blazeftp-information @re-fox
- collection/file-managers/gather-bulletproof-ftp-information @re-fox
- collection/file-managers/gather-classicftp-information @re-fox
- collection/file-managers/gather-coreftp-information @re-fox
- collection/file-managers/gather-cuteftp-information @re-fox
- collection/file-managers/gather-cyberduck-information @re-fox
- collection/file-managers/gather-direct-ftp-information @re-fox
- collection/file-managers/gather-directory-opus-information @re-fox
- collection/file-managers/gather-expandrive-information @re-fox
- collection/file-managers/gather-faststone-browser-information @re-fox
- collection/file-managers/gather-fasttrack-ftp-information @re-fox
- collection/file-managers/gather-ffftp-information @re-fox
- collection/file-managers/gather-filezilla-information @re-fox
- collection/file-managers/gather-flashfxp-information @re-fox
- collection/file-managers/gather-fling-ftp-information @re-fox
- collection/file-managers/gather-freshftp-information @re-fox
- collection/file-managers/gather-frigate3-information @re-fox
- collection/file-managers/gather-ftp-commander-information @re-fox
- collection/file-managers/gather-ftp-explorer-information @re-fox
- collection/file-managers/gather-ftp-voyager-information @re-fox
- collection/file-managers/gather-ftpgetter-information @re-fox
- collection/file-managers/gather-ftpinfo-information @re-fox
- collection/file-managers/gather-ftpnow-information @re-fox
- collection/file-managers/gather-ftprush-information @re-fox
- collection/file-managers/gather-ftpshell-information @re-fox
- collection/file-managers/gather-global-downloader-information @re-fox
- collection/file-managers/gather-goftp-information @re-fox
- collection/file-managers/gather-leapftp-information @re-fox
- collection/file-managers/gather-netdrive-information @re-fox
- collection/file-managers/gather-nexusfile-information @re-fox
- collection/file-managers/gather-nova-ftp-information @re-fox
- collection/file-managers/gather-robo-ftp-information @re-fox
- collection/file-managers/gather-securefx-information @re-fox
- collection/file-managers/gather-smart-ftp-information @re-fox
- collection/file-managers/gather-softx-ftp-information @re-fox
- collection/file-managers/gather-southriver-webdrive-information @re-fox
- collection/file-managers/gather-staff-ftp-information @re-fox
- collection/file-managers/gather-total-commander-information @re-fox
- collection/file-managers/gather-turbo-ftp-information @re-fox
- collection/file-managers/gather-ultrafxp-information @re-fox
- collection/file-managers/gather-winscp-information @re-fox
- collection/file-managers/gather-winzip-information @re-fox
- collection/file-managers/gather-wise-ftp-information @re-fox
- collection/file-managers/gather-ws-ftp-information @re-fox
- collection/file-managers/gather-xftp-information @re-fox
- data-manipulation/compression/decompress-data-using-aplib @r3c0nst @mr-tz
- host-interaction/bootloader/disable-code-signing @williballenthin
- host-interaction/bootloader/manipulate-boot-configuration @williballenthin
- host-interaction/driver/disable-driver-code-integrity @williballenthin
- host-interaction/file-system/bypass-mark-of-the-web @williballenthin
- host-interaction/network/domain/get-domain-information @recvfrom
- host-interaction/session/get-logon-sessions @recvfrom
- linking/runtime-linking/resolve-function-by-fin8-fasthash @r3c0nst @mr-tz
- nursery/build-docker-image @williballenthin
- nursery/create-container @williballenthin
- nursery/encrypt-data-using-fakem-cipher @mike-hunhoff
- nursery/list-containers @williballenthin
- nursery/run-in-container @williballenthin
- persistence/registry/appinitdlls/disable-appinit_dlls-code-signature-enforcement @williballenthin
- collection/password-manager/steal-keepass-passwords-using-keefarce @Ana06
- host-interaction/network/connectivity/check-internet-connectivity-via-wininet matthew.williams@fireeye.com michael.hunhoff@fireeye.com
- nursery/create-bits-job @mr-tz
- nursery/execute-syscall-instruction @kulinacs @mr-tz
- nursery/connect-to-wmi-namespace-via-wbemlocator michael.hunhoff@fireeye.com
- anti-analysis/obfuscation/obfuscated-with-callobfuscator johnk3r
- executable/installer/inno-setup/packaged-as-an-inno-setup-installer awillia2@cisco.com
- data-manipulation/hashing/djb2/hash-data-using-djb2 awillia2@cisco.com
- data-manipulation/encoding/base64/decode-data-using-base64-via-dword-translation-table gilbert.elliot@fireeye.com
-

### Bug Fixes

- build: use Python 3.8 for PyInstaller to support consistently running across multiple operating systems including Windows 7 #505 @mr-tz

### Changes

- py3: drop Python 2 support #480 @Ana06
- deps: bump ruamel yaml parser to 0.17.4 #519 @williballenthin
- explorer: explain how to install IDA 7.6 patch to enable the plugin #528 @williballenthin
- explorer: document IDA 7.6sp1 as alternative to the patch #536 @Ana06
- rules: update ATT&CK and MBC mappings https://github.com/fireeye/capa-rules/pull/317 @williballenthin
- tests: update test cases and caching #545 @mr-tz
- show-features: don't show features from library functions #569 @williballenthin
- linter: summarize results at the end #571 @williballenthin
- meta: added `library_functions` field, `feature_counts.functions` does not include library functions any more #562 @mr-tz
- linter: check for `or` with always true child statement, e.g. `optional`, colors #348 @mr-tz

### Development

- ci: add capa release link to capa-rules tag #517 @Ana06
- ci, changelog: update `New Rules` section in CHANGELOG automatically https://github.com/fireeye/capa-rules/pull/374 #549 @Ana06
- ci, changelog: support multiple author in sync GH https://github.com/fireeye/capa-rules/pull/378 @Ana06
- ci, lint: check statements for single child statements #563 @mr-tz

### Raw diffs

<!-- The diff uses v1.6.1 because master doesn't include v1.6.2 -->
- [capa v1.6.1...master](https://github.com/fireeye/capa/compare/v1.6.1...master)
- [capa-rules v1.6.1...master](https://github.com/fireeye/capa-rules/compare/v1.6.1...master)


## v1.6.3 (2021-04-29)

This release adds IDA 7.6 support to capa.

### Changes

- IDA 7.6 support @williballenthin @Ana06

### Raw diffs

  - [capa v1.6.2...v1.6.3](https://github.com/fireeye/capa/compare/v1.6.2...v1.6.3)


## v1.6.2 (2021-04-13)

This release backports a fix to capa 1.6: The Windows binary was built with Python 3.9 which doesn't support Windows 7.

### Bug Fixes

- build: use Python 3.8 for PyInstaller to support consistently running across multiple operating systems including Windows 7 @mr-tz @Ana06

### Raw diffs

  - [capa v1.6.1...v1.6.2](https://github.com/fireeye/capa/compare/v1.6.1...v1.6.2)


## v1.6.1 (2021-04-07)

This release includes several bug fixes, such as a vivisect issue that prevented capa from working on Windows with Python 3. It also adds 17 new rules and a bunch of improvements in the rules and IDA rule generator. We appreciate everyone who opened issues, provided feedback, and contributed code and rules.

### Upcoming changes

**This is the very last capa release that supports Python 2.** The next release will be v2.0 and will have breaking changes, including the removal of Python 2 support.

### New features

- explorer: add support for multi-line tab and SHIFT + Tab #474 @mike-hunhoff

![multi-line tab in rule generator](doc/img/changelog/tab.gif)

### New Rules (17)

- encrypt data using RC4 with custom key via WinAPI @MalwareMechanic
- encrypt data using Curve25519 @dandonov
- packaged as an IExpress self-extracting archive @recvfrom
- create registry key via offline registry library @johnk3r
- open registry key via offline registry library @johnk3r
- query registry key via offline registry library @johnk3r
- set registry key via offline registry library @johnk3r
- delete registry key via offline registry library @johnk3r
- enumerate PE sections @Ana06
- inject DLL reflectively @Ana06
- inspect section memory permissions @Ana06
- parse PE exports @Ana06
- rebuild import table @Ana06
- compare security identifiers @mike-hunhoff
- get user security identifier @mike-hunhoff
- listen for remote procedure calls @mike-hunhoff
- query remote server for available data @mike-hunhoff

### Bug Fixes

- vivisect: update to v1.0.1 which includes bug fix for #459 (capa failed in Windows with Python 3 and vivisect) #512 @williballenthin
- explorer: fix initialize rules directory #464 @mike-hunhoff
- explorer: support subscope rules #493 @mike-hunhoff
- explorer: add checks to validate matched data when searching #500 @mike-hunhoff
- features, explorer: add support for string features with special characters e.g. '\n' #468 @mike-hunhoff

### Changes

- vivisect: raises `IncompatibleVivVersion` instead of `UnicodeDecodeError` when using incompatible Python 2 `.viv` files with Python3 #479 @Ana06
- explorer: improve settings modification #465 @mike-hunhoff
- rules: improvements @mr-tz, @re-fox, @mike-hunhoff
- rules, lint: enforce string with double quotes formatting in rules #468 @mike-hunhoff
- lint: ensure LF end of line #485 #486 @mr-tz
- setup: pin dependencies #513 #504 @Ana06 @mr-tz

### Development

- ci: test on Windows, Ubuntu, macOS across Python versions #470 @mr-tz @Ana06
- ci: pin OS versions #491 @williballenthin
- ci: tag capa-rules on release #476 @Ana06
- doc: document release process #476 @Ana06
- doc: Improve README badges #477 #478 @ana06 @mr-tz
- doc: update capa explorer documentation #503 @mike-hunhoff
- doc: add PR template #495 @mr-tz
- changelog: document incompatibility of viv files #475 @Ana06
- rule loading: ignore files starting with .git #492 @mr-tz

### Raw diffs

  - [capa v1.6.0...v1.6.1](https://github.com/fireeye/capa/compare/v1.6.0...v1.6.1)
  - [capa-rules v1.6.0...v1.6.1](https://github.com/fireeye/capa-rules/compare/v1.6.0...v1.6.1)


## v1.6.0 (2021-03-09)

This release adds the capa explorer rule generator plugin for IDA Pro, vivisect support for Python 3 and 12 new rules. We appreciate everyone who opened issues, provided feedback, and contributed code and rules. Thank you also to the vivisect development team (@rakuy0, @atlas0fd00m) for the Python 3 support (`vivisect==1.0.0`) and the fixes for Python 2 (`vivisect==0.2.1`).

### Rule Generator IDA Plugin

The capa explorer IDA plugin now helps you quickly build new capa rules using features extracted directly from your IDA database. Without leaving the plugin interface you can use the features extracted by capa explorer to develop and test new rules and save your work directly to your capa rules directory. To get started select the new `Rule Generator` tab, navigate to a function in the IDA `Disassembly` view, and click `Analyze`. For more information check out the capa explorer [readme](https://github.com/fireeye/capa/blob/master/capa/ida/plugin/README.md).

![](doc/img/rulegen_expanded.png)

### Python 2/3 vivisect workspace compatibility

This version of capa adds Python 3 support in vivisect. Note that `.viv` files (generated by vivisect) are not compatible between Python 2 and Python 3. When updating to Python 3 you need to delete all the `.viv` files for capa to work.

If you get the following error (or a similar one), you most likely need to delete `.viv` files:
```
UnicodeDecodeError: 'ascii' codec can't decode byte 0x90 in position 2: ordinal not in range(128)
```

### Upcoming changes

**This is the last capa release that supports Python 2.** The next release will be v2.0 and will have breaking changes, including the removal of Python 2 support.

If you have workflows that rely on the Python 2 version and need future maintenance, please reach out. We may be able to supply limited backports of key fixes and features.

### New features

- explorer: Add capa explorer rule generator plugin for IDA Pro. Now capa explorer helps you build new capa rules!  #426, #438, #439 @mike-hunhoff
- python: Python 3 support in vivisect #421 @Ana06
- main: Add backend option in Python 3 to select the backend to be used (either SMDA or vivisect) #421 @Ana06
- python: Python 3 support in IDA #429, #437 @mike-hunhoff
- ci: test pyinstaller CI #452 @williballenthin
- scripts: enable multiple backends in `show-features.py` #429 @mike-hunhoff
- scripts: add `scripts/vivisect-py2-vs-py3.sh`  to compare vivisect Python 2 vs 3 (can easily be modified to test run times and compare different versions) #421 @Ana06

### New Rules (12)

- patch process command line @re-fox @williballenthin (graduated from nursery)
- compiled with dmd @re-fox
- compiled with exe4j @johnk3r
- compiled from Visual Basic @williballenthin
- capture screenshot in Go @TcM1911
- compiled with Nim @mike-hunhoff
- linked against Go process enumeration library @TcM1911
- linked against Go registry library @TcM1911
- linked against Go WMI library @TcM1911
- linked against Go static asset library @TcM1911
- inspect load icon resource @mike-hunhoff
- linked against XZip @mr-tz

### Bug Fixes

- ida: check for unmapped addresses when resolving data references #436 @mike-hunhoff

### Changes

- setup: vivisect v1.0.0 is the default backend for Python3 (it was SMDA before) #421 @Ana06
- setup: bump vivisect to 0.2.1 #454 @mr-tz
- linter: adding ntoskrnl, ntdll overlap lint #428 @mike-hunhoff
- ci: use py3.9 and pyinstaller 4.2 to build standalone binaries #452 @williballenthin
- scripts: remove old migration script #450 @williballenthin

### Development

- main: factor out common cli argument handling #450 @williballenthin

### Raw diffs

  - [capa v1.5.1...v1.6.0](https://github.com/fireeye/capa/compare/v1.5.1...v1.6.0)
  - [capa-rules v1.5.1...v1.6.0](https://github.com/fireeye/capa-rules/compare/v1.5.1...v1.6.0)


## v1.5.1 (2021-02-09)

This release fixes the version number that we forgot to update for v1.5.0 (therefore, v1.5.0 was not published to pypi). It also includes 1 new rule and some rule improvements.

### New Rules (1)

- encrypt data using vest @re-fox

### Raw diffs

  - [capa v1.5.0...v1.5.1](https://github.com/fireeye/capa/compare/v1.5.1...v1.6.0)
  - [capa-rules v1.5.0...v1.5.1](https://github.com/fireeye/capa-rules/compare/v1.5.1...v1.6.0)


## v1.5.0 (2021-02-05)

This release brings support for running capa under Python 3 via [SMDA](https://github.com/danielplohmann/smda), more thorough CI testing and linting, better extraction of strings and byte features, and 50 (!) new rules. We appreciate everyone who opened issues, provided feedback, and contributed code and rules. A special shout out to the following new project contributors:

  - @johnk3r
  - @doomedraven
  - @stvemillertime
  - @itreallynick
  - @0x534a
  
@dzbeck also added [Malware Behavior Catalog](https://github.com/MBCProject/mbc-markdown) (MBC) and ATT&CK mappings for many rules.

Download a standalone binary below and checkout the readme [here on GitHub](https://github.com/fireeye/capa/). Report issues on our [issue tracker](https://github.com/fireeye/capa/issues) and contribute new rules at [capa-rules](https://github.com/fireeye/capa-rules/).


### New Features

  - py3 support via SMDA #355 @danielplohmann @jcrussell
  - scripts: example of using capa as a library #372, #380 @doomedraven
  - ci: enable dependabot #373 @mr-tz
  - ci: lint rules @mr-tz
  - ci: lint rule format #401 @mr-tz
  - freeze: add base address #391 @mr-tz
  - json: meta: add base address #412 @mr-tz

### New Rules (50)

  - 64-bit execution via heavens gate @recvfrom
  - contain anti-disasm techniques @mr-tz
  - check for microsoft office emulation @re-fox
  - check for windows sandbox via device @re-fox
  - check for windows sandbox via dns suffix @re-fox
  - check for windows sandbox via genuine state @re-fox
  - check for windows sandbox via process name @re-fox
  - check for windows sandbox via registry @re-fox
  - capture microphone audio @re-fox
  - capture public ip @re-fox
  - get domain trust relationships @johnk3r
  - check HTTP status code @mr-tz
  - compiled with perl2exe @re-fox
  - compiled with ps2exe @re-fox
  - compiled with pyarmor @stvemillertime, @itreallynick
  - validate payment card number using luhn algorithm @re-fox
  - hash data using fnv @re-fox @mr-tz
  - generate random numbers via WinAPI @mike-hunhoff @johnk3r
  - enumerate files recursively @re-fox
  - get file system object information @mike-hunhoff
  - read virtual disk @re-fox
  - register minifilter driver @mike-hunhoff
  - start minifilter driver @mike-hunhoff
  - enumerate gui resources @johnk3r
  - simulate CTRL ALT DEL @mike-hunhoff
  - hijack thread execution @0x534a
  - inject dll @0x534a
  - inject pe @0x534a
  - create or open registry key @mike-hunhoff
  - delete registry value @mike-hunhoff
  - query or enumerate registry key @mike-hunhoff
  - query or enumerate registry value @mike-hunhoff
  - resume thread @0x534a
  - suspend thread @0x534a
  - allocate memory @0x534a
  - allocate RW memory @0x534a
  - contain pusha popa sequence @mr-tz
  - create or open file @mike-hunhoff
  - open process @0x534a
  - open thread @0x534a
  - get kernel32 base address @mr-tz
  - get ntdll base address @mr-tz
  - encrypt or decrypt data via BCrypt @mike-hunhoff
  - generate random numbers using the Delphi LCG @williballenthin
  - hash data via BCrypt @mike-hunhoff
  - migrate process to active window station @williballenthin
  - patch process command line @williballenthin
  - resolve function by hash @williballenthin
  - persist via Winlogon Helper DLL registry key @0x534a
  - schedule task via command line @0x534a

### Bug Fixes

  - doc: pyinstaller build process @mr-tz
  - ida: better bytes extraction #409 @mike-hunhoff
  - viv: better unicode string extraction #364 @mike-hunhoff
  - viv: better unicode string extraction #378 @mr-tz
  - viv: more xor instructions #379 @mr-tz
  - viv: decrease logging verbosity #381 @mr-tz
  - rules: fix api description syntax #403 @mike-hunhoff
  - main: disable progress background thread #410 @mike-hunhoff
  
### Changes

  - rules: return lib rules for scopes #398 @mr-tz
  
### Raw diffs

  - [capa v1.4.1...v1.5.0](https://github.com/fireeye/capa/compare/v1.4.1...v1.5.0)
  - [capa-rules v1.4.0...v1.5.0](https://github.com/fireeye/capa-rules/compare/v1.4.0...v1.5.0)

## v1.4.1 (2020-10-23)

This release fixes an issue building capa on our CI server, which prevented us from building standalone binaries for v1.4.1.

### Bug Fixes

  - install VC dependencies for Python 2.7 during Windows build
  
### Raw diffs

  - [capa v1.4.0...v1.4.1](https://github.com/fireeye/capa/compare/v1.4.0...v1.4.1)
  - [capa-rules v1.4.0...v1.4.1](https://github.com/fireeye/capa-rules/compare/v1.4.0...v1.4.1)  

## v1.4.0 (2020-10-23)

This capa release includes changes to the rule parsing, enhanced feature extraction, various bug fixes, and improved capa scripts. Everyone should benefit from the improved functionality and performance. The community helped to add 69 new rules. We appreciate everyone who opened issues, provided feedback, and contributed code and rules. A special shout out to the following new project contributors:

  - @mwilliams31
  - @yt0ng

@dzbeck added [Malware Behavior Catalog](https://github.com/MBCProject/mbc-markdown) (MBC) and ATT&CK mappings for 86 rules.

Download a standalone binary below and checkout the readme [here on GitHub](https://github.com/fireeye/capa/). Report issues on our [issue tracker](https://github.com/fireeye/capa/issues) and contribute new rules at [capa-rules](https://github.com/fireeye/capa-rules/).

### New features

  - script that demonstrates bulk processing @williballenthin #307
  - main: render MBC table @mr-tz #332
  - ida backend: improve detection of APIs called via two or more chained thunks @mike-hunhoff #340
  - viv backend: improve detection of APIs called via two or more chained thunks @mr-tz #341
  - features: extract APIs called via jmp instruction @mr-tz #337

### New rules

  - clear the Windows event log @mike-hunhoff
  - crash the Windows event logging service @mike-hunhoff
  - packed with kkrunchy @re-fox
  - packed with nspack @re-fox
  - packed with pebundle @re-fox
  - packed with pelocknt @re-fox
  - packed with peshield @re-fox
  - packed with petite @re-fox
  - packed with rlpack @re-fox
  - packed with upack @re-fox
  - packed with y0da crypter @re-fox
  - compiled with rust @re-fox
  - compute adler32 checksum @mwilliams31
  - encrypt-data-using-hc-128 @recvfrom
  - manipulate console @williballenthin
  - references logon banner @re-fox
  - terminate process via fastfail @re-fox
  - delete volume shadow copies @mr-tz
  - authenticate HMAC @mr-tz
  - compiled from EPL @williballenthin
  - compiled with Go @williballenthin
  - create Restart Manager session @mike-hunhoff
  - decode data using Base64 via WinAPI @mike-hunhoff
  - empty recycle bin quietly @mwilliams31
  - enumerate network shares @mike-hunhoff
  - hook routines via microsoft detours @williballenthin
  - hooked by API Override @williballenthin
  - impersonate user @mike-hunhoff
  - the @williballenthin packer detection package, thanks to Hexacorn for the data, see https://www.hexacorn.com/blog/2016/12/15/pe-section-names-re-visited/
    - packed with CCG
    - packed with Crunch
    - packed with Dragon Armor
    - packed with enigma
    - packed with Epack
    - packed with MaskPE
    - packed with MEW
    - packed with Mpress
    - packed with Neolite
    - packed with PECompact
    - packed with Pepack
    - packed with Perplex
    - packed with ProCrypt
    - packed with RPCrypt
    - packed with SeauSFX
    - packed with Shrinker
    - packed with Simple Pack
    - packed with StarForce
    - packed with SVKP
    - packed with Themida
    - packed with TSULoader
    - packed with VProtect
    - packed with WWPACK
    - rebuilt by ImpRec
    - packaged as a Pintool
    - packaged as a CreateInstall installer
    - packaged as a WinZip self-extracting archive
  - reference 114DNS DNS server @williballenthin
  - reference AliDNS DNS server @williballenthin
  - reference Cloudflare DNS server @williballenthin
  - reference Comodo Secure DNS server @williballenthin
  - reference Google Public DNS server @williballenthin
  - reference Hurricane Electric DNS server @williballenthin
  - reference kornet DNS server @williballenthin
  - reference L3 DNS server @williballenthin
  - reference OpenDNS DNS server @williballenthin
  - reference Quad9 DNS server @williballenthin
  - reference Verisign DNS server @williballenthin
  - run as service @mike-hunhoff
  - schedule task via ITaskService @mike-hunhoff
  - references DNS over HTTPS endpoints @yt0ng

### Bug fixes

  - ida plugin: fix tree-view exception @mike-hunhoff #315
  - ida plugin: fix feature count @mike-hunhoff
  - main: fix reported total rule count @williballenthin #325
  - features: fix handling of API names with multiple periods @mike-hunhoff #329
  - ida backend: find all byte sequences instead of only first @mike-hunhoff #335
  - features: display 0 value @mr-tz #338
  - ida backend: extract ordinal and name imports @mr-tz #343
  - show-features: improvements and support within IDA @mr-tz #342
  - main: sanity check MBC rendering @williballenthin
  - main: handle sample path that contains non-ASCII characters @mr-tz #328

### Changes

  - rules: use yaml.CLoader for better performance @williballenthin #306
  - rules: parse descriptions for statements @mr-tz #312

### Raw diffs

  - [capa v1.3.0...v1.4.0](https://github.com/fireeye/capa/compare/v1.3.0...v1.4.0)
  - [capa-rules v1.3.0...v1.4.0](https://github.com/fireeye/capa-rules/compare/v1.3.0...v1.4.0)

## v1.3.0 (2020-09-14)

This release brings newly updated mappings to the [Malware Behavior Catalog version 2.0](https://github.com/MBCProject/mbc-markdown), many enhancements to the IDA Pro plugin, [flare-capa on PyPI](https://pypi.org/project/flare-capa/), a bunch of bug fixes to improve feature extraction, and four new rules. We received contributions from ten reverse engineers, including seven new ones:

  - @dzbeck
  - @recvfrom
  - @toomanybananas
  - @cclauss 
  - @adamprescott91 
  - @weslambert
  - @stevemk14ebr 
  
Download a standalone binary below and checkout the readme [here on GitHub](https://github.com/fireeye/capa/). Report issues on our [issue tracker](https://github.com/fireeye/capa/issues) and contribute new rules at [capa-rules](https://github.com/fireeye/capa-rules/).

### Key changes to IDA Plugin

The IDA Pro integration is now distributed as a real plugin, instead of a script. This enables a few things:

  - keyboard shortcuts and file menu integration
  - updates distributed PyPI/`pip install --upgrade` without touching your `%IDADIR%`
  - generally doing thing the "right way"

How to get this new version? Its easy: download [capa_explorer.py](https://raw.githubusercontent.com/fireeye/capa/master/capa/ida/plugin/capa_explorer.py) to your IDA plugins directory and update your capa installation (incidentally, this is a good opportunity to migrate to `pip install flare-capa` instead of git checkouts). Now you should see the plugin listed in the `Edit > Plugins > FLARE capa explorer` menu in IDA. 

Please refer to the plugin [readme](https://github.com/fireeye/capa/blob/master/capa/ida/plugin/README.md) for additional information on installing and using the IDA Pro plugin.

Please open an issue in this repository if you notice anything weird.
 
### New features

  - ida plugin: now a real plugin, not a script @mike-hunhoff 
  - core: distributed via PyPI as [flare-capa](https://pypi.org/project/flare-capa/) @williballenthin 
  - features: enable automatic A/W handling for imports @williballenthin @Ana06 #246 
  - ida plugin: persist rules directory setting via [ida-settings](https://github.com/williballenthin/ida-settings) @williballenthin #268
  - ida plugin: add search bar to results view @williballenthin #285
  - ida plugin: add `Analyze` and `Reset` buttons to tree view @mike-hunhoff #304
  - ida plugin: add status label to tree view @mike-hunhoff
  - ida plugin: add progress indicator @mike-hunhoff, @mr-tz

### New rules

  - compiled with py2exe @re-fox
  - resolve path using msvcrt @re-fox 
  - decompress data using QuickLZ @edeca
  - encrypt data using sosemanuk @recvfrom 

### Bug fixes

  - rule: reduce FP in DNS resolution @toomanybananas
  - engine: report correct strings matched via regex @williballenthin #262 
  - formatter: correctly format descriptions in two-line syntax @williballenthin @recvfrom #263 
  - viv: better extract offsets from SibOper operands @williballenthin @edeca #276 
  - import-to-ida: fix import error @cclauss 
  - viv: don't write settings to ~/.viv/viv.json @williballenthin @rakuy0 @weslambert #244
  - ida plugin: remove dependency loop that resulted in unnecessary overhead @mike-hunhoff #303
  - ida plugin: correctly highlight regex matches in IDA Disassembly view @mike-hunhoff #305
  - ida plugin: better handle rule directory prompt and failure case @stevemk14ebr @mike-hunhoff #309

### Changes

  - rules: update meta mapping to MBC 2.0! @dzbeck
  - render: don't display rules that are also matched by other rules @williballenthin @Ana06 #224
  - ida plugin: simplify tabs, removing summary and adding detail to results view @williballenthin #286
  - ida plugin: analysis is no longer automatically started when plugin is first opened @mike-hunhoff #304
  - ida plugin: user must manually select a capa rules directory before analysis can be performed @mike-hunhoff
  - ida plugin: user interface controls are disabled until analysis is performed @mike-hunhoff #304

### Raw diffs

  - [capa v1.2.0...v1.3.0](https://github.com/fireeye/capa/compare/v1.2.0...v1.3.0)
  - [capa-rules v1.2.0...v1.3.0](https://github.com/fireeye/capa-rules/compare/v1.2.0...v1.3.0)

## v1.2.0 (2020-08-31)

This release brings UI enhancements, especially for the IDA Pro plugin, 
investment towards py3 support,
fixes some bugs identified by the community, 
and 46 (!) new rules.
We received contributions from ten reverse engineers, including five new ones:

  - @agithubuserlol
  - @recvfrom
  - @D4nch3n
  - @edeca
  - @winniepe 
  
Download a standalone binary below and checkout the readme [here on GitHub](https://github.com/fireeye/capa/).
Report issues on our [issue tracker](https://github.com/fireeye/capa/issues)
and contribute new rules at [capa-rules](https://github.com/fireeye/capa-rules/).
 
### New features

  - ida plugin: display arch flavors @mike-hunhoff
  - ida plugin: display block descriptions @mike-hunhoff
  - ida backend: extract features from nested pointers @mike-hunhoff
  - main: show more progress output @williballenthin
  - core: pin dependency versions #258 @recvfrom

### New rules
  - bypass UAC via AppInfo ALPC @agithubuserlol
  - bypass UAC via token manipulation @agithubuserlol
  - check for sandbox and av modules @re-fox
  - check for sandbox username @re-fox
  - check if process is running under wine @re-fox
  - validate credit card number using luhn algorithm @re-fox
  - validate credit card number using luhn algorithm with no lookup table @re-fox
  - hash data using FNV @edeca @mr-tz
  - link many functions at runtime @mr-tz
  - reference public RSA key @mr-tz
  - packed with ASPack @williballenthin
  - delete internet cache @mike-hunhoff
  - enumerate internet cache @mike-hunhoff
  - send ICMP echo request @mike-hunhoff
  - check for debugger via API @mike-hunhoff
  - check for hardware breakpoints @mike-hunhoff
  - check for kernel debugger via shared user data structure @mike-hunhoff
  - check for protected handle exception @mike-hunhoff
  - check for software breakpoints @mike-hunhoff
  - check for trap flag exception @mike-hunhoff
  - check for unexpected memory writes @mike-hunhoff
  - check process job object @mike-hunhoff
  - reference anti-VM strings targeting Parallels @mike-hunhoff
  - reference anti-VM strings targeting Qemu @mike-hunhoff
  - reference anti-VM strings targeting VirtualBox @mike-hunhoff
  - reference anti-VM strings targeting VirtualPC @mike-hunhoff
  - reference anti-VM strings targeting VMWare @mike-hunhoff
  - reference anti-VM strings targeting Xen @mike-hunhoff
  - reference analysis tools strings @mike-hunhoff
  - reference WMI statements @mike-hunhoff
  - get number of processor cores @mike-hunhoff
  - get number of processors @mike-hunhoff
  - enumerate disk properties @mike-hunhoff
  - get disk size @mike-hunhoff
  - get process heap flags @mike-hunhoff
  - get process heap force flags @mike-hunhoff
  - get Explorer PID @mike-hunhoff
  - delay execution @mike-hunhoff
  - check for process debug object @mike-hunhoff
  - check license value @mike-hunhoff
  - check ProcessDebugFlags @mike-hunhoff
  - check ProcessDebugPort @mike-hunhoff
  - check SystemKernelDebuggerInformation @mike-hunhoff
  - check thread yield allowed @mike-hunhoff
  - enumerate system firmware tables @mike-hunhoff
  - get system firmware table @mike-hunhoff
  - hide thread from debugger @mike-hunhoff

### Bug fixes

  - ida backend: extract unmapped immediate number features @mike-hunhoff
  - ida backend: fix stack cookie check #257 @mike-hunhoff
  - viv backend: better extract gs segment access @williballenthin
  - core: enable counting of string features #241 @D4nch3n @williballenthin
  - core: enable descriptions on feature with arch flavors @mike-hunhoff
  - core: update git links for non-SSH access #259 @recvfrom

### Changes

  - ida plugin: better default display showing first level nesting @winniepe
  - remove unused `characteristic(switch)` feature @ana06
  - prepare testing infrastructure for multiple backends/py3 @williballenthin
  - ci: zip build artifacts @ana06
  - ci: build all supported python versions @ana06
  - code style and formatting @mr-tz

### Raw diffs

  - [capa v1.1.0...v1.2.0](https://github.com/fireeye/capa/compare/v1.1.0...v1.2.0)
  - [capa-rules v1.1.0...v1.2.0](https://github.com/fireeye/capa-rules/compare/v1.1.0...v1.2.0)

## v1.1.0 (2020-08-05)

This release brings new rule format updates, such as adding `offset/x32` and negative offsets,
fixes some bugs identified by the community, and 28 (!) new rules.
We received contributions from eight reverse engineers, including four new ones:

  - @re-fox
  - @psifertex
  - @bitsofbinary
  - @threathive
  
Download a standalone binary below and checkout the readme [here on GitHub](https://github.com/fireeye/capa/). Report issues on our [issue tracker](https://github.com/fireeye/capa/issues) and contribute new rules at [capa-rules](https://github.com/fireeye/capa-rules/).
  
### New features

  - import: add Binary Ninja import script #205 #207 @psifertex
  - rules: offsets can be negative #197 #208 @williballenthin
  - rules: enable descriptions for statement nodes #194 #209 @Ana06
  - rules: add arch flavors to number and offset features #210 #216 @williballenthin
  - render: show SHA1/SHA256 in default report #164 @threathive
  - tests: add tests for IDA Pro backend #202 @williballenthin
  
### New rules

  - check for unmoving mouse cursor @BitsOfBinary
  - check mutex and exit @re-fox
  - parse credit card information @re-fox
  - read ini file @re-fox
  - validate credit card number with luhn algorithm @re-fox
  - change the wallpaper @re-fox
  - acquire debug privileges @williballenthin
  - import public key @williballenthin
  - terminate process by name @williballenthin
  - encrypt data using DES @re-fox
  - encrypt data using DES via WinAPI @re-fox
  - hash data using sha1 via x86 extensions @re-fox
  - hash data using sha256 via x86 extensions @re-fox
  - capture network configuration via ipconfig @re-fox
  - hash data via WinCrypt @mike-hunhoff
  - get file attributes @mike-hunhoff
  - allocate thread local storage @mike-hunhoff
  - get thread local storage value @mike-hunhoff
  - set thread local storage @mike-hunhoff
  - get session integrity level @mike-hunhoff
  - add file to cabinet file @mike-hunhoff
  - flush cabinet file @mike-hunhoff
  - open cabinet file @mike-hunhoff
  - gather firefox profile information @re-fox
  - encrypt data using skipjack @re-fox
  - encrypt data using camellia @re-fox
  - hash data using tiger @re-fox
  - encrypt data using blowfish @re-fox
  - encrypt data using twofish @re-fox

### Bug fixes

  - linter: fix exception when examples is `None` @Ana06
  - linter: fix suggested recommendations via templating @williballenthin
  - render: fix exception when rendering counts @williballenthin
  - render: fix render of negative offsets @williballenthin
  - extractor: fix segmentation violation from vivisect @williballenthin
  - main: fix crash when .viv cannot be saved #168 @secshoggoth @williballenthin
  - main: fix shellcode .viv save path @williballenthin

### Changes

  - doc: explain how to bypass gatekeeper on macOS @psifertex
  - doc: explain supported linux distributions @Ana06
  - doc: explain submodule update with --init @psifertex
  - main: improve program help output @mr-tz
  - main: disable progress when run in quiet mode @mr-tz
  - main: assert supported IDA versions @mr-tz
  - extractor: better identify nested pointers to strings @williballenthin
  - setup: specify vivisect download url @Ana06
  - setup: pin vivisect version @williballenthin
  - setup: bump vivisect dependency version @williballenthin
  - setup: set Python project name to `flare-capa` @williballenthin
  - ci: run tests and linter via Github Actions @Ana06
  - hooks: run style checkers and hide stashed output @Ana06
  - linter: ignore period in rule filename @williballenthin
  - linter: warn on nursery rule with no changes needed @williballenthin

### Raw diffs

  - [capa v1.0.0...v1.1.0](https://github.com/fireeye/capa/compare/v1.0.0...v1.1.0)
  - [capa-rules v1.0.0...v1.1.0](https://github.com/fireeye/capa-rules/compare/v1.0.0...v1.1.0)<|MERGE_RESOLUTION|>--- conflicted
+++ resolved
@@ -10,12 +10,9 @@
 - main: use FLIRT signatures to identify and ignore library code #446 @williballenthin
 - explorer: IDA 7.6 support #497 @williballenthin
 - scripts: capa2yara.py convert capa rules to YARA rules #561 @ruppde
-<<<<<<< HEAD
-- rule: add file-scope feature (`API`) for recognized library functions #567 @williballenthin
-=======
+- rule: add file-scope feature (`function-name`) for recognized library functions #567 @williballenthin
 - main: auto detect shellcode based on file extension #516 @mr-tz
 - main: more detailed progress bar output when matching functions #562 @mr-tz
->>>>>>> 342497b7
 
 ### New Rules (73)
 
