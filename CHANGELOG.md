--- conflicted
+++ resolved
@@ -4,17 +4,12 @@
 
 ### New Features
 
-- add Ghidra UI integration #1734 @colton-gabertan @mike-hunhoff
+- 
 
 ### Breaking Changes
 
-<<<<<<< HEAD
-=======
-- main: introduce wrapping routines within main for working with CLI args #1813 @williballenthin
-- move functions from `capa.main` to new `capa.loader` namespace #1821 @williballenthin
-- proto: add `package` declaration #1960 @larchchen
-
->>>>>>> 99299676
+- 
+
 ### New Rules (0)
 
 -
@@ -38,6 +33,7 @@
 ### New Features
 
 - add Ghidra backend #1770 #1767 @colton-gabertan @mike-hunhoff
+- add Ghidra UI integration #1734 @colton-gabertan @mike-hunhoff
 - add dynamic analysis via CAPE sandbox reports #48 #1535 @yelhamer
   - add call scope #771 @yelhamer
   - add thread scope #1517 @yelhamer
@@ -58,6 +54,7 @@
 - extractor: ignore DLL name for api features #1815 @mr-tz
 - main: introduce wrapping routines within main for working with CLI args #1813 @williballenthin
 - move functions from `capa.main` to new `capa.loader` namespace #1821 @williballenthin
+- proto: add `package` declaration #1960 @larchchen
 
 ### New Rules (41)
 
