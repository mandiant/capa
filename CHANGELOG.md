--- conflicted
+++ resolved
@@ -27,11 +27,8 @@
 
 ### Development
 
-<<<<<<< HEAD
+- ci: update github workflows to use latest version for depricated actions (checkout, setup-python, upload-artifact, download-artifact) #1967 @sjha2048
 - add function in capa/helpers to load plain and compressed JSON reports #1883 @Rohit1123
-=======
-- ci: update github workflows to use latest version for depricated actions (checkout, setup-python, upload-artifact, download-artifact) #1967 @sjha2048
->>>>>>> c6b43d74
 
 ### Raw diffs
 - [capa v7.0.1...master](https://github.com/mandiant/capa/compare/v7.0.1...master)
