--- conflicted
+++ resolved
@@ -88,11 +88,8 @@
 - render: fix verbose rendering of scopes #1263 @williballenthin
 - rules: better detect invalid rules #1282 @williballenthin
 - show-features: better render strings with embedded whitespace #1267 @williballenthin
-<<<<<<< HEAD
 - handle vivisect bug around strings at instruction level, use min length 4 #1271 @williballenthin @mr-tz
-=======
 - extractor: guard against invalid "calls from" features #1177 @mr-tz
->>>>>>> 2b07ec92
 
 ### capa explorer IDA Pro plugin
 - fix: display instruction items #1154 @mr-tz
