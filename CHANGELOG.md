# Change Log

## master (unreleased)

### New Features

<<<<<<< HEAD
- add new scope "instruction" for matching mnemonics and operands #767 @williballenthin
- add new feature "operand[{0, 1, 2}].number" for matching instruction operand immediate values #767 @williballenthin
- add new feature "operand[{0, 1, 2}].offset" for matching instruction operand offsets #767 @williballenthin
- main: detect dotnet binaries #955 @mr-tz
=======
 - add new scope "instruction" for matching mnemonics and operands #767 @williballenthin
 - add new feature "operand[{0, 1, 2}].number" for matching instruction operand immediate values #767 @williballenthin
 - add new feature "operand[{0, 1, 2}].offset" for matching instruction operand offsets #767 @williballenthin
 - extract additional offset/number features in certain circumstances #320 @williballenthin
>>>>>>> 5bc44aef

### Breaking Changes

  - instruction scope and operand feature are new and are not backwards compatible with older versions of capa
  - Python 3.7 is now the minimum supported Python version #866 @williballenthin
  - remove /x32 and /x64 flavors of number and operand features #932 @williballenthin
  - the tool now accepts multiple paths to rules, and JSON doc updated accordingly @williballenthin

### New Rules (5)

- data-manipulation/encryption/aes/manually-build-aes-constants huynh.t.nhan@gmail.com
- nursery/get-process-image-filename michael.hunhoff@mandiant.com
- compiler/v/compiled-with-v jakub.jozwiak@mandiant.com
- compiler/zig/compiled-with-zig jakub.jozwiak@mandiant.com
- anti-analysis/packer/huan/packed-with-huan jakub.jozwiak@mandiant.com
-

### Bug Fixes
- improve handling _ prefix compile/link artifact #924 @mike-hunhoff

### capa explorer IDA Pro plugin
- improve file format extraction #918 @mike-hunhoff
- remove decorators added by IDA to ELF imports #919 @mike-hunhoff

### Development

### Raw diffs
- [capa v3.2.0...master](https://github.com/mandiant/capa/compare/v3.2.0...master)
- [capa-rules v3.2.0...master](https://github.com/mandiant/capa-rules/compare/v3.2.0...master)

## v3.2.0 (2022-03-03)
This release adds a new characteristic `characteristic: call $+5` enabling users to create more explicit rules. The linter now also validates ATT&CK and MBC categories. Additionally, many dependencies, including the vivisect backend, have been updated.

One rule has been added and many more have been improved.

Thanks for all the support, especially to @kn0wl3dge and first time contributor @uckelman-sf!

### New Features

- linter: validate ATT&CK/MBC categories and IDs #103 @kn0wl3dge
- extractor: add characteristic "call $+5" feature #366 @kn0wl3dge

### New Rules (1)

- anti-analysis/obfuscation/obfuscated-with-advobfuscator jakub.jozwiak@mandiant.com

### Bug Fixes

- remove typing package as a requirement for Python 3.7+ compatibility #901 @uckelman-sf
- elf: fix OS detection for Linux kernel modules #867 @williballenthin

### Raw diffs
- [capa v3.1.0...v3.2.0](https://github.com/mandiant/capa/compare/v3.1.0...v3.2.0)
- [capa-rules v3.1.0...v3.2.0](https://github.com/mandiant/capa-rules/compare/v3.1.0...v3.2.0)

## v3.1.0 (2022-01-10)
This release improves the performance of capa while also adding 23 new rules and many code quality enhancements. We profiled capa's CPU usage and optimized the way that it matches rules, such as by short circuiting when appropriate. According to our testing, the matching phase is approximately 66% faster than v3.0.3! We also added support for Python 3.10, aarch64 builds, and additional MAEC metadata in the rule headers.
  
This release adds 23 new rules, including nine by Jakub Jozwiak of Mandiant. @ryantxu1 and @dzbeck updated the ATT&CK and MBC mappings for many rules. Thank you!
  
And as always, welcome first time contributors!

  - @kn0wl3dge
  - @jtothej
  - @cl30
  

### New Features

- engine: short circuit logic nodes for better performance #824 @williballenthin
- engine: add optimizer the order faster nodes first #829 @williballenthin
- engine: optimize rule evaluation by skipping rules that can't match #830 @williballenthin
- support python 3.10 #816 @williballenthin
- support aarch64 #683 @williballenthin
- rules: support maec/malware-family meta #841 @mr-tz
- engine: better type annotations/exhaustiveness checking #839 @cl30

### Breaking Changes: None

### New Rules (23)

- nursery/delete-windows-backup-catalog michael.hunhoff@mandiant.com
- nursery/disable-automatic-windows-recovery-features michael.hunhoff@mandiant.com
- nursery/capture-webcam-video @johnk3r
- nursery/create-registry-key-via-stdregprov michael.hunhoff@mandiant.com
- nursery/delete-registry-key-via-stdregprov michael.hunhoff@mandiant.com
- nursery/delete-registry-value-via-stdregprov michael.hunhoff@mandiant.com
- nursery/query-or-enumerate-registry-key-via-stdregprov michael.hunhoff@mandiant.com
- nursery/query-or-enumerate-registry-value-via-stdregprov michael.hunhoff@mandiant.com
- nursery/set-registry-value-via-stdregprov michael.hunhoff@mandiant.com
- data-manipulation/compression/decompress-data-using-ucl jakub.jozwiak@mandiant.com
- linking/static/wolfcrypt/linked-against-wolfcrypt jakub.jozwiak@mandiant.com
- linking/static/wolfssl/linked-against-wolfssl jakub.jozwiak@mandiant.com
- anti-analysis/packer/pespin/packed-with-pespin jakub.jozwiak@mandiant.com
- load-code/shellcode/execute-shellcode-via-windows-fibers jakub.jozwiak@mandiant.com
- load-code/shellcode/execute-shellcode-via-enumuilanguages jakub.jozwiak@mandiant.com
- anti-analysis/packer/themida/packed-with-themida william.ballenthin@mandiant.com
- load-code/shellcode/execute-shellcode-via-createthreadpoolwait jakub.jozwiak@mandiant.com
- host-interaction/process/inject/inject-shellcode-using-a-file-mapping-object jakub.jozwiak@mandiant.com
- load-code/shellcode/execute-shellcode-via-copyfile2 jakub.jozwiak@mandiant.com
- malware-family/plugx/match-known-plugx-module still@teamt5.org

### Rule Changes

  - update ATT&CK mappings by @ryantxu1
  - update ATT&CK and MBC mappings by @dzbeck
  - aplib detection by @cdong1012
  - golang runtime detection by @stevemk14eber

### Bug Fixes

- fix circular import error #825 @williballenthin
- fix smda negative number extraction #430 @kn0wl3dge

### capa explorer IDA Pro plugin

- pin supported versions to >= 7.4 and < 8.0 #849 @mike-hunhoff

### Development

- add profiling infrastructure #828 @williballenthin
- linter: detect shellcode extension #820 @mr-tz
- show features script: add backend flag #430 @kn0wl3dge

### Raw diffs
- [capa v3.0.3...v3.1.0](https://github.com/mandiant/capa/compare/v3.0.3...v3.1.0)
- [capa-rules v3.0.3...v3.1.0](https://github.com/mandiant/capa-rules/compare/v3.0.3...v3.1.0)


## v3.0.3 (2021-10-27)

This is primarily a rule maintenance release:
  - eight new rules, including all relevant techniques from [ATT&CK v10](https://medium.com/mitre-attack/introducing-attack-v10-7743870b37e3), and
  - two rules removed, due to the prevalence of false positives

We've also tweaked the status codes returned by capa.exe to be more specific and added a bit more metadata to the JSON output format.
 
As always, welcome first time contributors!
  - still@teamt5.org
  - zander.work@mandiant.com
                                                                                                     

### New Features

- show in which function a BB match is #130 @williballenthin
- main: exit with unique error codes when bailing #802 @williballenthin

### New Rules (8)

- nursery/resolve-function-by-fnv-1a-hash still@teamt5.org
- data-manipulation/encryption/encrypt-data-using-memfrob-from-glibc zander.work@mandiant.com
- collection/group-policy/discover-group-policy-via-gpresult william.ballenthin@mandiant.com
- host-interaction/bootloader/manipulate-safe-mode-programs william.ballenthin@mandiant.com
- nursery/enable-safe-mode-boot william.ballenthin@mandiant.com
- persistence/iis/persist-via-iis-module william.ballenthin@mandiant.com
- persistence/iis/persist-via-isapi-extension william.ballenthin@mandiant.com
- targeting/language/identify-system-language-via-api william.ballenthin@mandiant.com

## Removed rules (2)
- load-code/pe/parse-pe-exports: too many false positives in unrelated structure accesses
- anti-analysis/anti-vm/vm-detection/execute-anti-vm-instructions: too many false positives in junk code

### Bug Fixes

- update references from FireEye to Mandiant

### Raw diffs
- [capa v3.0.2...v3.0.3](https://github.com/fireeye/capa/compare/v3.0.2...v3.0.3)
- [capa-rules v3.0.2...v3.0.3](https://github.com/fireeye/capa-rules/compare/v3.0.2...v3.0.3)
  
## v3.0.2 (2021-09-28)
  
This release fixes an issue with the standalone executables built with PyInstaller when running capa against ELF files.

### Bug Fixes

- fix bug in PyInstaller config preventing ELF analysis #795 @mr-tz

### Raw diffs
- [capa v3.0.1...v3.0.2](https://github.com/fireeye/capa/compare/v3.0.1...v3.0.2)
- [capa-rules v3.0.1...v3.0.2](https://github.com/fireeye/capa-rules/compare/v3.0.1...v3.0.2)

## v3.0.1 (2021-09-27)

This version updates the version of vivisect used by capa. Users will experience fewer bugs and find improved analysis results.

Thanks to the community for highlighting issues and analysis misses. Your feedback is crucial to further improve capa.

### Bug Fixes

- fix many underlying bugs in vivisect analysis and update to version v1.0.5 #786 @williballenthin

### Raw diffs
- [capa v3.0.0...v3.0.1](https://github.com/fireeye/capa/compare/v3.0.0...v3.0.1)
- [capa-rules v3.0.0...v3.0.1](https://github.com/fireeye/capa-rules/compare/v3.0.0...v3.0.1)

## v3.0.0 (2021-09-15)

We are excited to announce version 3.0! :tada:

capa 3.0:
- adds support for ELF files targeting Linux thanks to [Intezer](https://www.intezer.com/)
- adds new features to specify OS, CPU architecture, and file format
- fixes a few bugs that may have led to false negatives (missed capabilities) in older versions
- adds 80 new rules, including 36 describing techniques for Linux

A huge thanks to everyone who submitted issues, provided feedback, and contributed code and rules.
Special acknowledgement to @Adir-Shemesh and @TcM1911 of [Intezer](https://www.intezer.com/) for contributing the code to enable ELF support.
Also, welcome first time contributors:
  - @jaredscottwilson
  - @cdong1012
  - @jlepore-fe 

### New Features

- all: add support for ELF files #700 @Adir-Shemesh @TcM1911
- rule format: add feature `format: ` for file format, like `format: pe` #723 @williballenthin
- rule format: add feature `arch: ` for architecture, like `arch: amd64` #723 @williballenthin
- rule format: add feature `os: ` for operating system, like `os: windows` #723 @williballenthin
- rule format: add feature `substring: ` for verbatim strings with leading/trailing wildcards #737 @williballenthin
- scripts: add `profile-memory.py` for profiling memory usage #736 @williballenthin
- main: add light weight ELF file feature extractor to detect file limitations #770 @mr-tz

### Breaking Changes

- rules using `format`, `arch`, `os`, or `substring` features cannot be used by capa versions prior to v3
- legacy term `arch` (i.e., "x32") is now called `bitness` @williballenthin
- freeze format gains new section for "global" features #759 @williballenthin

### New Rules (80)

- collection/webcam/capture-webcam-image @johnk3r
- nursery/list-drag-and-drop-files michael.hunhoff@mandiant.com
- nursery/monitor-clipboard-content michael.hunhoff@mandiant.com
- nursery/monitor-local-ipv4-address-changes michael.hunhoff@mandiant.com
- nursery/load-windows-common-language-runtime michael.hunhoff@mandiant.com
- nursery/resize-volume-shadow-copy-storage michael.hunhoff@mandiant.com
- nursery/add-user-account-group michael.hunhoff@mandiant.com
- nursery/add-user-account-to-group michael.hunhoff@mandiant.com
- nursery/add-user-account michael.hunhoff@mandiant.com
- nursery/change-user-account-password michael.hunhoff@mandiant.com
- nursery/delete-user-account-from-group michael.hunhoff@mandiant.com
- nursery/delete-user-account-group michael.hunhoff@mandiant.com
- nursery/delete-user-account michael.hunhoff@mandiant.com
- nursery/list-domain-servers michael.hunhoff@mandiant.com
- nursery/list-groups-for-user-account michael.hunhoff@mandiant.com
- nursery/list-user-account-groups michael.hunhoff@mandiant.com
- nursery/list-user-accounts-for-group michael.hunhoff@mandiant.com
- nursery/list-user-accounts michael.hunhoff@mandiant.com
- nursery/parse-url michael.hunhoff@mandiant.com
- nursery/register-raw-input-devices michael.hunhoff@mandiant.com
- anti-analysis/packer/gopacker/packed-with-gopacker jared.wilson@mandiant.com
- host-interaction/driver/create-device-object @mr-tz
- host-interaction/process/create/execute-command @mr-tz
- data-manipulation/encryption/create-new-key-via-cryptacquirecontext chuong.dong@mandiant.com
- host-interaction/log/clfs/append-data-to-clfs-log-container blaine.stancill@mandiant.com
- host-interaction/log/clfs/read-data-from-clfs-log-container blaine.stancill@mandiant.com
- data-manipulation/encryption/hc-128/encrypt-data-using-hc-128-via-wolfssl blaine.stancill@mandiant.com
- c2/shell/create-unix-reverse-shell joakim@intezer.com
- c2/shell/execute-shell-command-received-from-socket joakim@intezer.com
- collection/get-current-user joakim@intezer.com
- host-interaction/file-system/change-file-permission joakim@intezer.com
- host-interaction/hardware/memory/get-memory-information joakim@intezer.com
- host-interaction/mutex/lock-file joakim@intezer.com
- host-interaction/os/version/get-kernel-version joakim@intezer.com
- host-interaction/os/version/get-linux-distribution joakim@intezer.com
- host-interaction/process/terminate/terminate-process-via-kill joakim@intezer.com
- lib/duplicate-stdin-and-stdout joakim@intezer.com
- nursery/capture-network-configuration-via-ifconfig joakim@intezeer.com
- nursery/collect-ssh-keys joakim@intezer.com
- nursery/enumerate-processes-via-procfs joakim@intezer.com
- nursery/interact-with-iptables joakim@intezer.com
- persistence/persist-via-desktop-autostart joakim@intezer.com
- persistence/persist-via-shell-profile-or-rc-file joakim@intezer.com
- persistence/service/persist-via-rc-script joakim@intezer.com
- collection/get-current-user-on-linux joakim@intezer.com
- collection/network/get-mac-address-on-windows moritz.raabe@mandiant.com
- host-interaction/file-system/read/read-file-on-linux moritz.raabe@mandiant.com joakim@intezer.com
- host-interaction/file-system/read/read-file-on-windows moritz.raabe@mandiant.com
- host-interaction/file-system/write/write-file-on-windows william.ballenthin@mandiant.com
- host-interaction/os/info/get-system-information-on-windows moritz.raabe@mandiant.com joakim@intezer.com
- host-interaction/process/create/create-process-on-windows moritz.raabe@mandiant.com
- linking/runtime-linking/link-function-at-runtime-on-windows moritz.raabe@mandiant.com
- nursery/create-process-on-linux joakim@intezer.com
- nursery/enumerate-files-on-linux william.ballenthin@mandiant.com
- nursery/get-mac-address-on-linux joakim@intezer.com
- nursery/get-system-information-on-linux joakim@intezer.com
- nursery/link-function-at-runtime-on-linux joakim@intezer.com
- nursery/write-file-on-linux joakim@intezer.com
- communication/socket/tcp/send/obtain-transmitpackets-callback-function-via-wsaioctl jonathan.lepore@mandiant.com
- nursery/linked-against-cpp-http-library @mr-tz
- nursery/linked-against-cpp-json-library @mr-tz

### Bug Fixes

- main: fix `KeyError: 0` when reporting results @williballehtin #703
- main: fix potential false negatives due to namespaces across scopes @williballenthin #721
- linter: suppress some warnings about imports from ntdll/ntoskrnl @williballenthin #743
- linter: suppress some warnings about missing examples in the nursery @williballenthin #747

### capa explorer IDA Pro plugin

- explorer: add additional filter logic when displaying matches by function #686 @mike-hunhoff
- explorer: remove duplicate check when saving file #687 @mike-hunhoff
- explorer: update IDA extractor to use non-canon mnemonics #688 @mike-hunhoff
- explorer: allow user to add specified number of bytes when adding a Bytes feature in the Rule Generator #689 @mike-hunhoff
- explorer: enforce max column width Features and Editor panes #691 @mike-hunhoff
- explorer: add option to limit features to currently selected disassembly address #692 @mike-hunhoff
- explorer: update support documentation and runtime checks #741 @mike-hunhoff
- explorer: small performance boost to rule generator search functionality #742 @mike-hunhoff
- explorer: add support for arch, os, and format features #758 @mike-hunhoff
- explorer: improve parsing algorithm for rule generator feature editor #768 @mike-hunhoff

### Development

### Raw diffs
- [capa v2.0.0...v3.0.0](https://github.com/mandiant/capa/compare/v2.0.0...v3.0.0)
- [capa-rules v2.0.0...v3.0.0](https://github.com/mandiant/capa-rules/compare/v2.0.0...v3.0.0)


## v2.0.0 (2021-07-19)

We are excited to announce version 2.0! :tada:
capa 2.0:
- enables anyone to contribute rules more easily
- is the first Python 3 ONLY version
- provides more concise and relevant result via identification of library functions using FLIRT
  ![capa v2.0 results ignoring library code functions](doc/img/changelog/flirt-ignore.png)
- includes many features and enhancements for the capa explorer IDA plugin
- adds 93 new rules, including all new techniques introduced in MITRE ATT&CK v9

A huge thanks to everyone who submitted issues, provided feedback, and contributed code and rules. Many colleagues across dozens of organizations have volunteered their experience to improve this tool! :heart:


### New Features

- rules: update ATT&CK and MBC mappings https://github.com/mandiant/capa-rules/pull/317 @williballenthin
- main: use FLIRT signatures to identify and ignore library code #446 @williballenthin
- tests: update test cases and caching #545 @mr-tz
- scripts: capa2yara.py convert capa rules to YARA rules #561 @ruppde
- rule: add file-scope feature (`function-name`) for recognized library functions #567 @williballenthin
- main: auto detect shellcode based on file extension #516 @mr-tz
- main: more detailed progress bar output when matching functions #562 @mr-tz
- main: detect file limitations without doing code analysis for better performance #583 @williballenthin
- show-features: don't show features from library functions #569 @williballenthin
- linter: summarize results at the end #571 @williballenthin
- linter: check for `or` with always true child statement, e.g. `optional`, colors #348 @mr-tz

### Breaking Changes

- py3: drop Python 2 support #480 @Ana06
- meta: added `library_functions` field, `feature_counts.functions` does not include library functions any more #562 @mr-tz
- json: results document now contains parsed ATT&CK and MBC fields instead of canonical representation #526 @mr-tz
- json: record all matching strings for regex #159 @williballenthin
- main: implement file limitations via rules not code #390 @williballenthin
- json: correctly render negative offsets #619 @williballenthin
- library: remove logic from `__init__.py` throughout #622 @williballenthin

### New Rules (93)

- anti-analysis/packer/amber/packed-with-amber @gormaniac
- collection/file-managers/gather-3d-ftp-information @re-fox
- collection/file-managers/gather-alftp-information @re-fox
- collection/file-managers/gather-bitkinex-information @re-fox
- collection/file-managers/gather-blazeftp-information @re-fox
- collection/file-managers/gather-bulletproof-ftp-information @re-fox
- collection/file-managers/gather-classicftp-information @re-fox
- collection/file-managers/gather-coreftp-information @re-fox
- collection/file-managers/gather-cuteftp-information @re-fox
- collection/file-managers/gather-cyberduck-information @re-fox
- collection/file-managers/gather-direct-ftp-information @re-fox
- collection/file-managers/gather-directory-opus-information @re-fox
- collection/file-managers/gather-expandrive-information @re-fox
- collection/file-managers/gather-faststone-browser-information @re-fox
- collection/file-managers/gather-fasttrack-ftp-information @re-fox
- collection/file-managers/gather-ffftp-information @re-fox
- collection/file-managers/gather-filezilla-information @re-fox
- collection/file-managers/gather-flashfxp-information @re-fox
- collection/file-managers/gather-fling-ftp-information @re-fox
- collection/file-managers/gather-freshftp-information @re-fox
- collection/file-managers/gather-frigate3-information @re-fox
- collection/file-managers/gather-ftp-commander-information @re-fox
- collection/file-managers/gather-ftp-explorer-information @re-fox
- collection/file-managers/gather-ftp-voyager-information @re-fox
- collection/file-managers/gather-ftpgetter-information @re-fox
- collection/file-managers/gather-ftpinfo-information @re-fox
- collection/file-managers/gather-ftpnow-information @re-fox
- collection/file-managers/gather-ftprush-information @re-fox
- collection/file-managers/gather-ftpshell-information @re-fox
- collection/file-managers/gather-global-downloader-information @re-fox
- collection/file-managers/gather-goftp-information @re-fox
- collection/file-managers/gather-leapftp-information @re-fox
- collection/file-managers/gather-netdrive-information @re-fox
- collection/file-managers/gather-nexusfile-information @re-fox
- collection/file-managers/gather-nova-ftp-information @re-fox
- collection/file-managers/gather-robo-ftp-information @re-fox
- collection/file-managers/gather-securefx-information @re-fox
- collection/file-managers/gather-smart-ftp-information @re-fox
- collection/file-managers/gather-softx-ftp-information @re-fox
- collection/file-managers/gather-southriver-webdrive-information @re-fox
- collection/file-managers/gather-staff-ftp-information @re-fox
- collection/file-managers/gather-total-commander-information @re-fox
- collection/file-managers/gather-turbo-ftp-information @re-fox
- collection/file-managers/gather-ultrafxp-information @re-fox
- collection/file-managers/gather-winscp-information @re-fox
- collection/file-managers/gather-winzip-information @re-fox
- collection/file-managers/gather-wise-ftp-information @re-fox
- collection/file-managers/gather-ws-ftp-information @re-fox
- collection/file-managers/gather-xftp-information @re-fox
- data-manipulation/compression/decompress-data-using-aplib @r3c0nst @mr-tz
- host-interaction/bootloader/disable-code-signing @williballenthin
- host-interaction/bootloader/manipulate-boot-configuration @williballenthin
- host-interaction/driver/disable-driver-code-integrity @williballenthin
- host-interaction/file-system/bypass-mark-of-the-web @williballenthin
- host-interaction/network/domain/get-domain-information @recvfrom
- host-interaction/session/get-logon-sessions @recvfrom
- linking/runtime-linking/resolve-function-by-fin8-fasthash @r3c0nst @mr-tz
- nursery/build-docker-image @williballenthin
- nursery/create-container @williballenthin
- nursery/encrypt-data-using-fakem-cipher @mike-hunhoff
- nursery/list-containers @williballenthin
- nursery/run-in-container @williballenthin
- persistence/registry/appinitdlls/disable-appinit_dlls-code-signature-enforcement @williballenthin
- collection/password-manager/steal-keepass-passwords-using-keefarce @Ana06
- host-interaction/network/connectivity/check-internet-connectivity-via-wininet matthew.williams@mandiant.com michael.hunhoff@mandiant.com
- nursery/create-bits-job @mr-tz
- nursery/execute-syscall-instruction @kulinacs @mr-tz
- nursery/connect-to-wmi-namespace-via-wbemlocator michael.hunhoff@mandiant.com
- anti-analysis/obfuscation/obfuscated-with-callobfuscator johnk3r
- executable/installer/inno-setup/packaged-as-an-inno-setup-installer awillia2@cisco.com
- data-manipulation/hashing/djb2/hash-data-using-djb2 awillia2@cisco.com
- data-manipulation/encoding/base64/decode-data-using-base64-via-dword-translation-table gilbert.elliot@mandiant.com
- nursery/list-tcp-connections-and-listeners michael.hunhoff@mandiant.com
- nursery/list-udp-connections-and-listeners michael.hunhoff@mandiant.com
- nursery/log-keystrokes-via-raw-input-data michael.hunhoff@mandiant.com
- nursery/register-http-server-url michael.hunhoff@mandiant.com
- internal/limitation/file/internal-autoit-file-limitation.yml william.ballenthin@mandiant.com
- internal/limitation/file/internal-dotnet-file-limitation.yml william.ballenthin@mandiant.com
- internal/limitation/file/internal-installer-file-limitation.yml william.ballenthin@mandiant.com
- internal/limitation/file/internal-packer-file-limitation.yml william.ballenthin@mandiant.com
- host-interaction/network/domain/enumerate-domain-computers-via-ldap awillia2@cisco.com
- host-interaction/network/domain/get-domain-controller-name awillia2@cisco.com
- internal/limitation/file/internal-visual-basic-file-limitation @mr-tz
- data-manipulation/hashing/md5/hash-data-with-md5 moritz.raabe@mandiant.com
- compiler/autohotkey/compiled-with-autohotkey awillia2@cisco.com
- internal/limitation/file/internal-autohotkey-file-limitation @mr-tz
- host-interaction/process/dump/create-process-memory-minidump michael.hunhoff@mandiant.com
- nursery/get-storage-device-properties michael.hunhoff@mandiant.com
- nursery/execute-shell-command-via-windows-remote-management michael.hunhoff@mandiant.com
- nursery/get-token-privileges michael.hunhoff@mandiant.com
- nursery/prompt-user-for-credentials michael.hunhoff@mandiant.com
- nursery/spoof-parent-pid michael.hunhoff@mandiant.com

### Bug Fixes

- build: use Python 3.8 for PyInstaller to support consistently running across multiple operating systems including Windows 7 #505 @mr-tz
- main: correctly match BB-scope matches at file scope #605 @williballenthin
- main: do not process non-PE files even when --format explicitly provided #664 @mr-tz

### capa explorer IDA Pro plugin
- explorer: IDA 7.6 support #497 @williballenthin
- explorer: explain how to install IDA 7.6 patch to enable the plugin #528 @williballenthin
- explorer: document IDA 7.6sp1 as alternative to the patch #536 @Ana06
- explorer: add support for function-name feature #618 @mike-hunhoff
- explorer: circular import workaround #654 @mike-hunhoff
- explorer: add argument to control whether to automatically analyze when running capa explorer #548 @Ana06
- explorer: extract API features via function names recognized by IDA/FLIRT #661 @mr-tz

### Development

- ci: add capa release link to capa-rules tag #517 @Ana06
- ci, changelog: update `New Rules` section in CHANGELOG automatically https://github.com/mandiant/capa-rules/pull/374 #549 #604 @Ana06
- ci, changelog: support multiple author in sync GH https://github.com/mandiant/capa-rules/pull/378 @Ana06
- ci, lint: check statements for single child statements #563 @mr-tz
- ci: reject PRs without CHANGELOG update to ensure CHANGELOG is kept up-to-date #584 @Ana06
- ci: test that scripts run #660 @mr-tz

### Raw diffs

<!-- The diff uses v1.6.1 because master doesn't include v1.6.2 and v1.6.3 -->
- [capa v1.6.1...v2.0.0](https://github.com/mandiant/capa/compare/v1.6.1...v2.0.0)
- [capa-rules v1.6.1...v2.0.0](https://github.com/mandiant/capa-rules/compare/v1.6.1...v2.0.0)


## v1.6.3 (2021-04-29)

This release adds IDA 7.6 support to capa.

### Changes

- IDA 7.6 support @williballenthin @Ana06

### Raw diffs

  - [capa v1.6.2...v1.6.3](https://github.com/mandiant/capa/compare/v1.6.2...v1.6.3)


## v1.6.2 (2021-04-13)

This release backports a fix to capa 1.6: The Windows binary was built with Python 3.9 which doesn't support Windows 7.

### Bug Fixes

- build: use Python 3.8 for PyInstaller to support consistently running across multiple operating systems including Windows 7 @mr-tz @Ana06

### Raw diffs

  - [capa v1.6.1...v1.6.2](https://github.com/mandiant/capa/compare/v1.6.1...v1.6.2)


## v1.6.1 (2021-04-07)

This release includes several bug fixes, such as a vivisect issue that prevented capa from working on Windows with Python 3. It also adds 17 new rules and a bunch of improvements in the rules and IDA rule generator. We appreciate everyone who opened issues, provided feedback, and contributed code and rules.

### Upcoming changes

**This is the very last capa release that supports Python 2.** The next release will be v2.0 and will have breaking changes, including the removal of Python 2 support.

### New features

- explorer: add support for multi-line tab and SHIFT + Tab #474 @mike-hunhoff

![multi-line tab in rule generator](doc/img/changelog/tab.gif)

### New Rules (17)

- encrypt data using RC4 with custom key via WinAPI @MalwareMechanic
- encrypt data using Curve25519 @dandonov
- packaged as an IExpress self-extracting archive @recvfrom
- create registry key via offline registry library @johnk3r
- open registry key via offline registry library @johnk3r
- query registry key via offline registry library @johnk3r
- set registry key via offline registry library @johnk3r
- delete registry key via offline registry library @johnk3r
- enumerate PE sections @Ana06
- inject DLL reflectively @Ana06
- inspect section memory permissions @Ana06
- parse PE exports @Ana06
- rebuild import table @Ana06
- compare security identifiers @mike-hunhoff
- get user security identifier @mike-hunhoff
- listen for remote procedure calls @mike-hunhoff
- query remote server for available data @mike-hunhoff

### Bug Fixes

- vivisect: update to v1.0.1 which includes bug fix for #459 (capa failed in Windows with Python 3 and vivisect) #512 @williballenthin
- explorer: fix initialize rules directory #464 @mike-hunhoff
- explorer: support subscope rules #493 @mike-hunhoff
- explorer: add checks to validate matched data when searching #500 @mike-hunhoff
- features, explorer: add support for string features with special characters e.g. '\n' #468 @mike-hunhoff

### Changes

- vivisect: raises `IncompatibleVivVersion` instead of `UnicodeDecodeError` when using incompatible Python 2 `.viv` files with Python3 #479 @Ana06
- explorer: improve settings modification #465 @mike-hunhoff
- rules: improvements @mr-tz, @re-fox, @mike-hunhoff
- rules, lint: enforce string with double quotes formatting in rules #468 @mike-hunhoff
- lint: ensure LF end of line #485 #486 @mr-tz
- setup: pin dependencies #513 #504 @Ana06 @mr-tz

### Development

- ci: test on Windows, Ubuntu, macOS across Python versions #470 @mr-tz @Ana06
- ci: pin OS versions #491 @williballenthin
- ci: tag capa-rules on release #476 @Ana06
- doc: document release process #476 @Ana06
- doc: Improve README badges #477 #478 @ana06 @mr-tz
- doc: update capa explorer documentation #503 @mike-hunhoff
- doc: add PR template #495 @mr-tz
- changelog: document incompatibility of viv files #475 @Ana06
- rule loading: ignore files starting with .git #492 @mr-tz

### Raw diffs

  - [capa v1.6.0...v1.6.1](https://github.com/mandiant/capa/compare/v1.6.0...v1.6.1)
  - [capa-rules v1.6.0...v1.6.1](https://github.com/mandiant/capa-rules/compare/v1.6.0...v1.6.1)


## v1.6.0 (2021-03-09)

This release adds the capa explorer rule generator plugin for IDA Pro, vivisect support for Python 3 and 12 new rules. We appreciate everyone who opened issues, provided feedback, and contributed code and rules. Thank you also to the vivisect development team (@rakuy0, @atlas0fd00m) for the Python 3 support (`vivisect==1.0.0`) and the fixes for Python 2 (`vivisect==0.2.1`).

### Rule Generator IDA Plugin

The capa explorer IDA plugin now helps you quickly build new capa rules using features extracted directly from your IDA database. Without leaving the plugin interface you can use the features extracted by capa explorer to develop and test new rules and save your work directly to your capa rules directory. To get started select the new `Rule Generator` tab, navigate to a function in the IDA `Disassembly` view, and click `Analyze`. For more information check out the capa explorer [readme](https://github.com/mandiant/capa/blob/master/capa/ida/plugin/README.md).

![](doc/img/rulegen_expanded.png)

### Python 2/3 vivisect workspace compatibility

This version of capa adds Python 3 support in vivisect. Note that `.viv` files (generated by vivisect) are not compatible between Python 2 and Python 3. When updating to Python 3 you need to delete all the `.viv` files for capa to work.

If you get the following error (or a similar one), you most likely need to delete `.viv` files:
```
UnicodeDecodeError: 'ascii' codec can't decode byte 0x90 in position 2: ordinal not in range(128)
```

### Upcoming changes

**This is the last capa release that supports Python 2.** The next release will be v2.0 and will have breaking changes, including the removal of Python 2 support.

If you have workflows that rely on the Python 2 version and need future maintenance, please reach out. We may be able to supply limited backports of key fixes and features.

### New features

- explorer: Add capa explorer rule generator plugin for IDA Pro. Now capa explorer helps you build new capa rules!  #426, #438, #439 @mike-hunhoff
- python: Python 3 support in vivisect #421 @Ana06
- main: Add backend option in Python 3 to select the backend to be used (either SMDA or vivisect) #421 @Ana06
- python: Python 3 support in IDA #429, #437 @mike-hunhoff
- ci: test pyinstaller CI #452 @williballenthin
- scripts: enable multiple backends in `show-features.py` #429 @mike-hunhoff
- scripts: add `scripts/vivisect-py2-vs-py3.sh`  to compare vivisect Python 2 vs 3 (can easily be modified to test run times and compare different versions) #421 @Ana06

### New Rules (12)

- patch process command line @re-fox @williballenthin (graduated from nursery)
- compiled with dmd @re-fox
- compiled with exe4j @johnk3r
- compiled from Visual Basic @williballenthin
- capture screenshot in Go @TcM1911
- compiled with Nim @mike-hunhoff
- linked against Go process enumeration library @TcM1911
- linked against Go registry library @TcM1911
- linked against Go WMI library @TcM1911
- linked against Go static asset library @TcM1911
- inspect load icon resource @mike-hunhoff
- linked against XZip @mr-tz

### Bug Fixes

- ida: check for unmapped addresses when resolving data references #436 @mike-hunhoff

### Changes

- setup: vivisect v1.0.0 is the default backend for Python3 (it was SMDA before) #421 @Ana06
- setup: bump vivisect to 0.2.1 #454 @mr-tz
- linter: adding ntoskrnl, ntdll overlap lint #428 @mike-hunhoff
- ci: use py3.9 and pyinstaller 4.2 to build standalone binaries #452 @williballenthin
- scripts: remove old migration script #450 @williballenthin

### Development

- main: factor out common cli argument handling #450 @williballenthin

### Raw diffs

  - [capa v1.5.1...v1.6.0](https://github.com/mandiant/capa/compare/v1.5.1...v1.6.0)
  - [capa-rules v1.5.1...v1.6.0](https://github.com/mandiant/capa-rules/compare/v1.5.1...v1.6.0)


## v1.5.1 (2021-02-09)

This release fixes the version number that we forgot to update for v1.5.0 (therefore, v1.5.0 was not published to pypi). It also includes 1 new rule and some rule improvements.

### New Rules (1)

- encrypt data using vest @re-fox

### Raw diffs

  - [capa v1.5.0...v1.5.1](https://github.com/mandiant/capa/compare/v1.5.1...v1.6.0)
  - [capa-rules v1.5.0...v1.5.1](https://github.com/mandiant/capa-rules/compare/v1.5.1...v1.6.0)


## v1.5.0 (2021-02-05)

This release brings support for running capa under Python 3 via [SMDA](https://github.com/danielplohmann/smda), more thorough CI testing and linting, better extraction of strings and byte features, and 50 (!) new rules. We appreciate everyone who opened issues, provided feedback, and contributed code and rules. A special shout out to the following new project contributors:

  - @johnk3r
  - @doomedraven
  - @stvemillertime
  - @itreallynick
  - @0x534a
  
@dzbeck also added [Malware Behavior Catalog](https://github.com/MBCProject/mbc-markdown) (MBC) and ATT&CK mappings for many rules.

Download a standalone binary below and checkout the readme [here on GitHub](https://github.com/mandiant/capa/). Report issues on our [issue tracker](https://github.com/mandiant/capa/issues) and contribute new rules at [capa-rules](https://github.com/mandiant/capa-rules/).


### New Features

  - py3 support via SMDA #355 @danielplohmann @jcrussell
  - scripts: example of using capa as a library #372, #380 @doomedraven
  - ci: enable dependabot #373 @mr-tz
  - ci: lint rules @mr-tz
  - ci: lint rule format #401 @mr-tz
  - freeze: add base address #391 @mr-tz
  - json: meta: add base address #412 @mr-tz

### New Rules (50)

  - 64-bit execution via heavens gate @recvfrom
  - contain anti-disasm techniques @mr-tz
  - check for microsoft office emulation @re-fox
  - check for windows sandbox via device @re-fox
  - check for windows sandbox via dns suffix @re-fox
  - check for windows sandbox via genuine state @re-fox
  - check for windows sandbox via process name @re-fox
  - check for windows sandbox via registry @re-fox
  - capture microphone audio @re-fox
  - capture public ip @re-fox
  - get domain trust relationships @johnk3r
  - check HTTP status code @mr-tz
  - compiled with perl2exe @re-fox
  - compiled with ps2exe @re-fox
  - compiled with pyarmor @stvemillertime, @itreallynick
  - validate payment card number using luhn algorithm @re-fox
  - hash data using fnv @re-fox @mr-tz
  - generate random numbers via WinAPI @mike-hunhoff @johnk3r
  - enumerate files recursively @re-fox
  - get file system object information @mike-hunhoff
  - read virtual disk @re-fox
  - register minifilter driver @mike-hunhoff
  - start minifilter driver @mike-hunhoff
  - enumerate gui resources @johnk3r
  - simulate CTRL ALT DEL @mike-hunhoff
  - hijack thread execution @0x534a
  - inject dll @0x534a
  - inject pe @0x534a
  - create or open registry key @mike-hunhoff
  - delete registry value @mike-hunhoff
  - query or enumerate registry key @mike-hunhoff
  - query or enumerate registry value @mike-hunhoff
  - resume thread @0x534a
  - suspend thread @0x534a
  - allocate memory @0x534a
  - allocate RW memory @0x534a
  - contain pusha popa sequence @mr-tz
  - create or open file @mike-hunhoff
  - open process @0x534a
  - open thread @0x534a
  - get kernel32 base address @mr-tz
  - get ntdll base address @mr-tz
  - encrypt or decrypt data via BCrypt @mike-hunhoff
  - generate random numbers using the Delphi LCG @williballenthin
  - hash data via BCrypt @mike-hunhoff
  - migrate process to active window station @williballenthin
  - patch process command line @williballenthin
  - resolve function by hash @williballenthin
  - persist via Winlogon Helper DLL registry key @0x534a
  - schedule task via command line @0x534a

### Bug Fixes

  - doc: pyinstaller build process @mr-tz
  - ida: better bytes extraction #409 @mike-hunhoff
  - viv: better unicode string extraction #364 @mike-hunhoff
  - viv: better unicode string extraction #378 @mr-tz
  - viv: more xor instructions #379 @mr-tz
  - viv: decrease logging verbosity #381 @mr-tz
  - rules: fix api description syntax #403 @mike-hunhoff
  - main: disable progress background thread #410 @mike-hunhoff
  
### Changes

  - rules: return lib rules for scopes #398 @mr-tz
  
### Raw diffs

  - [capa v1.4.1...v1.5.0](https://github.com/mandiant/capa/compare/v1.4.1...v1.5.0)
  - [capa-rules v1.4.0...v1.5.0](https://github.com/mandiant/capa-rules/compare/v1.4.0...v1.5.0)

## v1.4.1 (2020-10-23)

This release fixes an issue building capa on our CI server, which prevented us from building standalone binaries for v1.4.1.

### Bug Fixes

  - install VC dependencies for Python 2.7 during Windows build
  
### Raw diffs

  - [capa v1.4.0...v1.4.1](https://github.com/mandiant/capa/compare/v1.4.0...v1.4.1)
  - [capa-rules v1.4.0...v1.4.1](https://github.com/mandiant/capa-rules/compare/v1.4.0...v1.4.1)  

## v1.4.0 (2020-10-23)

This capa release includes changes to the rule parsing, enhanced feature extraction, various bug fixes, and improved capa scripts. Everyone should benefit from the improved functionality and performance. The community helped to add 69 new rules. We appreciate everyone who opened issues, provided feedback, and contributed code and rules. A special shout out to the following new project contributors:

  - @mwilliams31
  - @yt0ng

@dzbeck added [Malware Behavior Catalog](https://github.com/MBCProject/mbc-markdown) (MBC) and ATT&CK mappings for 86 rules.

Download a standalone binary below and checkout the readme [here on GitHub](https://github.com/mandiant/capa/). Report issues on our [issue tracker](https://github.com/mandiant/capa/issues) and contribute new rules at [capa-rules](https://github.com/mandiant/capa-rules/).

### New features

  - script that demonstrates bulk processing @williballenthin #307
  - main: render MBC table @mr-tz #332
  - ida backend: improve detection of APIs called via two or more chained thunks @mike-hunhoff #340
  - viv backend: improve detection of APIs called via two or more chained thunks @mr-tz #341
  - features: extract APIs called via jmp instruction @mr-tz #337

### New rules

  - clear the Windows event log @mike-hunhoff
  - crash the Windows event logging service @mike-hunhoff
  - packed with kkrunchy @re-fox
  - packed with nspack @re-fox
  - packed with pebundle @re-fox
  - packed with pelocknt @re-fox
  - packed with peshield @re-fox
  - packed with petite @re-fox
  - packed with rlpack @re-fox
  - packed with upack @re-fox
  - packed with y0da crypter @re-fox
  - compiled with rust @re-fox
  - compute adler32 checksum @mwilliams31
  - encrypt-data-using-hc-128 @recvfrom
  - manipulate console @williballenthin
  - references logon banner @re-fox
  - terminate process via fastfail @re-fox
  - delete volume shadow copies @mr-tz
  - authenticate HMAC @mr-tz
  - compiled from EPL @williballenthin
  - compiled with Go @williballenthin
  - create Restart Manager session @mike-hunhoff
  - decode data using Base64 via WinAPI @mike-hunhoff
  - empty recycle bin quietly @mwilliams31
  - enumerate network shares @mike-hunhoff
  - hook routines via microsoft detours @williballenthin
  - hooked by API Override @williballenthin
  - impersonate user @mike-hunhoff
  - the @williballenthin packer detection package, thanks to Hexacorn for the data, see https://www.hexacorn.com/blog/2016/12/15/pe-section-names-re-visited/
    - packed with CCG
    - packed with Crunch
    - packed with Dragon Armor
    - packed with enigma
    - packed with Epack
    - packed with MaskPE
    - packed with MEW
    - packed with Mpress
    - packed with Neolite
    - packed with PECompact
    - packed with Pepack
    - packed with Perplex
    - packed with ProCrypt
    - packed with RPCrypt
    - packed with SeauSFX
    - packed with Shrinker
    - packed with Simple Pack
    - packed with StarForce
    - packed with SVKP
    - packed with Themida
    - packed with TSULoader
    - packed with VProtect
    - packed with WWPACK
    - rebuilt by ImpRec
    - packaged as a Pintool
    - packaged as a CreateInstall installer
    - packaged as a WinZip self-extracting archive
  - reference 114DNS DNS server @williballenthin
  - reference AliDNS DNS server @williballenthin
  - reference Cloudflare DNS server @williballenthin
  - reference Comodo Secure DNS server @williballenthin
  - reference Google Public DNS server @williballenthin
  - reference Hurricane Electric DNS server @williballenthin
  - reference kornet DNS server @williballenthin
  - reference L3 DNS server @williballenthin
  - reference OpenDNS DNS server @williballenthin
  - reference Quad9 DNS server @williballenthin
  - reference Verisign DNS server @williballenthin
  - run as service @mike-hunhoff
  - schedule task via ITaskService @mike-hunhoff
  - references DNS over HTTPS endpoints @yt0ng

### Bug fixes

  - ida plugin: fix tree-view exception @mike-hunhoff #315
  - ida plugin: fix feature count @mike-hunhoff
  - main: fix reported total rule count @williballenthin #325
  - features: fix handling of API names with multiple periods @mike-hunhoff #329
  - ida backend: find all byte sequences instead of only first @mike-hunhoff #335
  - features: display 0 value @mr-tz #338
  - ida backend: extract ordinal and name imports @mr-tz #343
  - show-features: improvements and support within IDA @mr-tz #342
  - main: sanity check MBC rendering @williballenthin
  - main: handle sample path that contains non-ASCII characters @mr-tz #328

### Changes

  - rules: use yaml.CLoader for better performance @williballenthin #306
  - rules: parse descriptions for statements @mr-tz #312

### Raw diffs

  - [capa v1.3.0...v1.4.0](https://github.com/mandiant/capa/compare/v1.3.0...v1.4.0)
  - [capa-rules v1.3.0...v1.4.0](https://github.com/mandiant/capa-rules/compare/v1.3.0...v1.4.0)

## v1.3.0 (2020-09-14)

This release brings newly updated mappings to the [Malware Behavior Catalog version 2.0](https://github.com/MBCProject/mbc-markdown), many enhancements to the IDA Pro plugin, [flare-capa on PyPI](https://pypi.org/project/flare-capa/), a bunch of bug fixes to improve feature extraction, and four new rules. We received contributions from ten reverse engineers, including seven new ones:

  - @dzbeck
  - @recvfrom
  - @toomanybananas
  - @cclauss 
  - @adamprescott91 
  - @weslambert
  - @stevemk14ebr 
  
Download a standalone binary below and checkout the readme [here on GitHub](https://github.com/mandiant/capa/). Report issues on our [issue tracker](https://github.com/mandiant/capa/issues) and contribute new rules at [capa-rules](https://github.com/mandiant/capa-rules/).

### Key changes to IDA Plugin

The IDA Pro integration is now distributed as a real plugin, instead of a script. This enables a few things:

  - keyboard shortcuts and file menu integration
  - updates distributed PyPI/`pip install --upgrade` without touching your `%IDADIR%`
  - generally doing thing the "right way"

How to get this new version? Its easy: download [capa_explorer.py](https://raw.githubusercontent.com/mandiant/capa/master/capa/ida/plugin/capa_explorer.py) to your IDA plugins directory and update your capa installation (incidentally, this is a good opportunity to migrate to `pip install flare-capa` instead of git checkouts). Now you should see the plugin listed in the `Edit > Plugins > FLARE capa explorer` menu in IDA. 

Please refer to the plugin [readme](https://github.com/mandiant/capa/blob/master/capa/ida/plugin/README.md) for additional information on installing and using the IDA Pro plugin.

Please open an issue in this repository if you notice anything weird.
 
### New features

  - ida plugin: now a real plugin, not a script @mike-hunhoff 
  - core: distributed via PyPI as [flare-capa](https://pypi.org/project/flare-capa/) @williballenthin 
  - features: enable automatic A/W handling for imports @williballenthin @Ana06 #246 
  - ida plugin: persist rules directory setting via [ida-settings](https://github.com/williballenthin/ida-settings) @williballenthin #268
  - ida plugin: add search bar to results view @williballenthin #285
  - ida plugin: add `Analyze` and `Reset` buttons to tree view @mike-hunhoff #304
  - ida plugin: add status label to tree view @mike-hunhoff
  - ida plugin: add progress indicator @mike-hunhoff, @mr-tz

### New rules

  - compiled with py2exe @re-fox
  - resolve path using msvcrt @re-fox 
  - decompress data using QuickLZ @edeca
  - encrypt data using sosemanuk @recvfrom 

### Bug fixes

  - rule: reduce FP in DNS resolution @toomanybananas
  - engine: report correct strings matched via regex @williballenthin #262 
  - formatter: correctly format descriptions in two-line syntax @williballenthin @recvfrom #263 
  - viv: better extract offsets from SibOper operands @williballenthin @edeca #276 
  - import-to-ida: fix import error @cclauss 
  - viv: don't write settings to ~/.viv/viv.json @williballenthin @rakuy0 @weslambert #244
  - ida plugin: remove dependency loop that resulted in unnecessary overhead @mike-hunhoff #303
  - ida plugin: correctly highlight regex matches in IDA Disassembly view @mike-hunhoff #305
  - ida plugin: better handle rule directory prompt and failure case @stevemk14ebr @mike-hunhoff #309

### Changes

  - rules: update meta mapping to MBC 2.0! @dzbeck
  - render: don't display rules that are also matched by other rules @williballenthin @Ana06 #224
  - ida plugin: simplify tabs, removing summary and adding detail to results view @williballenthin #286
  - ida plugin: analysis is no longer automatically started when plugin is first opened @mike-hunhoff #304
  - ida plugin: user must manually select a capa rules directory before analysis can be performed @mike-hunhoff
  - ida plugin: user interface controls are disabled until analysis is performed @mike-hunhoff #304

### Raw diffs

  - [capa v1.2.0...v1.3.0](https://github.com/mandiant/capa/compare/v1.2.0...v1.3.0)
  - [capa-rules v1.2.0...v1.3.0](https://github.com/mandiant/capa-rules/compare/v1.2.0...v1.3.0)

## v1.2.0 (2020-08-31)

This release brings UI enhancements, especially for the IDA Pro plugin, 
investment towards py3 support,
fixes some bugs identified by the community, 
and 46 (!) new rules.
We received contributions from ten reverse engineers, including five new ones:

  - @agithubuserlol
  - @recvfrom
  - @D4nch3n
  - @edeca
  - @winniepe 
  
Download a standalone binary below and checkout the readme [here on GitHub](https://github.com/mandiant/capa/).
Report issues on our [issue tracker](https://github.com/mandiant/capa/issues)
and contribute new rules at [capa-rules](https://github.com/mandiant/capa-rules/).
 
### New features

  - ida plugin: display arch flavors @mike-hunhoff
  - ida plugin: display block descriptions @mike-hunhoff
  - ida backend: extract features from nested pointers @mike-hunhoff
  - main: show more progress output @williballenthin
  - core: pin dependency versions #258 @recvfrom

### New rules
  - bypass UAC via AppInfo ALPC @agithubuserlol
  - bypass UAC via token manipulation @agithubuserlol
  - check for sandbox and av modules @re-fox
  - check for sandbox username @re-fox
  - check if process is running under wine @re-fox
  - validate credit card number using luhn algorithm @re-fox
  - validate credit card number using luhn algorithm with no lookup table @re-fox
  - hash data using FNV @edeca @mr-tz
  - link many functions at runtime @mr-tz
  - reference public RSA key @mr-tz
  - packed with ASPack @williballenthin
  - delete internet cache @mike-hunhoff
  - enumerate internet cache @mike-hunhoff
  - send ICMP echo request @mike-hunhoff
  - check for debugger via API @mike-hunhoff
  - check for hardware breakpoints @mike-hunhoff
  - check for kernel debugger via shared user data structure @mike-hunhoff
  - check for protected handle exception @mike-hunhoff
  - check for software breakpoints @mike-hunhoff
  - check for trap flag exception @mike-hunhoff
  - check for unexpected memory writes @mike-hunhoff
  - check process job object @mike-hunhoff
  - reference anti-VM strings targeting Parallels @mike-hunhoff
  - reference anti-VM strings targeting Qemu @mike-hunhoff
  - reference anti-VM strings targeting VirtualBox @mike-hunhoff
  - reference anti-VM strings targeting VirtualPC @mike-hunhoff
  - reference anti-VM strings targeting VMWare @mike-hunhoff
  - reference anti-VM strings targeting Xen @mike-hunhoff
  - reference analysis tools strings @mike-hunhoff
  - reference WMI statements @mike-hunhoff
  - get number of processor cores @mike-hunhoff
  - get number of processors @mike-hunhoff
  - enumerate disk properties @mike-hunhoff
  - get disk size @mike-hunhoff
  - get process heap flags @mike-hunhoff
  - get process heap force flags @mike-hunhoff
  - get Explorer PID @mike-hunhoff
  - delay execution @mike-hunhoff
  - check for process debug object @mike-hunhoff
  - check license value @mike-hunhoff
  - check ProcessDebugFlags @mike-hunhoff
  - check ProcessDebugPort @mike-hunhoff
  - check SystemKernelDebuggerInformation @mike-hunhoff
  - check thread yield allowed @mike-hunhoff
  - enumerate system firmware tables @mike-hunhoff
  - get system firmware table @mike-hunhoff
  - hide thread from debugger @mike-hunhoff

### Bug fixes

  - ida backend: extract unmapped immediate number features @mike-hunhoff
  - ida backend: fix stack cookie check #257 @mike-hunhoff
  - viv backend: better extract gs segment access @williballenthin
  - core: enable counting of string features #241 @D4nch3n @williballenthin
  - core: enable descriptions on feature with arch flavors @mike-hunhoff
  - core: update git links for non-SSH access #259 @recvfrom

### Changes

  - ida plugin: better default display showing first level nesting @winniepe
  - remove unused `characteristic(switch)` feature @ana06
  - prepare testing infrastructure for multiple backends/py3 @williballenthin
  - ci: zip build artifacts @ana06
  - ci: build all supported python versions @ana06
  - code style and formatting @mr-tz

### Raw diffs

  - [capa v1.1.0...v1.2.0](https://github.com/mandiant/capa/compare/v1.1.0...v1.2.0)
  - [capa-rules v1.1.0...v1.2.0](https://github.com/mandiant/capa-rules/compare/v1.1.0...v1.2.0)

## v1.1.0 (2020-08-05)

This release brings new rule format updates, such as adding `offset/x32` and negative offsets,
fixes some bugs identified by the community, and 28 (!) new rules.
We received contributions from eight reverse engineers, including four new ones:

  - @re-fox
  - @psifertex
  - @bitsofbinary
  - @threathive
  
Download a standalone binary below and checkout the readme [here on GitHub](https://github.com/mandiant/capa/). Report issues on our [issue tracker](https://github.com/mandiant/capa/issues) and contribute new rules at [capa-rules](https://github.com/mandiant/capa-rules/).
  
### New features

  - import: add Binary Ninja import script #205 #207 @psifertex
  - rules: offsets can be negative #197 #208 @williballenthin
  - rules: enable descriptions for statement nodes #194 #209 @Ana06
  - rules: add arch flavors to number and offset features #210 #216 @williballenthin
  - render: show SHA1/SHA256 in default report #164 @threathive
  - tests: add tests for IDA Pro backend #202 @williballenthin
  
### New rules

  - check for unmoving mouse cursor @BitsOfBinary
  - check mutex and exit @re-fox
  - parse credit card information @re-fox
  - read ini file @re-fox
  - validate credit card number with luhn algorithm @re-fox
  - change the wallpaper @re-fox
  - acquire debug privileges @williballenthin
  - import public key @williballenthin
  - terminate process by name @williballenthin
  - encrypt data using DES @re-fox
  - encrypt data using DES via WinAPI @re-fox
  - hash data using sha1 via x86 extensions @re-fox
  - hash data using sha256 via x86 extensions @re-fox
  - capture network configuration via ipconfig @re-fox
  - hash data via WinCrypt @mike-hunhoff
  - get file attributes @mike-hunhoff
  - allocate thread local storage @mike-hunhoff
  - get thread local storage value @mike-hunhoff
  - set thread local storage @mike-hunhoff
  - get session integrity level @mike-hunhoff
  - add file to cabinet file @mike-hunhoff
  - flush cabinet file @mike-hunhoff
  - open cabinet file @mike-hunhoff
  - gather firefox profile information @re-fox
  - encrypt data using skipjack @re-fox
  - encrypt data using camellia @re-fox
  - hash data using tiger @re-fox
  - encrypt data using blowfish @re-fox
  - encrypt data using twofish @re-fox

### Bug fixes

  - linter: fix exception when examples is `None` @Ana06
  - linter: fix suggested recommendations via templating @williballenthin
  - render: fix exception when rendering counts @williballenthin
  - render: fix render of negative offsets @williballenthin
  - extractor: fix segmentation violation from vivisect @williballenthin
  - main: fix crash when .viv cannot be saved #168 @secshoggoth @williballenthin
  - main: fix shellcode .viv save path @williballenthin

### Changes

  - doc: explain how to bypass gatekeeper on macOS @psifertex
  - doc: explain supported linux distributions @Ana06
  - doc: explain submodule update with --init @psifertex
  - main: improve program help output @mr-tz
  - main: disable progress when run in quiet mode @mr-tz
  - main: assert supported IDA versions @mr-tz
  - extractor: better identify nested pointers to strings @williballenthin
  - setup: specify vivisect download url @Ana06
  - setup: pin vivisect version @williballenthin
  - setup: bump vivisect dependency version @williballenthin
  - setup: set Python project name to `flare-capa` @williballenthin
  - ci: run tests and linter via Github Actions @Ana06
  - hooks: run style checkers and hide stashed output @Ana06
  - linter: ignore period in rule filename @williballenthin
  - linter: warn on nursery rule with no changes needed @williballenthin

### Raw diffs

  - [capa v1.0.0...v1.1.0](https://github.com/mandiant/capa/compare/v1.0.0...v1.1.0)
  - [capa-rules v1.0.0...v1.1.0](https://github.com/mandiant/capa-rules/compare/v1.0.0...v1.1.0)<|MERGE_RESOLUTION|>--- conflicted
+++ resolved
@@ -4,17 +4,11 @@
 
 ### New Features
 
-<<<<<<< HEAD
-- add new scope "instruction" for matching mnemonics and operands #767 @williballenthin
-- add new feature "operand[{0, 1, 2}].number" for matching instruction operand immediate values #767 @williballenthin
-- add new feature "operand[{0, 1, 2}].offset" for matching instruction operand offsets #767 @williballenthin
-- main: detect dotnet binaries #955 @mr-tz
-=======
  - add new scope "instruction" for matching mnemonics and operands #767 @williballenthin
  - add new feature "operand[{0, 1, 2}].number" for matching instruction operand immediate values #767 @williballenthin
  - add new feature "operand[{0, 1, 2}].offset" for matching instruction operand offsets #767 @williballenthin
  - extract additional offset/number features in certain circumstances #320 @williballenthin
->>>>>>> 5bc44aef
+ - add detection and basic feature extraction for dotnet #987 @mr-tz, @mike-hunhoff, @williballenthin
 
 ### Breaking Changes
 
