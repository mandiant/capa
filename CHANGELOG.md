--- conflicted
+++ resolved
@@ -10,11 +10,8 @@
 - main: auto detect shellcode based on file extension #516 @mr-tz
 - main: use FLIRT signatures to identify and ignore library code #446 @williballenthin
 - explorer: IDA 7.6 support #497 @williballenthin
-<<<<<<< HEAD
+- scripts: capa2yara.py convert capa rules to YARA rules #561 @ruppde
 - rule: add file-scope feature (`API`) for recognized library functions #567 @williballenthin
-=======
-- scripts: capa2yara.py convert capa rules to YARA rules #561 @ruppde
->>>>>>> 83606bbc
 
 ### New Rules (69)
 
