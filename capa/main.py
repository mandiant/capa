#!/usr/bin/env python3
"""
Copyright (C) 2020 Mandiant, Inc. All Rights Reserved.
Licensed under the Apache License, Version 2.0 (the "License");
 you may not use this file except in compliance with the License.
You may obtain a copy of the License at: [package root]/LICENSE.txt
Unless required by applicable law or agreed to in writing, software distributed under the License
 is distributed on an "AS IS" BASIS, WITHOUT WARRANTIES OR CONDITIONS OF ANY KIND, either express or implied.
See the License for the specific language governing permissions and limitations under the License.
"""
import io
import os
import sys
import time
import logging
import argparse
import textwrap
import contextlib
from types import TracebackType
from typing import Any, Dict, List, Optional
from pathlib import Path

import colorama
from pefile import PEFormatError
from elftools.common.exceptions import ELFError

import capa.perf
import capa.rules
import capa.engine
import capa.loader
import capa.helpers
import capa.version
import capa.render.json
import capa.rules.cache
import capa.render.default
import capa.render.verbose
import capa.features.common
import capa.render.vverbose
import capa.features.extractors
import capa.render.result_document
import capa.render.result_document as rdoc
import capa.features.extractors.common
from capa.rules import RuleSet
from capa.engine import MatchResults
from capa.loader import (
    BACKEND_VIV,
    BACKEND_CAPE,
    BACKEND_BINJA,
    BACKEND_DOTNET,
    BACKEND_FREEZE,
    BACKEND_PEFILE,
    BACKEND_BINEXPORT2,
)
from capa.helpers import (
    get_file_taste,
    get_auto_format,
    log_unsupported_os_error,
    log_unsupported_arch_error,
    log_empty_cape_report_error,
    log_unsupported_format_error,
    log_unsupported_cape_report_error,
)
from capa.exceptions import (
    EmptyReportError,
    UnsupportedOSError,
    UnsupportedArchError,
    UnsupportedFormatError,
    UnsupportedRuntimeError,
)
from capa.features.common import (
    OS_AUTO,
    OS_LINUX,
    OS_MACOS,
    FORMAT_PE,
    FORMAT_ELF,
    OS_WINDOWS,
    FORMAT_AUTO,
    FORMAT_CAPE,
    FORMAT_SC32,
    FORMAT_SC64,
    FORMAT_DOTNET,
    FORMAT_FREEZE,
    FORMAT_RESULT,
    FORMAT_BINEXPORT2,
)
from capa.capabilities.common import find_capabilities, has_file_limitation, find_file_capabilities
from capa.features.extractors.base_extractor import FeatureExtractor, StaticFeatureExtractor, DynamicFeatureExtractor

RULES_PATH_DEFAULT_STRING = "(embedded rules)"
SIGNATURES_PATH_DEFAULT_STRING = "(embedded signatures)"
BACKEND_AUTO = "auto"

E_MISSING_RULES = 10
E_MISSING_FILE = 11
E_INVALID_RULE = 12
E_CORRUPT_FILE = 13
E_FILE_LIMITATION = 14
E_INVALID_SIG = 15
E_INVALID_FILE_TYPE = 16
E_INVALID_FILE_ARCH = 17
E_INVALID_FILE_OS = 18
E_UNSUPPORTED_IDA_VERSION = 19
E_UNSUPPORTED_GHIDRA_VERSION = 20
E_MISSING_CAPE_STATIC_ANALYSIS = 21
E_MISSING_CAPE_DYNAMIC_ANALYSIS = 22
E_EMPTY_REPORT = 23
E_UNSUPPORTED_GHIDRA_EXECUTION_MODE = 24

logger = logging.getLogger("capa")


@contextlib.contextmanager
def timing(msg: str):
    t0 = time.time()
    yield
    t1 = time.time()
    logger.debug("perf: %s: %0.2fs", msg, t1 - t0)


def set_vivisect_log_level(level):
    logging.getLogger("vivisect").setLevel(level)
    logging.getLogger("vivisect.base").setLevel(level)
    logging.getLogger("vivisect.impemu").setLevel(level)
    logging.getLogger("vtrace").setLevel(level)
    logging.getLogger("envi").setLevel(level)
    logging.getLogger("envi.codeflow").setLevel(level)
    logging.getLogger("Elf").setLevel(level)


def get_default_root() -> Path:
    """
    get the file system path to the default resources directory.
    under PyInstaller, this comes from _MEIPASS.
    under source, this is the root directory of the project.
    """
    # we only expect capa.main to be packaged within PyInstaller,
    # so we don't put this in a more common place, like capa.helpers.

    if capa.helpers.is_running_standalone():
        # pylance/mypy don't like `sys._MEIPASS` because this isn't standard.
        # its injected by pyinstaller.
        # so we'll fetch this attribute dynamically.
        assert hasattr(sys, "_MEIPASS")
        return Path(sys._MEIPASS)
    else:
        return Path(__file__).resolve().parent.parent


def get_default_signatures() -> List[Path]:
    """
    compute a list of file system paths to the default FLIRT signatures.
    """
    sigs_path = get_default_root() / "sigs"
    logger.debug("signatures path: %s", sigs_path)

    ret = []
    for file in sigs_path.rglob("*"):
        if file.is_file() and file.suffix.lower() in (".pat", ".pat.gz", ".sig"):
            ret.append(file)

    return ret


def simple_message_exception_handler(exctype, value: BaseException, traceback: TracebackType):
    """
    prints friendly message on unexpected exceptions to regular users (debug mode shows regular stack trace)

    args:
      # TODO(aaronatp): Once capa drops support for Python 3.8, move the exctype type annotation to
      # the function parameters and remove the "# type: ignore[assignment]" from the relevant place
      # in the main function, see (https://github.com/mandiant/capa/issues/1896)
      exctype (type[BaseException]): exception class
    """

    if exctype is KeyboardInterrupt:
        print("KeyboardInterrupt detected, program terminated", file=sys.stderr)
    else:
        print(
            f"Unexpected exception raised: {exctype}. Please run capa in debug mode (-d/--debug) "
            + "to see the stack trace. Please also report your issue on the capa GitHub page so we "
            + "can improve the code! (https://github.com/mandiant/capa/issues)",
            file=sys.stderr,
        )


def install_common_args(parser, wanted=None):
    """
    register a common set of command line arguments for re-use by main & scripts.
    these are things like logging/coloring/etc.
    also enable callers to opt-in to common arguments, like specifying the input file.

    this routine lets many script use the same language for cli arguments.
    see `handle_common_args` to do common configuration.

    args:
      parser (argparse.ArgumentParser): a parser to update in place, adding common arguments.
      wanted (Set[str]): collection of arguments to opt-into, including:
        - "input_file": required positional argument to input file.
        - "format": flag to override file format.
        - "os": flag to override file operating system.
        - "backend": flag to override analysis backend.
        - "rules": flag to override path to capa rules.
        - "tag": flag to override/specify which rules to match.
    """
    if wanted is None:
        wanted = set()

    #
    # common arguments that all scripts will have
    #

    parser.add_argument("--version", action="version", version="%(prog)s {:s}".format(capa.version.__version__))
    parser.add_argument(
        "-v", "--verbose", action="store_true", help="enable verbose result document (no effect with --json)"
    )
    parser.add_argument(
        "-vv", "--vverbose", action="store_true", help="enable very verbose result document (no effect with --json)"
    )
    parser.add_argument("-d", "--debug", action="store_true", help="enable debugging output on STDERR")
    parser.add_argument("-q", "--quiet", action="store_true", help="disable all output but errors")
    parser.add_argument(
        "--color",
        type=str,
        choices=("auto", "always", "never"),
        default="auto",
        help="enable ANSI color codes in results, default: only during interactive session",
    )

    if "input_file" in wanted:
        parser.add_argument(
            "input_file",
            type=str,
            help="path to file to analyze",
        )

    if "format" in wanted:
        formats = [
            (FORMAT_AUTO, "(default) detect file type automatically"),
            (FORMAT_PE, "Windows PE file"),
            (FORMAT_DOTNET, ".NET PE file"),
            (FORMAT_ELF, "Executable and Linkable Format"),
            (FORMAT_SC32, "32-bit shellcode"),
            (FORMAT_SC64, "64-bit shellcode"),
            (FORMAT_CAPE, "CAPE sandbox report"),
            (FORMAT_FREEZE, "features previously frozen by capa"),
        ]
        format_help = ", ".join([f"{f[0]}: {f[1]}" for f in formats])

        parser.add_argument(
            "-f",
            "--format",
            choices=[f[0] for f in formats],
            default=FORMAT_AUTO,
            help=f"select input format, {format_help}",
        )

    if "backend" in wanted:
        backends = [
            (BACKEND_AUTO, "(default) detect apppropriate backend automatically"),
            (BACKEND_VIV, "vivisect"),
            (BACKEND_PEFILE, "pefile (file features only)"),
            (BACKEND_BINJA, "Binary Ninja"),
            (BACKEND_DOTNET, ".NET"),
            (BACKEND_BINEXPORT2, "BinExport2"),
            (BACKEND_FREEZE, "capa freeze"),
            (BACKEND_CAPE, "CAPE"),
        ]
        backend_help = ", ".join([f"{f[0]}: {f[1]}" for f in backends])
        parser.add_argument(
            "-b",
            "--backend",
            type=str,
            choices=[f[0] for f in backends],
            default=BACKEND_AUTO,
            help=f"select backend, {backend_help}",
        )

    if "os" in wanted:
        oses = [
            (OS_AUTO, "detect OS automatically - default"),
            (OS_LINUX,),
            (OS_MACOS,),
            (OS_WINDOWS,),
        ]
        os_help = ", ".join([f"{o[0]} ({o[1]})" if len(o) == 2 else o[0] for o in oses])
        parser.add_argument(
            "--os",
            choices=[o[0] for o in oses],
            default=OS_AUTO,
            help=f"select sample OS: {os_help}",
        )

    if "rules" in wanted:
        parser.add_argument(
            "-r",
            "--rules",
            type=str,
            default=[RULES_PATH_DEFAULT_STRING],
            action="append",
            help="path to rule file or directory, use embedded rules by default",
        )

    if "signatures" in wanted:
        parser.add_argument(
            "-s",
            "--signatures",
            type=str,
            default=SIGNATURES_PATH_DEFAULT_STRING,
            help="path to .sig/.pat file or directory used to identify library functions, use embedded signatures by default",
        )

    if "tag" in wanted:
        parser.add_argument("-t", "--tag", type=str, help="filter on rule meta field values")


###############################################################################
#
# "main routines"
#
# All of the following routines are considered "main routines".
# That is, they rely upon the given CLI arguments and write to output streams.
# We prefer to keep as much logic away from input/output as possible;
# however, capa does handle many combinations of flags/switches/overrides,
# so these routines deal with that logic.
#
# Other scripts may use this routines, but should also prefer to invoke them
# directly within `main()`, not within library code.
# Library code should *not* call these functions.
#
# These main routines may raise `ShouldExitError` to indicate the program
# ...should exit. Its a tiny step away from doing `sys.exit()` directly.
# I'm not sure if we should just do that. In the meantime, programs should
# handle `ShouldExitError` and pass the status code to `sys.exit()`.
#


class ShouldExitError(Exception):
    """raised when a main-related routine indicates the program should exit."""

    def __init__(self, status_code: int):
        self.status_code = status_code


def handle_common_args(args):
    """
    handle the global config specified by `install_common_args`,
    such as configuring logging/coloring/etc.
    the following fields will be overwritten when present:
      - rules: file system path to rule files.
      - signatures: file system path to signature files.

    the following fields may be added:
      - is_default_rules: if the default rules were used.
      - is_default_signatures: if the default signatures were used.

    args:
      args: The parsed command line arguments from `install_common_args`.

    raises:
      ShouldExitError: if the program is invoked incorrectly and should exit.
    """
    if args.quiet:
        logging.basicConfig(level=logging.WARNING)
        logging.getLogger().setLevel(logging.WARNING)
    elif args.debug:
        logging.basicConfig(level=logging.DEBUG)
        logging.getLogger().setLevel(logging.DEBUG)
    else:
        logging.basicConfig(level=logging.INFO)
        logging.getLogger().setLevel(logging.INFO)

    # disable vivisect-related logging, it's verbose and not relevant for capa users
    set_vivisect_log_level(logging.CRITICAL)

    if isinstance(sys.stdout, io.TextIOWrapper) or hasattr(sys.stdout, "reconfigure"):
        # from sys.stdout type hint:
        #
        # TextIO is used instead of more specific types for the standard streams,
        # since they are often monkeypatched at runtime. At startup, the objects
        # are initialized to instances of TextIOWrapper.
        #
        # To use methods from TextIOWrapper, use an isinstance check to ensure that
        # the streams have not been overridden:
        #
        # if isinstance(sys.stdout, io.TextIOWrapper):
        #    sys.stdout.reconfigure(...)
        sys.stdout.reconfigure(encoding="utf-8")
    colorama.just_fix_windows_console()

    if args.color == "always":
        colorama.init(strip=False)
    elif args.color == "auto":
        # colorama will detect:
        #  - when on Windows console, and fixup coloring, and
        #  - when not an interactive session, and disable coloring
        # renderers should use coloring and assume it will be stripped out if necessary.
        colorama.init()
    elif args.color == "never":
        colorama.init(strip=True)
    else:
        raise RuntimeError("unexpected --color value: " + args.color)

    if not args.debug:
        sys.excepthook = simple_message_exception_handler  # type: ignore[assignment]

    if hasattr(args, "input_file"):
        args.input_file = Path(args.input_file)

    if hasattr(args, "rules"):
        rules_paths: List[Path] = []

        if args.rules == [RULES_PATH_DEFAULT_STRING]:
            logger.debug("-" * 80)
            logger.debug(" Using default embedded rules.")
            logger.debug(" To provide your own rules, use the form:")
            logger.debug("")
            logger.debug("     `capa.exe -r ./path/to/rules/  /path/to/mal.exe`.")
            logger.debug("")
            logger.debug(" You can see the current default rule set here:")
            logger.debug("")
            logger.debug("     https://github.com/mandiant/capa-rules")
            logger.debug("-" * 80)

            default_rule_path = get_default_root() / "rules"

            if not default_rule_path.exists():
                # when a users installs capa via pip,
                # this pulls down just the source code - not the default rules.
                # i'm not sure the default rules should even be written to the library directory,
                # so in this case, we require the user to use -r to specify the rule directory.
                logger.error("default embedded rules not found! (maybe you installed capa as a library?)")
                logger.error("provide your own rule set via the `-r` option.")
                raise ShouldExitError(E_MISSING_RULES)

            rules_paths.append(default_rule_path)
            args.is_default_rules = True
        else:
            for rule in args.rules:
                if RULES_PATH_DEFAULT_STRING != rule:
                    rules_paths.append(Path(rule))

            for rule_path in rules_paths:
                logger.debug("using rules path: %s", rule_path)

            args.is_default_rules = False

        args.rules = rules_paths

    if hasattr(args, "signatures"):
        if args.signatures == SIGNATURES_PATH_DEFAULT_STRING:
<<<<<<< HEAD
            logger.debug("-" * 80)
            logger.debug(" Using default embedded signatures.")
            logger.debug(" To provide your own signatures, use the form:")
            logger.debug("")
            logger.debug("     capa.exe --signature ./path/to/signatures/  /path/to/mal.exe")
            logger.debug("-" * 80)

=======
>>>>>>> e3a9c753
            sigs_path = get_default_root() / "sigs"
            args.is_default_signatures = True
        else:
            sigs_path = Path(args.signatures)
            args.is_default_signatures = False

        args.signatures = sigs_path


def ensure_input_exists_from_cli(args):
    """
    args:
      args: The parsed command line arguments from `install_common_args`.

    raises:
      ShouldExitError: if the program is invoked incorrectly and should exit.
    """
    try:
        _ = get_file_taste(args.input_file)
    except IOError as e:
        # per our research there's not a programmatic way to render the IOError with non-ASCII filename unless we
        # handle the IOError separately and reach into the args
        logger.error("%s", e.args[0])
        raise ShouldExitError(E_MISSING_FILE) from e


def get_input_format_from_cli(args) -> str:
    """
    Determine the format of the input file.

    Note: this may not be the same as the format of the sample.
    Cape, Freeze, etc. formats describe a sample without being the sample itself.

    args:
      args: The parsed command line arguments from `install_common_args`.

    raises:
      ShouldExitError: if the program is invoked incorrectly and should exit.
    """
    format_ = args.format

    if format_ != FORMAT_AUTO:
        return format_

    try:
        return get_auto_format(args.input_file)
    except PEFormatError as e:
        logger.error("Input file '%s' is not a valid PE file: %s", args.input_file, str(e))
        raise ShouldExitError(E_CORRUPT_FILE) from e
    except UnsupportedFormatError as e:
        log_unsupported_format_error()
        raise ShouldExitError(E_INVALID_FILE_TYPE) from e


def get_backend_from_cli(args, input_format: str) -> str:
    """
    Determine the backend that should be used for the given input file.
    Respects an override provided by the user, otherwise, use a good default.

    args:
      args: The parsed command line arguments from `install_common_args`.
      input_format: The file format of the input file.

    raises:
      ShouldExitError: if the program is invoked incorrectly and should exit.
    """
    if args.backend != BACKEND_AUTO:
        return args.backend

    if input_format == FORMAT_CAPE:
        return BACKEND_CAPE

    elif input_format == FORMAT_DOTNET:
        return BACKEND_DOTNET

    elif input_format == FORMAT_FREEZE:
        return BACKEND_FREEZE

    elif input_format == FORMAT_BINEXPORT2:
        return BACKEND_BINEXPORT2

    else:
        return BACKEND_VIV


def get_sample_path_from_cli(args, backend: str) -> Optional[Path]:
    """
    Determine the path to the underlying sample, if it exists.

    Note: this may not be the same as the input file.
    Cape, Freeze, etc. formats describe a sample without being the sample itself.

    args:
      args: The parsed command line arguments from `install_common_args`.
      backend: The backend that will handle the input file.

    raises:
      ShouldExitError: if the program is invoked incorrectly and should exit.
    """
    if backend == BACKEND_CAPE:
        return None
    elif backend == BACKEND_BINEXPORT2:
        import capa.features.extractors.binexport2

        be2 = capa.features.extractors.binexport2.get_binexport2(args.input_file)
        return capa.features.extractors.binexport2.get_sample_from_binexport2(args.input_file, be2)
    else:
        return args.input_file


def get_os_from_cli(args, backend) -> str:
    """
    Determine the OS for the given sample.
    Respects an override provided by the user, otherwise, use heuristics and
    algorithms to detect the OS.

    args:
      args: The parsed command line arguments from `install_common_args`.
      backend: The backend that will handle the input file.

    raises:
      ShouldExitError: if the program is invoked incorrectly and should exit.
    """
    if args.os:
        return args.os

    sample_path = get_sample_path_from_cli(args, backend)
    if sample_path is None:
        return "unknown"
    return capa.loader.get_os(sample_path)


def get_rules_from_cli(args) -> RuleSet:
    """
    args:
      args: The parsed command line arguments from `install_common_args`.

    raises:
      ShouldExitError: if the program is invoked incorrectly and should exit.
    """
    try:
        if capa.helpers.is_running_standalone() and args.is_default_rules:
            cache_dir = get_default_root() / "cache"
        else:
            cache_dir = capa.rules.cache.get_default_cache_directory()

        rules = capa.rules.get_rules(args.rules, cache_dir=cache_dir)
    except (IOError, capa.rules.InvalidRule, capa.rules.InvalidRuleSet) as e:
        logger.error("%s", str(e))
        logger.error(
            "Make sure your file directory contains properly formatted capa rules. You can download the standard "  # noqa: G003 [logging statement uses +]
            + "collection of capa rules from https://github.com/mandiant/capa-rules/releases."
        )
        logger.error(
            "Please ensure you're using the rules that correspond to your major version of capa (%s)",
            capa.version.get_major_version(),
        )
        logger.error(
            "Or, for more details, see the rule set documentation here: %s",
            "https://github.com/mandiant/capa/blob/master/doc/rules.md",
        )
        raise ShouldExitError(E_INVALID_RULE) from e

    logger.debug(
        "successfully loaded %s rules",
        # during the load of the RuleSet, we extract subscope statements into their own rules
        # that are subsequently `match`ed upon. this inflates the total rule count.
        # so, filter out the subscope rules when reporting total number of loaded rules.
        len(list(filter(lambda r: not (r.is_subscope_rule()), rules.rules.values()))),
    )

    if hasattr(args, "tag") and args.tag:
        rules = rules.filter_rules_by_meta(args.tag)
        logger.debug("selected %d rules", len(rules))
        for i, r in enumerate(rules.rules, 1):
            logger.debug(" %d. %s", i, r)

    return rules


def get_file_extractors_from_cli(args, input_format: str) -> List[FeatureExtractor]:
    """
    args:
      args: The parsed command line arguments from `install_common_args`.
      input_format: The file format of the input file.

    raises:
      ShouldExitError: if the program is invoked incorrectly and should exit.
    """
    # file feature extractors are pretty lightweight: they don't do any code analysis.
    # so we can fairly quickly determine if the given file has "pure" file-scope rules
    # that indicate a limitation (like "file is packed based on section names")
    # and avoid doing a full code analysis on difficult/impossible binaries.
    #
    # this pass can inspect multiple file extractors, e.g., dotnet and pe to identify
    # various limitations
    try:
        return capa.loader.get_file_extractors(args.input_file, input_format)
    except PEFormatError as e:
        logger.error("Input file '%s' is not a valid PE file: %s", args.input_file, str(e))
        raise ShouldExitError(E_CORRUPT_FILE) from e
    except (ELFError, OverflowError) as e:
        logger.error("Input file '%s' is not a valid ELF file: %s", args.input_file, str(e))
        raise ShouldExitError(E_CORRUPT_FILE) from e
    except UnsupportedFormatError as e:
        if input_format == FORMAT_CAPE:
            log_unsupported_cape_report_error(str(e))
        else:
            log_unsupported_format_error()
        raise ShouldExitError(E_INVALID_FILE_TYPE) from e
    except EmptyReportError as e:
        if input_format == FORMAT_CAPE:
            log_empty_cape_report_error(str(e))
            raise ShouldExitError(E_EMPTY_REPORT) from e
        else:
            log_unsupported_format_error()
            raise ShouldExitError(E_INVALID_FILE_TYPE) from e


def find_file_limitations_from_cli(args, rules: RuleSet, file_extractors: List[FeatureExtractor]) -> bool:
    """
    args:
      args: The parsed command line arguments from `install_common_args`.

    raises:
      ShouldExitError: if the program is invoked incorrectly and should exit.
    """
    found_file_limitation = False
    for file_extractor in file_extractors:
        if isinstance(file_extractor, DynamicFeatureExtractor):
            # Dynamic feature extractors can handle packed samples
            continue

        try:
            pure_file_capabilities, _ = find_file_capabilities(rules, file_extractor, {})
        except PEFormatError as e:
            logger.error("Input file '%s' is not a valid PE file: %s", args.input_file, str(e))
            raise ShouldExitError(E_CORRUPT_FILE) from e
        except (ELFError, OverflowError) as e:
            logger.error("Input file '%s' is not a valid ELF file: %s", args.input_file, str(e))
            raise ShouldExitError(E_CORRUPT_FILE) from e

        # file limitations that rely on non-file scope won't be detected here.
        # nor on FunctionName features, because pefile doesn't support this.
        found_file_limitation = has_file_limitation(rules, pure_file_capabilities)
        if found_file_limitation:
            # bail if capa encountered file limitation e.g. a packed binary
            # do show the output in verbose mode, though.
            if not (args.verbose or args.vverbose or args.json):
                logger.debug("file limitation short circuit, won't analyze fully.")
                raise ShouldExitError(E_FILE_LIMITATION)
    return found_file_limitation


def get_signatures_from_cli(args, input_format: str, backend: str) -> List[Path]:
    if backend != BACKEND_VIV:
        logger.debug("skipping library code matching: only supported by the vivisect backend")
        return []

    if input_format != FORMAT_PE:
        logger.debug("skipping library code matching: signatures only supports PE files")
        return []

    if args.is_default_signatures:
        logger.debug("-" * 80)
        logger.debug(" Using default embedded signatures.")
        logger.debug(
            " To provide your own signatures, use the form `capa.exe --signature ./path/to/signatures/  /path/to/mal.exe`."
        )
        logger.debug("-" * 80)

        if not args.signatures.exists():
            logger.error(
                "Using default signature path, but it doesn't exist. "  # noqa: G003 [logging statement uses +]
                + "Please install the signatures first: "
                + "https://github.com/mandiant/capa/blob/master/doc/installation.md#method-2-using-capa-as-a-python-library."
            )
            raise IOError(f"signatures path {args.signatures} does not exist or cannot be accessed")
    else:
        logger.debug("using signatures path: %s", args.signatures)

    try:
        return capa.loader.get_signatures(args.signatures)
    except IOError as e:
        logger.error("%s", str(e))
        raise ShouldExitError(E_INVALID_SIG) from e


def get_extractor_from_cli(args, input_format: str, backend: str) -> FeatureExtractor:
    """
    args:
      args: The parsed command line arguments from `install_common_args`.
      input_format: The file format of the input file.
      backend: The backend that will handle the input file.

    raises:
      ShouldExitError: if the program is invoked incorrectly and should exit.
    """
    sig_paths = get_signatures_from_cli(args, input_format, backend)

    should_save_workspace = os.environ.get("CAPA_SAVE_WORKSPACE") not in ("0", "no", "NO", "n", None)

    os_ = get_os_from_cli(args, backend)
    sample_path = get_sample_path_from_cli(args, backend)

    logger.debug("format:  %s", input_format)
    logger.debug("backend: %s", backend)

    try:
        return capa.loader.get_extractor(
            args.input_file,
            input_format,
            os_,
            backend,
            sig_paths,
            should_save_workspace=should_save_workspace,
            disable_progress=args.quiet or args.debug,
            sample_path=sample_path,
        )
    except UnsupportedFormatError as e:
        if input_format == FORMAT_CAPE:
            log_unsupported_cape_report_error(str(e))
        else:
            log_unsupported_format_error()
        raise ShouldExitError(E_INVALID_FILE_TYPE) from e
    except UnsupportedArchError as e:
        log_unsupported_arch_error()
        raise ShouldExitError(E_INVALID_FILE_ARCH) from e
    except UnsupportedOSError as e:
        log_unsupported_os_error()
        raise ShouldExitError(E_INVALID_FILE_OS) from e


def main(argv: Optional[List[str]] = None):
    if sys.version_info < (3, 8):
        raise UnsupportedRuntimeError("This version of capa can only be used with Python 3.8+")

    if argv is None:
        argv = sys.argv[1:]

    desc = "The FLARE team's open-source tool to identify capabilities in executable files."
    epilog = textwrap.dedent(
        """
        By default, capa uses a default set of embedded rules.
        You can see the rule set here:
          https://github.com/mandiant/capa-rules

        To provide your own rule set, use the `-r` flag:
          capa  --rules /path/to/rules  suspicious.exe
          capa  -r      /path/to/rules  suspicious.exe

        examples:
          identify capabilities in a binary
            capa suspicious.exe

          identify capabilities in 32-bit shellcode, see `-f` for all supported formats
            capa -f sc32 shellcode.bin

          report match locations
            capa -v suspicious.exe

          report all feature match details
            capa -vv suspicious.exe

          filter rules by meta fields, e.g. rule name or namespace
            capa -t "create TCP socket" suspicious.exe
         """
    )

    parser = argparse.ArgumentParser(
        description=desc, epilog=epilog, formatter_class=argparse.RawDescriptionHelpFormatter
    )
    install_common_args(parser, {"input_file", "format", "backend", "os", "signatures", "rules", "tag"})
    parser.add_argument("-j", "--json", action="store_true", help="emit JSON instead of text")
    args = parser.parse_args(args=argv)

    try:
        handle_common_args(args)
        ensure_input_exists_from_cli(args)
        input_format = get_input_format_from_cli(args)
        rules = get_rules_from_cli(args)
        file_extractors = get_file_extractors_from_cli(args, input_format)
        found_file_limitation = find_file_limitations_from_cli(args, rules, file_extractors)
    except ShouldExitError as e:
        return e.status_code

    meta: rdoc.Metadata
    capabilities: MatchResults
    counts: Dict[str, Any]

    if input_format == FORMAT_RESULT:
        # result document directly parses into meta, capabilities
        result_doc = capa.render.result_document.ResultDocument.from_file(args.input_file)
        meta, capabilities = result_doc.to_capa()

    else:
        # all other formats we must create an extractor
        # and use that to extract meta and capabilities

        try:
            backend = get_backend_from_cli(args, input_format)
            sample_path = get_sample_path_from_cli(args, backend)
            if sample_path is None:
                os_ = "unknown"
            else:
                os_ = capa.loader.get_os(sample_path)
            extractor = get_extractor_from_cli(args, input_format, backend)
        except ShouldExitError as e:
            return e.status_code

        capabilities, counts = find_capabilities(rules, extractor, disable_progress=args.quiet)

        meta = capa.loader.collect_metadata(argv, args.input_file, input_format, os_, args.rules, extractor, counts)
        meta.analysis.layout = capa.loader.compute_layout(rules, extractor, capabilities)

        if isinstance(extractor, StaticFeatureExtractor) and found_file_limitation:
            # bail if capa's static feature extractor encountered file limitation e.g. a packed binary
            # do show the output in verbose mode, though.
            if not (args.verbose or args.vverbose or args.json):
                return E_FILE_LIMITATION

    if args.json:
        print(capa.render.json.render(meta, rules, capabilities))
    elif args.vverbose:
        print(capa.render.vverbose.render(meta, rules, capabilities))
    elif args.verbose:
        print(capa.render.verbose.render(meta, rules, capabilities))
    else:
        print(capa.render.default.render(meta, rules, capabilities))
    colorama.deinit()

    logger.debug("done.")

    return 0


def ida_main():
    import capa.rules
    import capa.ida.helpers
    import capa.render.default
    import capa.features.extractors.ida.extractor

    logging.basicConfig(level=logging.INFO)
    logging.getLogger().setLevel(logging.INFO)

    if not capa.ida.helpers.is_supported_ida_version():
        return E_UNSUPPORTED_IDA_VERSION

    if not capa.ida.helpers.is_supported_file_type():
        return E_INVALID_FILE_TYPE

    logger.debug("-" * 80)
    logger.debug(" Using default embedded rules.")
    logger.debug(" ")
    logger.debug(" You can see the current default rule set here:")
    logger.debug("     https://github.com/mandiant/capa-rules")
    logger.debug("-" * 80)

    rules_path = get_default_root() / "rules"
    logger.debug("rule path: %s", rules_path)
    rules = capa.rules.get_rules([rules_path])

    meta = capa.ida.helpers.collect_metadata([rules_path])

    capabilities, counts = find_capabilities(rules, capa.features.extractors.ida.extractor.IdaFeatureExtractor())

    meta.analysis.feature_counts = counts["feature_counts"]
    meta.analysis.library_functions = counts["library_functions"]

    if has_file_limitation(rules, capabilities, is_standalone=False):
        capa.ida.helpers.inform_user_ida_ui("capa encountered warnings during analysis")

    colorama.init(strip=True)
    print(capa.render.default.render(meta, rules, capabilities))


def ghidra_main():
    import capa.rules
    import capa.ghidra.helpers
    import capa.render.default
    import capa.features.extractors.ghidra.extractor

    logging.basicConfig(level=logging.INFO)
    logging.getLogger().setLevel(logging.INFO)

    logger.debug("-" * 80)
    logger.debug(" Using default embedded rules.")
    logger.debug(" ")
    logger.debug(" You can see the current default rule set here:")
    logger.debug("     https://github.com/mandiant/capa-rules")
    logger.debug("-" * 80)

    rules_path = get_default_root() / "rules"
    logger.debug("rule path: %s", rules_path)
    rules = capa.rules.get_rules([rules_path])

    meta = capa.ghidra.helpers.collect_metadata([rules_path])

    capabilities, counts = find_capabilities(
        rules,
        capa.features.extractors.ghidra.extractor.GhidraFeatureExtractor(),
        not capa.ghidra.helpers.is_running_headless(),
    )

    meta.analysis.feature_counts = counts["feature_counts"]
    meta.analysis.library_functions = counts["library_functions"]

    if has_file_limitation(rules, capabilities, is_standalone=False):
        logger.info("capa encountered warnings during analysis")

    print(capa.render.default.render(meta, rules, capabilities))


if __name__ == "__main__":
    if capa.helpers.is_runtime_ida():
        ida_main()
    elif capa.helpers.is_runtime_ghidra():
        ghidra_main()
    else:
        sys.exit(main())<|MERGE_RESOLUTION|>--- conflicted
+++ resolved
@@ -448,16 +448,6 @@
 
     if hasattr(args, "signatures"):
         if args.signatures == SIGNATURES_PATH_DEFAULT_STRING:
-<<<<<<< HEAD
-            logger.debug("-" * 80)
-            logger.debug(" Using default embedded signatures.")
-            logger.debug(" To provide your own signatures, use the form:")
-            logger.debug("")
-            logger.debug("     capa.exe --signature ./path/to/signatures/  /path/to/mal.exe")
-            logger.debug("-" * 80)
-
-=======
->>>>>>> e3a9c753
             sigs_path = get_default_root() / "sigs"
             args.is_default_signatures = True
         else:
