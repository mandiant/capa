#!/usr/bin/env python3
"""
Copyright (C) 2020 Mandiant, Inc. All Rights Reserved.
Licensed under the Apache License, Version 2.0 (the "License");
 you may not use this file except in compliance with the License.
You may obtain a copy of the License at: [package root]/LICENSE.txt
Unless required by applicable law or agreed to in writing, software distributed under the License
 is distributed on an "AS IS" BASIS, WITHOUT WARRANTIES OR CONDITIONS OF ANY KIND, either express or implied.
See the License for the specific language governing permissions and limitations under the License.
"""
import io
import os
import sys
import time
import logging
import argparse
import textwrap
import contextlib
from types import TracebackType
from typing import Any, Set, Dict, List, Optional
from pathlib import Path

import colorama
from pefile import PEFormatError
from elftools.common.exceptions import ELFError

import capa.perf
import capa.rules
import capa.engine
import capa.loader
import capa.helpers
import capa.version
import capa.render.json
import capa.rules.cache
import capa.render.default
import capa.render.verbose
import capa.features.common
import capa.render.vverbose
import capa.features.extractors
import capa.render.result_document
import capa.render.result_document as rdoc
import capa.features.extractors.common
from capa.rules import RuleSet
from capa.engine import MatchResults
from capa.loader import (
    BACKEND_VIV,
    BACKEND_CAPE,
    BACKEND_BINJA,
    BACKEND_DOTNET,
    BACKEND_FREEZE,
    BACKEND_PEFILE,
    BACKEND_DRAKVUF,
)
from capa.helpers import (
    str_to_number,
    get_file_taste,
    get_auto_format,
    log_unsupported_os_error,
    log_unsupported_arch_error,
    log_unsupported_format_error,
    log_empty_sandbox_report_error,
    log_unsupported_cape_report_error,
    log_unsupported_drakvuf_report_error,
)
from capa.exceptions import (
    InvalidArgument,
    EmptyReportError,
    UnsupportedOSError,
    UnsupportedArchError,
    UnsupportedFormatError,
    UnsupportedRuntimeError,
)
from capa.features.common import (
    OS_AUTO,
    OS_LINUX,
    OS_MACOS,
    FORMAT_PE,
    FORMAT_ELF,
    OS_WINDOWS,
    FORMAT_AUTO,
    FORMAT_CAPE,
    FORMAT_SC32,
    FORMAT_SC64,
    FORMAT_DOTNET,
    FORMAT_FREEZE,
    FORMAT_RESULT,
<<<<<<< HEAD
    STATIC_FORMATS,
    DYNAMIC_FORMATS,
=======
    FORMAT_DRAKVUF,
>>>>>>> d62734ec
)
from capa.capabilities.common import find_capabilities, has_file_limitation, find_file_capabilities
from capa.features.extractors.base_extractor import (
    ProcessFilter,
    FunctionFilter,
    FeatureExtractor,
    StaticFeatureExtractor,
    DynamicFeatureExtractor,
)

RULES_PATH_DEFAULT_STRING = "(embedded rules)"
SIGNATURES_PATH_DEFAULT_STRING = "(embedded signatures)"
BACKEND_AUTO = "auto"

E_MISSING_RULES = 10
E_MISSING_FILE = 11
E_INVALID_RULE = 12
E_CORRUPT_FILE = 13
E_FILE_LIMITATION = 14
E_INVALID_SIG = 15
E_INVALID_FILE_TYPE = 16
E_INVALID_FILE_ARCH = 17
E_INVALID_FILE_OS = 18
E_UNSUPPORTED_IDA_VERSION = 19
E_UNSUPPORTED_GHIDRA_VERSION = 20
E_MISSING_CAPE_STATIC_ANALYSIS = 21
E_MISSING_CAPE_DYNAMIC_ANALYSIS = 22
E_EMPTY_REPORT = 23
E_UNSUPPORTED_GHIDRA_EXECUTION_MODE = 24
E_INVALID_INPUT_FORMAT = 25
E_INVALID_FEATURE_EXTRACTOR = 26

logger = logging.getLogger("capa")


@contextlib.contextmanager
def timing(msg: str):
    t0 = time.time()
    yield
    t1 = time.time()
    logger.debug("perf: %s: %0.2fs", msg, t1 - t0)


def set_vivisect_log_level(level):
    logging.getLogger("vivisect").setLevel(level)
    logging.getLogger("vivisect.base").setLevel(level)
    logging.getLogger("vivisect.impemu").setLevel(level)
    logging.getLogger("vtrace").setLevel(level)
    logging.getLogger("envi").setLevel(level)
    logging.getLogger("envi.codeflow").setLevel(level)
    logging.getLogger("Elf").setLevel(level)


def get_default_root() -> Path:
    """
    get the file system path to the default resources directory.
    under PyInstaller, this comes from _MEIPASS.
    under source, this is the root directory of the project.
    """
    # we only expect capa.main to be packaged within PyInstaller,
    # so we don't put this in a more common place, like capa.helpers.

    if capa.helpers.is_running_standalone():
        # pylance/mypy don't like `sys._MEIPASS` because this isn't standard.
        # its injected by pyinstaller.
        # so we'll fetch this attribute dynamically.
        assert hasattr(sys, "_MEIPASS")
        return Path(sys._MEIPASS)
    else:
        return Path(__file__).resolve().parent.parent


def get_default_signatures() -> List[Path]:
    """
    compute a list of file system paths to the default FLIRT signatures.
    """
    sigs_path = get_default_root() / "sigs"
    logger.debug("signatures path: %s", sigs_path)

    ret = []
    for file in sigs_path.rglob("*"):
        if file.is_file() and file.suffix.lower() in (".pat", ".pat.gz", ".sig"):
            ret.append(file)

    return ret


def simple_message_exception_handler(exctype, value: BaseException, traceback: TracebackType):
    """
    prints friendly message on unexpected exceptions to regular users (debug mode shows regular stack trace)

    args:
      # TODO(aaronatp): Once capa drops support for Python 3.8, move the exctype type annotation to
      # the function parameters and remove the "# type: ignore[assignment]" from the relevant place
      # in the main function, see (https://github.com/mandiant/capa/issues/1896)
      exctype (type[BaseException]): exception class
    """

    if exctype is KeyboardInterrupt:
        print("KeyboardInterrupt detected, program terminated")
    else:
        print(
            f"Unexpected exception raised: {exctype}. Please run capa in debug mode (-d/--debug) "
            + "to see the stack trace. Please also report your issue on the capa GitHub page so we "
            + "can improve the code! (https://github.com/mandiant/capa/issues)"
        )


def install_common_args(parser, wanted=None):
    """
    register a common set of command line arguments for re-use by main & scripts.
    these are things like logging/coloring/etc.
    also enable callers to opt-in to common arguments, like specifying the input file.

    this routine lets many script use the same language for cli arguments.
    see `handle_common_args` to do common configuration.

    args:
      parser (argparse.ArgumentParser): a parser to update in place, adding common arguments.
      wanted (Set[str]): collection of arguments to opt-into, including:
        - "input_file": required positional argument to input file.
        - "format": flag to override file format.
        - "os": flag to override file operating system.
        - "backend": flag to override analysis backend.
        - "rules": flag to override path to capa rules.
        - "tag": flag to override/specify which rules to match.
    """
    if wanted is None:
        wanted = set()

    #
    # common arguments that all scripts will have
    #

    parser.add_argument("--version", action="version", version="%(prog)s {:s}".format(capa.version.__version__))
    parser.add_argument(
        "-v", "--verbose", action="store_true", help="enable verbose result document (no effect with --json)"
    )
    parser.add_argument(
        "-vv", "--vverbose", action="store_true", help="enable very verbose result document (no effect with --json)"
    )
    parser.add_argument("-d", "--debug", action="store_true", help="enable debugging output on STDERR")
    parser.add_argument("-q", "--quiet", action="store_true", help="disable all output but errors")
    parser.add_argument(
        "--color",
        type=str,
        choices=("auto", "always", "never"),
        default="auto",
        help="enable ANSI color codes in results, default: only during interactive session",
    )

    if "input_file" in wanted:
        parser.add_argument(
            "input_file",
            type=str,
            help="path to file to analyze",
        )

    if "format" in wanted:
        formats = [
            (FORMAT_AUTO, "(default) detect file type automatically"),
            (FORMAT_PE, "Windows PE file"),
            (FORMAT_DOTNET, ".NET PE file"),
            (FORMAT_ELF, "Executable and Linkable Format"),
            (FORMAT_SC32, "32-bit shellcode"),
            (FORMAT_SC64, "64-bit shellcode"),
            (FORMAT_CAPE, "CAPE sandbox report"),
            (FORMAT_DRAKVUF, "DRAKVUF sandbox report"),
            (FORMAT_FREEZE, "features previously frozen by capa"),
        ]
        format_help = ", ".join([f"{f[0]}: {f[1]}" for f in formats])

        parser.add_argument(
            "-f",
            "--format",
            choices=[f[0] for f in formats],
            default=FORMAT_AUTO,
            help=f"select input format, {format_help}",
        )

    if "backend" in wanted:
        backends = [
            (BACKEND_AUTO, "(default) detect appropriate backend automatically"),
            (BACKEND_VIV, "vivisect"),
            (BACKEND_PEFILE, "pefile (file features only)"),
            (BACKEND_BINJA, "Binary Ninja"),
            (BACKEND_DOTNET, ".NET"),
            (BACKEND_FREEZE, "capa freeze"),
            (BACKEND_CAPE, "CAPE"),
            (BACKEND_DRAKVUF, "DRAKVUF"),
        ]
        backend_help = ", ".join([f"{f[0]}: {f[1]}" for f in backends])
        parser.add_argument(
            "-b",
            "--backend",
            type=str,
            choices=[f[0] for f in backends],
            default=BACKEND_AUTO,
            help=f"select backend, {backend_help}",
        )

    if "functions" in wanted:
        parser.add_argument(
            "--functions",
            type=lambda s: s.replace(" ", "").split(","),
            default=[],
            help="provide a list of comma-separated functions to analyze (static analysis).",
        )

    if "processes" in wanted:
        parser.add_argument(
            "--processes",
            type=lambda s: s.replace(" ", "").split(","),
            default=[],
            help="provide a list of comma-separated processes to analyze (dynamic analysis).",
        )

    if "os" in wanted:
        oses = [
            (OS_AUTO, "detect OS automatically - default"),
            (OS_LINUX,),
            (OS_MACOS,),
            (OS_WINDOWS,),
        ]
        os_help = ", ".join([f"{o[0]} ({o[1]})" if len(o) == 2 else o[0] for o in oses])
        parser.add_argument(
            "--os",
            choices=[o[0] for o in oses],
            default=OS_AUTO,
            help=f"select sample OS: {os_help}",
        )

    if "rules" in wanted:
        parser.add_argument(
            "-r",
            "--rules",
            type=str,
            default=[RULES_PATH_DEFAULT_STRING],
            action="append",
            help="path to rule file or directory, use embedded rules by default",
        )

    if "signatures" in wanted:
        parser.add_argument(
            "-s",
            "--signatures",
            type=str,
            default=SIGNATURES_PATH_DEFAULT_STRING,
            help="path to .sig/.pat file or directory used to identify library functions, use embedded signatures by default",
        )

    if "tag" in wanted:
        parser.add_argument("-t", "--tag", type=str, help="filter on rule meta field values")


###############################################################################
#
# "main routines"
#
# All of the following routines are considered "main routines".
# That is, they rely upon the given CLI arguments and write to output streams.
# We prefer to keep as much logic away from input/output as possible;
# however, capa does handle many combinations of flags/switches/overrides,
# so these routines deal with that logic.
#
# Other scripts may use this routines, but should also prefer to invoke them
# directly within `main()`, not within library code.
# Library code should *not* call these functions.
#
# These main routines may raise `ShouldExitError` to indicate the program
# ...should exit. It's a tiny step away from doing `sys.exit()` directly.
# I'm not sure if we should just do that. In the meantime, programs should
# handle `ShouldExitError` and pass the status code to `sys.exit()`.
#


class ShouldExitError(Exception):
    """raised when a main-related routine indicates the program should exit."""

    def __init__(self, status_code: int):
        self.status_code = status_code


def handle_common_args(args):
    """
    handle the global config specified by `install_common_args`,
    such as configuring logging/coloring/etc.
    the following fields will be overwritten when present:
      - rules: file system path to rule files.
      - signatures: file system path to signature files.

    the following fields may be added:
      - is_default_rules: if the default rules were used.
      - is_default_signatures: if the default signatures were used.

    args:
      args: The parsed command line arguments from `install_common_args`.

    raises:
      ShouldExitError: if the program is invoked incorrectly and should exit.
    """
    if args.quiet:
        logging.basicConfig(level=logging.WARNING)
        logging.getLogger().setLevel(logging.WARNING)
    elif args.debug:
        logging.basicConfig(level=logging.DEBUG)
        logging.getLogger().setLevel(logging.DEBUG)
    else:
        logging.basicConfig(level=logging.INFO)
        logging.getLogger().setLevel(logging.INFO)

    # disable vivisect-related logging, it's verbose and not relevant for capa users
    set_vivisect_log_level(logging.CRITICAL)

    if isinstance(sys.stdout, io.TextIOWrapper) or hasattr(sys.stdout, "reconfigure"):
        # from sys.stdout type hint:
        #
        # TextIO is used instead of more specific types for the standard streams,
        # since they are often monkeypatched at runtime. At startup, the objects
        # are initialized to instances of TextIOWrapper.
        #
        # To use methods from TextIOWrapper, use an isinstance check to ensure that
        # the streams have not been overridden:
        #
        # if isinstance(sys.stdout, io.TextIOWrapper):
        #    sys.stdout.reconfigure(...)
        sys.stdout.reconfigure(encoding="utf-8")
    colorama.just_fix_windows_console()

    if args.color == "always":
        colorama.init(strip=False)
    elif args.color == "auto":
        # colorama will detect:
        #  - when on Windows console, and fixup coloring, and
        #  - when not an interactive session, and disable coloring
        # renderers should use coloring and assume it will be stripped out if necessary.
        colorama.init()
    elif args.color == "never":
        colorama.init(strip=True)
    else:
        raise RuntimeError("unexpected --color value: " + args.color)

    if not args.debug:
        sys.excepthook = simple_message_exception_handler  # type: ignore[assignment]

    if hasattr(args, "input_file"):
        args.input_file = Path(args.input_file)

    if hasattr(args, "rules"):
        rules_paths: List[Path] = []

        if args.rules == [RULES_PATH_DEFAULT_STRING]:
            logger.debug("-" * 80)
            logger.debug(" Using default embedded rules.")
            logger.debug(" To provide your own rules, use the form `capa.exe -r ./path/to/rules/  /path/to/mal.exe`.")
            logger.debug(" You can see the current default rule set here:")
            logger.debug("     https://github.com/mandiant/capa-rules")
            logger.debug("-" * 80)

            default_rule_path = get_default_root() / "rules"

            if not default_rule_path.exists():
                # when a users installs capa via pip,
                # this pulls down just the source code - not the default rules.
                # i'm not sure the default rules should even be written to the library directory,
                # so in this case, we require the user to use -r to specify the rule directory.
                logger.error("default embedded rules not found! (maybe you installed capa as a library?)")
                logger.error("provide your own rule set via the `-r` option.")
                raise ShouldExitError(E_MISSING_RULES)

            rules_paths.append(default_rule_path)
            args.is_default_rules = True
        else:
            for rule in args.rules:
                if RULES_PATH_DEFAULT_STRING != rule:
                    rules_paths.append(Path(rule))

            for rule_path in rules_paths:
                logger.debug("using rules path: %s", rule_path)

            args.is_default_rules = False

        args.rules = rules_paths

    if hasattr(args, "signatures"):
        if args.signatures == SIGNATURES_PATH_DEFAULT_STRING:
            sigs_path = get_default_root() / "sigs"
            args.is_default_signatures = True
        else:
            sigs_path = Path(args.signatures)
            args.is_default_signatures = False

        args.signatures = sigs_path


def ensure_input_exists_from_cli(args):
    """
    args:
      args: The parsed command line arguments from `install_common_args`.

    raises:
      ShouldExitError: if the program is invoked incorrectly and should exit.
    """
    try:
        _ = get_file_taste(args.input_file)
    except IOError as e:
        # per our research there's not a programmatic way to render the IOError with non-ASCII filename unless we
        # handle the IOError separately and reach into the args
        logger.error("%s", e.args[0])
        raise ShouldExitError(E_MISSING_FILE) from e


def get_input_format_from_cli(args) -> str:
    """
    Determine the format of the input file.

    Note: this may not be the same as the format of the sample.
    Cape, Freeze, etc. formats describe a sample without being the sample itself.

    args:
      args: The parsed command line arguments from `install_common_args`.

    raises:
      ShouldExitError: if the program is invoked incorrectly and should exit.
    """
    format_ = args.format

    if format_ != FORMAT_AUTO:
        return format_

    try:
        return get_auto_format(args.input_file)
    except PEFormatError as e:
        logger.error("Input file '%s' is not a valid PE file: %s", args.input_file, str(e))
        raise ShouldExitError(E_CORRUPT_FILE) from e
    except UnsupportedFormatError as e:
        log_unsupported_format_error()
        raise ShouldExitError(E_INVALID_FILE_TYPE) from e


def get_backend_from_cli(args, input_format: str) -> str:
    """
    Determine the backend that should be used for the given input file.
    Respects an override provided by the user, otherwise, use a good default.

    args:
      args: The parsed command line arguments from `install_common_args`.
      input_format: The file format of the input file.

    raises:
      ShouldExitError: if the program is invoked incorrectly and should exit.
    """
    if args.backend != BACKEND_AUTO:
        return args.backend

    if input_format == FORMAT_CAPE:
        return BACKEND_CAPE

    if input_format == FORMAT_DRAKVUF:
        return BACKEND_DRAKVUF

    elif input_format == FORMAT_DOTNET:
        return BACKEND_DOTNET

    elif input_format == FORMAT_FREEZE:
        return BACKEND_FREEZE

    else:
        return BACKEND_VIV


def get_sample_path_from_cli(args, backend: str) -> Optional[Path]:
    """
    Determine the path to the underlying sample, if it exists.

    Note: this may not be the same as the input file.
    Cape, Freeze, etc. formats describe a sample without being the sample itself.

    args:
      args: The parsed command line arguments from `install_common_args`.
      backend: The backend that will handle the input file.

    raises:
      ShouldExitError: if the program is invoked incorrectly and should exit.
    """
    if backend in (BACKEND_CAPE, BACKEND_DRAKVUF):
        return None
    else:
        return args.input_file


def get_os_from_cli(args, backend) -> str:
    """
    Determine the OS for the given sample.
    Respects an override provided by the user, otherwise, use heuristics and
    algorithms to detect the OS.

    args:
      args: The parsed command line arguments from `install_common_args`.
      backend: The backend that will handle the input file.

    raises:
      ShouldExitError: if the program is invoked incorrectly and should exit.
    """
    if args.os:
        return args.os

    sample_path = get_sample_path_from_cli(args, backend)
    if sample_path is None:
        return "unknown"
    return capa.loader.get_os(sample_path)


def get_rules_from_cli(args) -> RuleSet:
    """
    args:
      args: The parsed command line arguments from `install_common_args`.

    raises:
      ShouldExitError: if the program is invoked incorrectly and should exit.
    """
    try:
        if capa.helpers.is_running_standalone() and args.is_default_rules:
            cache_dir = get_default_root() / "cache"
        else:
            cache_dir = capa.rules.cache.get_default_cache_directory()

        rules = capa.rules.get_rules(args.rules, cache_dir=cache_dir)
    except (IOError, capa.rules.InvalidRule, capa.rules.InvalidRuleSet) as e:
        logger.error("%s", str(e))
        logger.error(
            "Make sure your file directory contains properly formatted capa rules. You can download the standard "  # noqa: G003 [logging statement uses +]
            + "collection of capa rules from https://github.com/mandiant/capa-rules/releases."
        )
        logger.error(
            "Please ensure you're using the rules that correspond to your major version of capa (%s)",
            capa.version.get_major_version(),
        )
        logger.error(
            "Or, for more details, see the rule set documentation here: %s",
            "https://github.com/mandiant/capa/blob/master/doc/rules.md",
        )
        raise ShouldExitError(E_INVALID_RULE) from e

    logger.debug(
        "successfully loaded %s rules",
        # during the load of the RuleSet, we extract subscope statements into their own rules
        # that are subsequently `match`ed upon. this inflates the total rule count.
        # so, filter out the subscope rules when reporting total number of loaded rules.
        len(list(filter(lambda r: not (r.is_subscope_rule()), rules.rules.values()))),
    )

    if hasattr(args, "tag") and args.tag:
        rules = rules.filter_rules_by_meta(args.tag)
        logger.debug("selected %d rules", len(rules))
        for i, r in enumerate(rules.rules, 1):
            logger.debug(" %d. %s", i, r)

    return rules


def get_file_extractors_from_cli(args, input_format: str) -> List[FeatureExtractor]:
    """
    args:
      args: The parsed command line arguments from `install_common_args`.
      input_format: The file format of the input file.

    raises:
      ShouldExitError: if the program is invoked incorrectly and should exit.
    """
    # file feature extractors are pretty lightweight: they don't do any code analysis.
    # so we can fairly quickly determine if the given file has "pure" file-scope rules
    # that indicate a limitation (like "file is packed based on section names")
    # and avoid doing a full code analysis on difficult/impossible binaries.
    #
    # this pass can inspect multiple file extractors, e.g., dotnet and pe to identify
    # various limitations
    try:
        return capa.loader.get_file_extractors(args.input_file, input_format)
    except PEFormatError as e:
        logger.error("Input file '%s' is not a valid PE file: %s", args.input_file, str(e))
        raise ShouldExitError(E_CORRUPT_FILE) from e
    except (ELFError, OverflowError) as e:
        logger.error("Input file '%s' is not a valid ELF file: %s", args.input_file, str(e))
        raise ShouldExitError(E_CORRUPT_FILE) from e
    except UnsupportedFormatError as e:
        if input_format == FORMAT_CAPE:
            log_unsupported_cape_report_error(str(e))
        elif input_format == FORMAT_DRAKVUF:
            log_unsupported_drakvuf_report_error(str(e))
        else:
            log_unsupported_format_error()
        raise ShouldExitError(E_INVALID_FILE_TYPE) from e
    except EmptyReportError as e:
        if input_format == FORMAT_CAPE:
            log_empty_sandbox_report_error(str(e), sandbox_name="CAPE")
            raise ShouldExitError(E_EMPTY_REPORT) from e
        elif input_format == FORMAT_DRAKVUF:
            log_empty_sandbox_report_error(str(e), sandbox_name="DRAKVUF")
            raise ShouldExitError(E_EMPTY_REPORT) from e
        else:
            log_unsupported_format_error()
            raise ShouldExitError(E_INVALID_FILE_TYPE) from e


def find_file_limitations_from_cli(args, rules: RuleSet, file_extractors: List[FeatureExtractor]) -> bool:
    """
    args:
      args: The parsed command line arguments from `install_common_args`.

    raises:
      ShouldExitError: if the program is invoked incorrectly and should exit.
    """
    found_file_limitation = False
    for file_extractor in file_extractors:
        if isinstance(file_extractor, DynamicFeatureExtractor):
            # Dynamic feature extractors can handle packed samples
            continue

        try:
            pure_file_capabilities, _ = find_file_capabilities(rules, file_extractor, {})
        except PEFormatError as e:
            logger.error("Input file '%s' is not a valid PE file: %s", args.input_file, str(e))
            raise ShouldExitError(E_CORRUPT_FILE) from e
        except (ELFError, OverflowError) as e:
            logger.error("Input file '%s' is not a valid ELF file: %s", args.input_file, str(e))
            raise ShouldExitError(E_CORRUPT_FILE) from e

        # file limitations that rely on non-file scope won't be detected here.
        # nor on FunctionName features, because pefile doesn't support this.
        found_file_limitation = has_file_limitation(rules, pure_file_capabilities)
        if found_file_limitation:
            # bail if capa encountered file limitation e.g. a packed binary
            # do show the output in verbose mode, though.
            if not (args.verbose or args.vverbose or args.json):
                logger.debug("file limitation short circuit, won't analyze fully.")
                raise ShouldExitError(E_FILE_LIMITATION)
    return found_file_limitation


def get_signatures_from_cli(args, input_format: str, backend: str) -> List[Path]:
    if backend != BACKEND_VIV:
        logger.debug("skipping library code matching: only supported by the vivisect backend")
        return []

    if input_format != FORMAT_PE:
        logger.debug("skipping library code matching: signatures only supports PE files")
        return []

    if args.is_default_signatures:
        logger.debug("-" * 80)
        logger.debug(" Using default embedded signatures.")
        logger.debug(
            " To provide your own signatures, use the form `capa.exe --signature ./path/to/signatures/  /path/to/mal.exe`."
        )
        logger.debug("-" * 80)

        if not args.signatures.exists():
            logger.error(
                "Using default signature path, but it doesn't exist. "  # noqa: G003 [logging statement uses +]
                + "Please install the signatures first: "
                + "https://github.com/mandiant/capa/blob/master/doc/installation.md#method-2-using-capa-as-a-python-library."
            )
            raise IOError(f"signatures path {args.signatures} does not exist or cannot be accessed")
    else:
        logger.debug("using signatures path: %s", args.signatures)

    try:
        return capa.loader.get_signatures(args.signatures)
    except IOError as e:
        logger.error("%s", str(e))
        raise ShouldExitError(E_INVALID_SIG) from e


def get_extractor_from_cli(args, input_format: str, backend: str) -> FeatureExtractor:
    """
    args:
      args: The parsed command line arguments from `install_common_args`.
      input_format: The file format of the input file.
      backend: The backend that will handle the input file.

    raises:
      ShouldExitError: if the program is invoked incorrectly and should exit.
    """
    sig_paths = get_signatures_from_cli(args, input_format, backend)

    should_save_workspace = os.environ.get("CAPA_SAVE_WORKSPACE") not in ("0", "no", "NO", "n", None)

    os_ = get_os_from_cli(args, backend)
    sample_path = get_sample_path_from_cli(args, backend)

    try:
        return capa.loader.get_extractor(
            args.input_file,
            input_format,
            os_,
            backend,
            sig_paths,
            should_save_workspace=should_save_workspace,
            disable_progress=args.quiet or args.debug,
            sample_path=sample_path,
        )
    except UnsupportedFormatError as e:
        if input_format == FORMAT_CAPE:
            log_unsupported_cape_report_error(str(e))
        elif input_format == FORMAT_DRAKVUF:
            log_unsupported_drakvuf_report_error(str(e))
        else:
            log_unsupported_format_error()
        raise ShouldExitError(E_INVALID_FILE_TYPE) from e
    except UnsupportedArchError as e:
        log_unsupported_arch_error()
        raise ShouldExitError(E_INVALID_FILE_ARCH) from e
    except UnsupportedOSError as e:
        log_unsupported_os_error()
        raise ShouldExitError(E_INVALID_FILE_OS) from e
    except capa.loader.CorruptFile as e:
        logger.error("Input file '%s' is not a valid file: %s", args.input_file, str(e))
        raise ShouldExitError(E_CORRUPT_FILE) from e


def get_extractor_filters_from_cli(args, input_format) -> Optional[Set]:
    if input_format in STATIC_FORMATS:
        if args.processes:
            raise InvalidArgument("Cannot filter processes with static analysis.")
        return set(map(str_to_number, args.functions))
    elif input_format in DYNAMIC_FORMATS:
        if args.functions:
            raise InvalidArgument("Cannot filter functions with dynamic analysis.")
        return set(map(str_to_number, args.processes))
    else:
        raise ShouldExitError(E_INVALID_INPUT_FORMAT)


def apply_extractor_filters(extractor: FeatureExtractor, elements: Set):
    if isinstance(extractor, StaticFeatureExtractor):
        return FunctionFilter(extractor, elements)
    elif isinstance(extractor, DynamicFeatureExtractor):
        return ProcessFilter(extractor, elements)
    else:
        raise ShouldExitError(E_INVALID_FEATURE_EXTRACTOR)


def main(argv: Optional[List[str]] = None):
    if sys.version_info < (3, 8):
        raise UnsupportedRuntimeError("This version of capa can only be used with Python 3.8+")

    if argv is None:
        argv = sys.argv[1:]

    desc = "The FLARE team's open-source tool to identify capabilities in executable files."
    epilog = textwrap.dedent(
        """
        By default, capa uses a default set of embedded rules.
        You can see the rule set here:
          https://github.com/mandiant/capa-rules

        To provide your own rule set, use the `-r` flag:
          capa  --rules /path/to/rules  suspicious.exe
          capa  -r      /path/to/rules  suspicious.exe

        examples:
          identify capabilities in a binary
            capa suspicious.exe

          identify capabilities in 32-bit shellcode, see `-f` for all supported formats
            capa -f sc32 shellcode.bin

          report match locations
            capa -v suspicious.exe

          report all feature match details
            capa -vv suspicious.exe

          filter rules by meta fields, e.g. rule name or namespace
            capa -t "create TCP socket" suspicious.exe
         """
    )

    parser = argparse.ArgumentParser(
        description=desc, epilog=epilog, formatter_class=argparse.RawDescriptionHelpFormatter
    )
    install_common_args(
        parser, {"input_file", "format", "backend", "os", "signatures", "rules", "tag", "functions", "processes"}
    )
    parser.add_argument("-j", "--json", action="store_true", help="emit JSON instead of text")
    args = parser.parse_args(args=argv)

    try:
        handle_common_args(args)
        ensure_input_exists_from_cli(args)
        input_format = get_input_format_from_cli(args)
        extractor_filters = get_extractor_filters_from_cli(args, input_format)
        rules = get_rules_from_cli(args)
        file_extractors = get_file_extractors_from_cli(args, input_format)
        found_file_limitation = find_file_limitations_from_cli(args, rules, file_extractors)
    except ShouldExitError as e:
        return e.status_code

    meta: rdoc.Metadata
    capabilities: MatchResults
    counts: Dict[str, Any]

    if input_format == FORMAT_RESULT:
        # result document directly parses into meta, capabilities
        result_doc = capa.render.result_document.ResultDocument.from_file(args.input_file)
        meta, capabilities = result_doc.to_capa()

    else:
        # all other formats we must create an extractor
        # and use that to extract meta and capabilities

        try:
            backend = get_backend_from_cli(args, input_format)
            sample_path = get_sample_path_from_cli(args, backend)
            if sample_path is None:
                os_ = "unknown"
            else:
                os_ = capa.loader.get_os(sample_path)
            extractor = get_extractor_from_cli(args, input_format, backend)
        except ShouldExitError as e:
            return e.status_code

        if extractor_filters:
            # if the user specified function/process filters, apply them here.
            extractor = apply_extractor_filters(extractor, extractor_filters)

        capabilities, counts = find_capabilities(rules, extractor, disable_progress=args.quiet)

        meta = capa.loader.collect_metadata(argv, args.input_file, input_format, os_, args.rules, extractor, counts)
        meta.analysis.layout = capa.loader.compute_layout(rules, extractor, capabilities)

        if isinstance(extractor, StaticFeatureExtractor) and found_file_limitation:
            # bail if capa's static feature extractor encountered file limitation e.g. a packed binary
            # do show the output in verbose mode, though.
            if not (args.verbose or args.vverbose or args.json):
                return E_FILE_LIMITATION

    if args.json:
        print(capa.render.json.render(meta, rules, capabilities))
    elif args.vverbose:
        print(capa.render.vverbose.render(meta, rules, capabilities))
    elif args.verbose:
        print(capa.render.verbose.render(meta, rules, capabilities))
    else:
        print(capa.render.default.render(meta, rules, capabilities))
    colorama.deinit()

    logger.debug("done.")

    return 0


def ida_main():
    import capa.rules
    import capa.ida.helpers
    import capa.render.default
    import capa.features.extractors.ida.extractor

    logging.basicConfig(level=logging.INFO)
    logging.getLogger().setLevel(logging.INFO)

    if not capa.ida.helpers.is_supported_ida_version():
        return E_UNSUPPORTED_IDA_VERSION

    if not capa.ida.helpers.is_supported_file_type():
        return E_INVALID_FILE_TYPE

    logger.debug("-" * 80)
    logger.debug(" Using default embedded rules.")
    logger.debug(" ")
    logger.debug(" You can see the current default rule set here:")
    logger.debug("     https://github.com/mandiant/capa-rules")
    logger.debug("-" * 80)

    rules_path = get_default_root() / "rules"
    logger.debug("rule path: %s", rules_path)
    rules = capa.rules.get_rules([rules_path])

    meta = capa.ida.helpers.collect_metadata([rules_path])

    capabilities, counts = find_capabilities(rules, capa.features.extractors.ida.extractor.IdaFeatureExtractor())

    meta.analysis.feature_counts = counts["feature_counts"]
    meta.analysis.library_functions = counts["library_functions"]

    if has_file_limitation(rules, capabilities, is_standalone=False):
        capa.ida.helpers.inform_user_ida_ui("capa encountered warnings during analysis")

    colorama.init(strip=True)
    print(capa.render.default.render(meta, rules, capabilities))


def ghidra_main():
    import capa.rules
    import capa.ghidra.helpers
    import capa.render.default
    import capa.features.extractors.ghidra.extractor

    logging.basicConfig(level=logging.INFO)
    logging.getLogger().setLevel(logging.INFO)

    logger.debug("-" * 80)
    logger.debug(" Using default embedded rules.")
    logger.debug(" ")
    logger.debug(" You can see the current default rule set here:")
    logger.debug("     https://github.com/mandiant/capa-rules")
    logger.debug("-" * 80)

    rules_path = get_default_root() / "rules"
    logger.debug("rule path: %s", rules_path)
    rules = capa.rules.get_rules([rules_path])

    meta = capa.ghidra.helpers.collect_metadata([rules_path])

    capabilities, counts = find_capabilities(
        rules,
        capa.features.extractors.ghidra.extractor.GhidraFeatureExtractor(),
        not capa.ghidra.helpers.is_running_headless(),
    )

    meta.analysis.feature_counts = counts["feature_counts"]
    meta.analysis.library_functions = counts["library_functions"]

    if has_file_limitation(rules, capabilities, is_standalone=False):
        logger.info("capa encountered warnings during analysis")

    print(capa.render.default.render(meta, rules, capabilities))


if __name__ == "__main__":
    if capa.helpers.is_runtime_ida():
        ida_main()
    elif capa.helpers.is_runtime_ghidra():
        ghidra_main()
    else:
        sys.exit(main())<|MERGE_RESOLUTION|>--- conflicted
+++ resolved
@@ -84,12 +84,9 @@
     FORMAT_DOTNET,
     FORMAT_FREEZE,
     FORMAT_RESULT,
-<<<<<<< HEAD
     STATIC_FORMATS,
     DYNAMIC_FORMATS,
-=======
     FORMAT_DRAKVUF,
->>>>>>> d62734ec
 )
 from capa.capabilities.common import find_capabilities, has_file_limitation, find_file_capabilities
 from capa.features.extractors.base_extractor import (
