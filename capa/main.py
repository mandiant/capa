#!/usr/bin/env python3
"""
Copyright (C) 2020 Mandiant, Inc. All Rights Reserved.
Licensed under the Apache License, Version 2.0 (the "License");
 you may not use this file except in compliance with the License.
You may obtain a copy of the License at: [package root]/LICENSE.txt
Unless required by applicable law or agreed to in writing, software distributed under the License
 is distributed on an "AS IS" BASIS, WITHOUT WARRANTIES OR CONDITIONS OF ANY KIND, either express or implied.
See the License for the specific language governing permissions and limitations under the License.
"""
import io
import os
import sys
import time
import hashlib
import logging
import argparse
import datetime
import textwrap
import itertools
import contextlib
import collections
from typing import Any, Dict, List, Tuple, Callable
from pathlib import Path

import halo
import tqdm
import colorama
import tqdm.contrib.logging
from pefile import PEFormatError
from elftools.common.exceptions import ELFError

import capa.perf
import capa.rules
import capa.engine
import capa.helpers
import capa.version
import capa.render.json
import capa.rules.cache
import capa.render.default
import capa.render.verbose
import capa.features.common
import capa.features.freeze as frz
import capa.render.vverbose
import capa.features.extractors
import capa.render.result_document
import capa.render.result_document as rdoc
import capa.features.extractors.common
import capa.features.extractors.pefile
import capa.features.extractors.dnfile_
import capa.features.extractors.elffile
import capa.features.extractors.dotnetfile
import capa.features.extractors.base_extractor
from capa.rules import Rule, Scope, RuleSet
from capa.engine import FeatureSet, MatchResults
from capa.helpers import (
    get_format,
    get_file_taste,
    get_auto_format,
    log_unsupported_os_error,
    redirecting_print_to_tqdm,
    log_unsupported_arch_error,
    log_unsupported_format_error,
)
from capa.exceptions import UnsupportedOSError, UnsupportedArchError, UnsupportedFormatError, UnsupportedRuntimeError
from capa.features.common import (
    OS_AUTO,
    OS_LINUX,
    OS_MACOS,
    FORMAT_PE,
    FORMAT_ELF,
    OS_WINDOWS,
    FORMAT_AUTO,
    FORMAT_SC32,
    FORMAT_SC64,
    FORMAT_DOTNET,
    FORMAT_FREEZE,
    FORMAT_RESULT,
)
from capa.features.address import NO_ADDRESS, Address
from capa.features.extractors.base_extractor import BBHandle, InsnHandle, FunctionHandle, FeatureExtractor

RULES_PATH_DEFAULT_STRING = "(embedded rules)"
SIGNATURES_PATH_DEFAULT_STRING = "(embedded signatures)"
BACKEND_VIV = "vivisect"
BACKEND_DOTNET = "dotnet"
BACKEND_BINJA = "binja"

E_MISSING_RULES = 10
E_MISSING_FILE = 11
E_INVALID_RULE = 12
E_CORRUPT_FILE = 13
E_FILE_LIMITATION = 14
E_INVALID_SIG = 15
E_INVALID_FILE_TYPE = 16
E_INVALID_FILE_ARCH = 17
E_INVALID_FILE_OS = 18
E_UNSUPPORTED_IDA_VERSION = 19

logger = logging.getLogger("capa")


@contextlib.contextmanager
def timing(msg: str):
    t0 = time.time()
    yield
    t1 = time.time()
    logger.debug("perf: %s: %0.2fs", msg, t1 - t0)


def set_vivisect_log_level(level):
    logging.getLogger("vivisect").setLevel(level)
    logging.getLogger("vivisect.base").setLevel(level)
    logging.getLogger("vivisect.impemu").setLevel(level)
    logging.getLogger("vtrace").setLevel(level)
    logging.getLogger("envi").setLevel(level)
    logging.getLogger("envi.codeflow").setLevel(level)
    logging.getLogger("Elf").setLevel(level)


def find_instruction_capabilities(
    ruleset: RuleSet, extractor: FeatureExtractor, f: FunctionHandle, bb: BBHandle, insn: InsnHandle
) -> Tuple[FeatureSet, MatchResults]:
    """
    find matches for the given rules for the given instruction.

    returns: tuple containing (features for instruction, match results for instruction)
    """
    # all features found for the instruction.
    features = collections.defaultdict(set)  # type: FeatureSet

    for feature, addr in itertools.chain(
        extractor.extract_insn_features(f, bb, insn), extractor.extract_global_features()
    ):
        features[feature].add(addr)

    # matches found at this instruction.
    _, matches = ruleset.match(Scope.INSTRUCTION, features, insn.address)

    for rule_name, res in matches.items():
        rule = ruleset[rule_name]
        for addr, _ in res:
            capa.engine.index_rule_matches(features, rule, [addr])

    return features, matches


def find_basic_block_capabilities(
    ruleset: RuleSet, extractor: FeatureExtractor, f: FunctionHandle, bb: BBHandle
) -> Tuple[FeatureSet, MatchResults, MatchResults]:
    """
    find matches for the given rules within the given basic block.

    returns: tuple containing (features for basic block, match results for basic block, match results for instructions)
    """
    # all features found within this basic block,
    # includes features found within instructions.
    features = collections.defaultdict(set)  # type: FeatureSet

    # matches found at the instruction scope.
    # might be found at different instructions, thats ok.
    insn_matches = collections.defaultdict(list)  # type: MatchResults

    for insn in extractor.get_instructions(f, bb):
        ifeatures, imatches = find_instruction_capabilities(ruleset, extractor, f, bb, insn)
        for feature, vas in ifeatures.items():
            features[feature].update(vas)

        for rule_name, res in imatches.items():
            insn_matches[rule_name].extend(res)

    for feature, va in itertools.chain(
        extractor.extract_basic_block_features(f, bb), extractor.extract_global_features()
    ):
        features[feature].add(va)

    # matches found within this basic block.
    _, matches = ruleset.match(Scope.BASIC_BLOCK, features, bb.address)

    for rule_name, res in matches.items():
        rule = ruleset[rule_name]
        for va, _ in res:
            capa.engine.index_rule_matches(features, rule, [va])

    return features, matches, insn_matches


def find_code_capabilities(
    ruleset: RuleSet, extractor: FeatureExtractor, fh: FunctionHandle
) -> Tuple[MatchResults, MatchResults, MatchResults, int]:
    """
    find matches for the given rules within the given function.

    returns: tuple containing (match results for function, match results for basic blocks, match results for instructions, number of features)
    """
    # all features found within this function,
    # includes features found within basic blocks (and instructions).
    function_features = collections.defaultdict(set)  # type: FeatureSet

    # matches found at the basic block scope.
    # might be found at different basic blocks, thats ok.
    bb_matches = collections.defaultdict(list)  # type: MatchResults

    # matches found at the instruction scope.
    # might be found at different instructions, thats ok.
    insn_matches = collections.defaultdict(list)  # type: MatchResults

    for bb in extractor.get_basic_blocks(fh):
        features, bmatches, imatches = find_basic_block_capabilities(ruleset, extractor, fh, bb)
        for feature, vas in features.items():
            function_features[feature].update(vas)

        for rule_name, res in bmatches.items():
            bb_matches[rule_name].extend(res)

        for rule_name, res in imatches.items():
            insn_matches[rule_name].extend(res)

    for feature, va in itertools.chain(extractor.extract_function_features(fh), extractor.extract_global_features()):
        function_features[feature].add(va)

    _, function_matches = ruleset.match(Scope.FUNCTION, function_features, fh.address)
    return function_matches, bb_matches, insn_matches, len(function_features)


def find_file_capabilities(ruleset: RuleSet, extractor: FeatureExtractor, function_features: FeatureSet):
    file_features = collections.defaultdict(set)  # type: FeatureSet

    for feature, va in itertools.chain(extractor.extract_file_features(), extractor.extract_global_features()):
        # not all file features may have virtual addresses.
        # if not, then at least ensure the feature shows up in the index.
        # the set of addresses will still be empty.
        if va:
            file_features[feature].add(va)
        else:
            if feature not in file_features:
                file_features[feature] = set()

    logger.debug("analyzed file and extracted %d features", len(file_features))

    file_features.update(function_features)

    _, matches = ruleset.match(Scope.FILE, file_features, NO_ADDRESS)
    return matches, len(file_features)


def find_capabilities(ruleset: RuleSet, extractor: FeatureExtractor, disable_progress=None) -> Tuple[MatchResults, Any]:
    all_function_matches = collections.defaultdict(list)  # type: MatchResults
    all_bb_matches = collections.defaultdict(list)  # type: MatchResults
    all_insn_matches = collections.defaultdict(list)  # type: MatchResults

    feature_counts = rdoc.FeatureCounts(file=0, functions=())
    library_functions: Tuple[rdoc.LibraryFunction, ...] = ()

    with redirecting_print_to_tqdm(disable_progress):
        with tqdm.contrib.logging.logging_redirect_tqdm():
            pbar = tqdm.tqdm
            if disable_progress:
                # do not use tqdm to avoid unnecessary side effects when caller intends
                # to disable progress completely
                def pbar(s, *args, **kwargs):
                    return s

            functions = list(extractor.get_functions())
            n_funcs = len(functions)

            pb = pbar(functions, desc="matching", unit=" functions", postfix="skipped 0 library functions", leave=False)
            for f in pb:
                if extractor.is_library_function(f.address):
                    function_name = extractor.get_function_name(f.address)
                    logger.debug("skipping library function 0x%x (%s)", f.address, function_name)
                    library_functions += (
                        rdoc.LibraryFunction(address=frz.Address.from_capa(f.address), name=function_name),
                    )
                    n_libs = len(library_functions)
                    percentage = round(100 * (n_libs / n_funcs))
                    if isinstance(pb, tqdm.tqdm):
                        pb.set_postfix_str(f"skipped {n_libs} library functions ({percentage}%)")
                    continue

                function_matches, bb_matches, insn_matches, feature_count = find_code_capabilities(
                    ruleset, extractor, f
                )
                feature_counts.functions += (
                    rdoc.FunctionFeatureCount(address=frz.Address.from_capa(f.address), count=feature_count),
                )
                logger.debug("analyzed function 0x%x and extracted %d features", f.address, feature_count)

                for rule_name, res in function_matches.items():
                    all_function_matches[rule_name].extend(res)
                for rule_name, res in bb_matches.items():
                    all_bb_matches[rule_name].extend(res)
                for rule_name, res in insn_matches.items():
                    all_insn_matches[rule_name].extend(res)

    # collection of features that captures the rule matches within function, BB, and instruction scopes.
    # mapping from feature (matched rule) to set of addresses at which it matched.
    function_and_lower_features: FeatureSet = collections.defaultdict(set)
    for rule_name, results in itertools.chain(
        all_function_matches.items(), all_bb_matches.items(), all_insn_matches.items()
    ):
        locations = {p[0] for p in results}
        rule = ruleset[rule_name]
        capa.engine.index_rule_matches(function_and_lower_features, rule, locations)

    all_file_matches, feature_count = find_file_capabilities(ruleset, extractor, function_and_lower_features)
    feature_counts.file = feature_count

    matches = dict(
        itertools.chain(
            # each rule exists in exactly one scope,
            # so there won't be any overlap among these following MatchResults,
            # and we can merge the dictionaries naively.
            all_insn_matches.items(),
            all_bb_matches.items(),
            all_function_matches.items(),
            all_file_matches.items(),
        )
    )

    meta = {
        "feature_counts": feature_counts,
        "library_functions": library_functions,
    }

    return matches, meta


def has_rule_with_namespace(rules: RuleSet, capabilities: MatchResults, namespace: str) -> bool:
    return any(
        rules.rules[rule_name].meta.get("namespace", "").startswith(namespace) for rule_name in capabilities.keys()
    )


def is_internal_rule(rule: Rule) -> bool:
    return rule.meta.get("namespace", "").startswith("internal/")


def is_file_limitation_rule(rule: Rule) -> bool:
    return rule.meta.get("namespace", "") == "internal/limitation/file"


def has_file_limitation(rules: RuleSet, capabilities: MatchResults, is_standalone=True) -> bool:
    file_limitation_rules = list(filter(is_file_limitation_rule, rules.rules.values()))

    for file_limitation_rule in file_limitation_rules:
        if file_limitation_rule.name not in capabilities:
            continue

        logger.warning("-" * 80)
        for line in file_limitation_rule.meta.get("description", "").split("\n"):
            logger.warning(" %s", line)
        logger.warning(" Identified via rule: %s", file_limitation_rule.name)
        if is_standalone:
            logger.warning(" ")
            logger.warning(" Use -v or -vv if you really want to see the capabilities identified by capa.")
        logger.warning("-" * 80)

        # bail on first file limitation
        return True

    return False


def is_supported_format(sample: Path) -> bool:
    """
    Return if this is a supported file based on magic header values
    """
    taste = sample.open("rb").read(0x100)

    return len(list(capa.features.extractors.common.extract_format(taste))) == 1


def is_supported_arch(sample: Path) -> bool:
    buf = sample.read_bytes()

    return len(list(capa.features.extractors.common.extract_arch(buf))) == 1


def get_arch(sample: Path) -> str:
    buf = sample.read_bytes()

    for feature, _ in capa.features.extractors.common.extract_arch(buf):
        assert isinstance(feature.value, str)
        return feature.value

    return "unknown"


def is_supported_os(sample: Path) -> bool:
    buf = sample.read_bytes()

    return len(list(capa.features.extractors.common.extract_os(buf))) == 1


def get_os(sample: Path) -> str:
    buf = sample.read_bytes()

    for feature, _ in capa.features.extractors.common.extract_os(buf):
        assert isinstance(feature.value, str)
        return feature.value

    return "unknown"


def get_meta_str(vw):
    """
    Return workspace meta information string
    """
    meta = []
    for k in ["Format", "Platform", "Architecture"]:
        if k in vw.metadata:
            meta.append(f"{k.lower()}: {vw.metadata[k]}")
    return f"{', '.join(meta)}, number of functions: {len(vw.getFunctions())}"


def is_running_standalone() -> bool:
    """
    are we running from a PyInstaller'd executable?
    if so, then we'll be able to access `sys._MEIPASS` for the packaged resources.
    """
    return hasattr(sys, "frozen") and hasattr(sys, "_MEIPASS")


def get_default_root() -> Path:
    """
    get the file system path to the default resources directory.
    under PyInstaller, this comes from _MEIPASS.
    under source, this is the root directory of the project.
    """
    if is_running_standalone():
        # pylance/mypy don't like `sys._MEIPASS` because this isn't standard.
        # its injected by pyinstaller.
        # so we'll fetch this attribute dynamically.
        assert hasattr(sys, "_MEIPASS")
        return Path(sys._MEIPASS)
    else:
        return Path(__file__).resolve().parent.parent


def get_default_signatures() -> List[Path]:
    """
    compute a list of file system paths to the default FLIRT signatures.
    """
    sigs_path = get_default_root() / "sigs"
    logger.debug("signatures path: %s", sigs_path)

    ret = []
    for file in sigs_path.rglob("*"):
        if file.is_file() and file.suffix.lower() in (".pat", ".pat.gz", ".sig"):
            ret.append(file)

    return ret


def get_workspace(path: Path, format_: str, sigpaths: List[Path]):
    """
    load the program at the given path into a vivisect workspace using the given format.
    also apply the given FLIRT signatures.

    supported formats:
      - pe
      - elf
      - shellcode 32-bit
      - shellcode 64-bit
      - auto

    this creates and analyzes the workspace; however, it does *not* save the workspace.
    this is the responsibility of the caller.
    """

    # lazy import enables us to not require viv if user wants SMDA, for example.
    import viv_utils
    import viv_utils.flirt

    logger.debug("generating vivisect workspace for: %s", path)
    if format_ == FORMAT_AUTO:
        if not is_supported_format(path):
            raise UnsupportedFormatError()

        # don't analyze, so that we can add our Flirt function analyzer first.
        vw = viv_utils.getWorkspace(str(path), analyze=False, should_save=False)
    elif format_ in {FORMAT_PE, FORMAT_ELF}:
        vw = viv_utils.getWorkspace(str(path), analyze=False, should_save=False)
    elif format_ == FORMAT_SC32:
        # these are not analyzed nor saved.
        vw = viv_utils.getShellcodeWorkspaceFromFile(str(path), arch="i386", analyze=False)
    elif format_ == FORMAT_SC64:
        vw = viv_utils.getShellcodeWorkspaceFromFile(str(path), arch="amd64", analyze=False)
    else:
        raise ValueError("unexpected format: " + format_)

    viv_utils.flirt.register_flirt_signature_analyzers(vw, [str(s) for s in sigpaths])

    vw.analyze()

    logger.debug("%s", get_meta_str(vw))
    return vw


def get_extractor(
    path: Path,
    format_: str,
    os_: str,
    backend: str,
    sigpaths: List[Path],
    should_save_workspace=False,
    disable_progress=False,
) -> FeatureExtractor:
    """
    raises:
      UnsupportedFormatError
      UnsupportedArchError
      UnsupportedOSError
    """
    if format_ not in (FORMAT_SC32, FORMAT_SC64):
        if not is_supported_format(path):
            raise UnsupportedFormatError()

        if not is_supported_arch(path):
            raise UnsupportedArchError()

        if os_ == OS_AUTO and not is_supported_os(path):
            raise UnsupportedOSError()

    if format_ == FORMAT_DOTNET:
        import capa.features.extractors.dnfile.extractor

        return capa.features.extractors.dnfile.extractor.DnfileFeatureExtractor(path)

    elif backend == BACKEND_BINJA:
        from capa.features.extractors.binja.find_binja_api import find_binja_path

        # When we are running as a standalone executable, we cannot directly import binaryninja
        # We need to fist find the binja API installation path and add it into sys.path
        if is_running_standalone():
            bn_api = find_binja_path()
            if bn_api.exists():
                sys.path.append(str(bn_api))

        try:
            from binaryninja import BinaryView, BinaryViewType
        except ImportError:
            raise RuntimeError(
                "Cannot import binaryninja module. Please install the Binary Ninja Python API first: "
                + "https://docs.binary.ninja/dev/batch.html#install-the-api)."
            )

        import capa.features.extractors.binja.extractor

        with halo.Halo(text="analyzing program", spinner="simpleDots", stream=sys.stderr, enabled=not disable_progress):
            bv: BinaryView = BinaryViewType.get_view_of_file(str(path))
            if bv is None:
                raise RuntimeError(f"Binary Ninja cannot open file {path}")

        return capa.features.extractors.binja.extractor.BinjaFeatureExtractor(bv)

    # default to use vivisect backend
    else:
        import capa.features.extractors.viv.extractor

        with halo.Halo(text="analyzing program", spinner="simpleDots", stream=sys.stderr, enabled=not disable_progress):
            vw = get_workspace(path, format_, sigpaths)

            if should_save_workspace:
                logger.debug("saving workspace")
                try:
                    vw.saveWorkspace()
                except IOError:
                    # see #168 for discussion around how to handle non-writable directories
                    logger.info("source directory is not writable, won't save intermediate workspace")
            else:
                logger.debug("CAPA_SAVE_WORKSPACE unset, not saving workspace")

        return capa.features.extractors.viv.extractor.VivisectFeatureExtractor(vw, path, os_)


def get_file_extractors(sample: Path, format_: str) -> List[FeatureExtractor]:
    file_extractors: List[FeatureExtractor] = []

    if format_ == FORMAT_PE:
        file_extractors.append(capa.features.extractors.pefile.PefileFeatureExtractor(sample))

    elif format_ == FORMAT_DOTNET:
        file_extractors.append(capa.features.extractors.pefile.PefileFeatureExtractor(sample))
        file_extractors.append(capa.features.extractors.dnfile_.DnfileFeatureExtractor(sample))

    elif format_ == capa.features.extractors.common.FORMAT_ELF:
        file_extractors.append(capa.features.extractors.elffile.ElfFeatureExtractor(sample))

    return file_extractors


def is_nursery_rule_path(path: Path) -> bool:
    """
    The nursery is a spot for rules that have not yet been fully polished.
    For example, they may not have references to public example of a technique.
    Yet, we still want to capture and report on their matches.
    The nursery is currently a subdirectory of the rules directory with that name.

    When nursery rules are loaded, their metadata section should be updated with:
      `nursery=True`.
    """
    return "nursery" in path.parts


def collect_rule_file_paths(rule_paths: List[Path]) -> List[Path]:
    """
    collect all rule file paths, including those in subdirectories.
    """
    rule_file_paths = []
    for rule_path in rule_paths:
        if not rule_path.exists():
            raise IOError(f"rule path {rule_path} does not exist or cannot be accessed")

        if rule_path.is_file():
            rule_file_paths.append(rule_path)
        elif rule_path.is_dir():
            logger.debug("reading rules from directory %s", rule_path)
            for root, _, files in os.walk(rule_path):
                if ".git" in root:
                    # the .github directory contains CI config in capa-rules
                    # this includes some .yml files
                    # these are not rules
                    # additionally, .git has files that are not .yml and generate the warning
                    # skip those too
                    continue
                for file in files:
                    if not file.endswith(".yml"):
                        if not (file.startswith(".git") or file.endswith((".git", ".md", ".txt"))):
                            # expect to see .git* files, readme.md, format.md, and maybe a .git directory
                            # other things maybe are rules, but are mis-named.
                            logger.warning("skipping non-.yml file: %s", file)
                        continue
                    rule_file_paths.append(Path(root) / file)
    return rule_file_paths


# TypeAlias. note: using `foo: TypeAlias = bar` is Python 3.10+
RulePath = Path


def on_load_rule_default(_path: RulePath, i: int, _total: int) -> None:
    return


def get_rules(
    rule_paths: List[RulePath],
    cache_dir=None,
    on_load_rule: Callable[[RulePath, int, int], None] = on_load_rule_default,
) -> RuleSet:
    """
    args:
      rule_paths: list of paths to rules files or directories containing rules files
      cache_dir: directory to use for caching rules, or will use the default detected cache directory if None
      on_load_rule: callback to invoke before a rule is loaded, use for progress or cancellation
    """
    if cache_dir is None:
        cache_dir = capa.rules.cache.get_default_cache_directory()
    # rule_paths may contain directory paths,
    # so search for file paths recursively.
    rule_file_paths = collect_rule_file_paths(rule_paths)

    # this list is parallel to `rule_file_paths`:
    # rule_file_paths[i] corresponds to rule_contents[i].
    rule_contents = [file_path.read_bytes() for file_path in rule_file_paths]

    ruleset = capa.rules.cache.load_cached_ruleset(cache_dir, rule_contents)
    if ruleset is not None:
        return ruleset

    rules = []  # type: List[Rule]

    total_rule_count = len(rule_file_paths)
    for i, (path, content) in enumerate(zip(rule_file_paths, rule_contents)):
        on_load_rule(path, i, total_rule_count)

        try:
            rule = capa.rules.Rule.from_yaml(content.decode("utf-8"))
        except capa.rules.InvalidRule:
            raise
        else:
            rule.meta["capa/path"] = path.as_posix()
            rule.meta["capa/nursery"] = is_nursery_rule_path(path)

            rules.append(rule)
            logger.debug("loaded rule: '%s' with scope: %s", rule.name, rule.scope)

    ruleset = capa.rules.RuleSet(rules)

    capa.rules.cache.cache_ruleset(cache_dir, ruleset)

    return ruleset


def get_signatures(sigs_path: Path) -> List[Path]:
    if not sigs_path.exists():
        raise IOError(f"signatures path {sigs_path} does not exist or cannot be accessed")

    paths: List[Path] = []
    if sigs_path.is_file():
        paths.append(sigs_path)
    elif sigs_path.is_dir():
        logger.debug("reading signatures from directory %s", sigs_path.resolve())
        for file in sigs_path.rglob("*"):
            if file.is_file() and file.suffix.lower() in (".pat", ".pat.gz", ".sig"):
                paths.append(file)

    # Convert paths to their absolute and normalized forms
    paths = [path.resolve().absolute() for path in paths]

    # load signatures in deterministic order: the alphabetic sorting of filename.
    # this means that `0_sigs.pat` loads before `1_sigs.pat`.
    paths = sorted(paths, key=lambda path: path.name)

    for path in paths:
        logger.debug("found signature file: %s", path)

    return paths


def collect_metadata(
    argv: List[str],
    sample_path: Path,
    format_: str,
    os_: str,
    rules_path: List[Path],
    extractor: capa.features.extractors.base_extractor.FeatureExtractor,
) -> rdoc.Metadata:
    md5 = hashlib.md5()
    sha1 = hashlib.sha1()
    sha256 = hashlib.sha256()

    buf = sample_path.read_bytes()

    md5.update(buf)
    sha1.update(buf)
    sha256.update(buf)

    rules = tuple(r.resolve().absolute().as_posix() for r in rules_path)
    format_ = get_format(sample_path) if format_ == FORMAT_AUTO else format_
    arch = get_arch(sample_path)
    os_ = get_os(sample_path) if os_ == OS_AUTO else os_

    return rdoc.Metadata(
        timestamp=datetime.datetime.now(),
        version=capa.version.__version__,
        argv=tuple(argv) if argv else None,
        sample=rdoc.Sample(
            md5=md5.hexdigest(),
            sha1=sha1.hexdigest(),
            sha256=sha256.hexdigest(),
            path=sample_path.resolve().absolute().as_posix(),
        ),
        analysis=rdoc.Analysis(
            format=format_,
            arch=arch,
            os=os_,
            extractor=extractor.__class__.__name__,
            rules=rules,
            base_address=frz.Address.from_capa(extractor.get_base_address()),
            layout=rdoc.Layout(
                functions=(),
                # this is updated after capabilities have been collected.
                # will look like:
                #
                # "functions": { 0x401000: { "matched_basic_blocks": [ 0x401000, 0x401005, ... ] }, ... }
            ),
            feature_counts=rdoc.FeatureCounts(file=0, functions=()),
            library_functions=(),
        ),
    )


def compute_layout(rules, extractor, capabilities) -> rdoc.Layout:
    """
    compute a metadata structure that links basic blocks
    to the functions in which they're found.

    only collect the basic blocks at which some rule matched.
    otherwise, we may pollute the json document with
    a large amount of un-referenced data.
    """
    functions_by_bb: Dict[Address, Address] = {}
    bbs_by_function: Dict[Address, List[Address]] = {}
    for f in extractor.get_functions():
        bbs_by_function[f.address] = []
        for bb in extractor.get_basic_blocks(f):
            functions_by_bb[bb.address] = f.address
            bbs_by_function[f.address].append(bb.address)

    matched_bbs = set()
    for rule_name, matches in capabilities.items():
        rule = rules[rule_name]
        if rule.meta.get("scope") == capa.rules.BASIC_BLOCK_SCOPE:
            for addr, _ in matches:
                assert addr in functions_by_bb
                matched_bbs.add(addr)

    layout = rdoc.Layout(
        functions=tuple(
            rdoc.FunctionLayout(
                address=frz.Address.from_capa(f),
                matched_basic_blocks=tuple(
                    rdoc.BasicBlockLayout(address=frz.Address.from_capa(bb)) for bb in bbs if bb in matched_bbs
                )  # this object is open to extension in the future,
                # such as with the function name, etc.
            )
            for f, bbs in bbs_by_function.items()
            if len([bb for bb in bbs if bb in matched_bbs]) > 0
        )
    )

    return layout


def install_common_args(parser, wanted=None):
    """
    register a common set of command line arguments for re-use by main & scripts.
    these are things like logging/coloring/etc.
    also enable callers to opt-in to common arguments, like specifying the input sample.

    this routine lets many script use the same language for cli arguments.
    see `handle_common_args` to do common configuration.

    args:
      parser (argparse.ArgumentParser): a parser to update in place, adding common arguments.
      wanted (Set[str]): collection of arguments to opt-into, including:
        - "sample": required positional argument to input file.
        - "format": flag to override file format.
        - "os": flag to override file operating system.
        - "backend": flag to override analysis backend.
        - "rules": flag to override path to capa rules.
        - "tag": flag to override/specify which rules to match.
    """
    if wanted is None:
        wanted = set()

    #
    # common arguments that all scripts will have
    #

    parser.add_argument("--version", action="version", version="%(prog)s {:s}".format(capa.version.__version__))
    parser.add_argument(
        "-v", "--verbose", action="store_true", help="enable verbose result document (no effect with --json)"
    )
    parser.add_argument(
        "-vv", "--vverbose", action="store_true", help="enable very verbose result document (no effect with --json)"
    )
    parser.add_argument("-d", "--debug", action="store_true", help="enable debugging output on STDERR")
    parser.add_argument("-q", "--quiet", action="store_true", help="disable all output but errors")
    parser.add_argument(
        "--color",
        type=str,
        choices=("auto", "always", "never"),
        default="auto",
        help="enable ANSI color codes in results, default: only during interactive session",
    )

    #
    # arguments that may be opted into:
    #
    #   - sample
    #   - format
    #   - os
    #   - rules
    #   - tag
    #

    if "sample" in wanted:
        parser.add_argument(
            "sample",
            type=str,
            help="path to sample to analyze",
        )

    if "format" in wanted:
        formats = [
            (FORMAT_AUTO, "(default) detect file type automatically"),
            (FORMAT_PE, "Windows PE file"),
            (FORMAT_DOTNET, ".NET PE file"),
            (FORMAT_ELF, "Executable and Linkable Format"),
            (FORMAT_SC32, "32-bit shellcode"),
            (FORMAT_SC64, "64-bit shellcode"),
            (FORMAT_FREEZE, "features previously frozen by capa"),
        ]
        format_help = ", ".join([f"{f[0]}: {f[1]}" for f in formats])
        parser.add_argument(
            "-f",
            "--format",
            choices=[f[0] for f in formats],
            default=FORMAT_AUTO,
            help=f"select sample format, {format_help}",
        )

    if "backend" in wanted:
        parser.add_argument(
            "-b",
            "--backend",
            type=str,
            help="select the backend to use",
            choices=(BACKEND_VIV, BACKEND_BINJA),
            default=BACKEND_VIV,
        )

    if "os" in wanted:
        oses = [
            (OS_AUTO, "detect OS automatically - default"),
            (OS_LINUX,),
            (OS_MACOS,),
            (OS_WINDOWS,),
        ]
        os_help = ", ".join([f"{o[0]} ({o[1]})" if len(o) == 2 else o[0] for o in oses])
        parser.add_argument(
            "--os",
            choices=[o[0] for o in oses],
            default=OS_AUTO,
            help=f"select sample OS: {os_help}",
        )

    if "rules" in wanted:
        parser.add_argument(
            "-r",
            "--rules",
            type=str,
            default=[RULES_PATH_DEFAULT_STRING],
            action="append",
            help="path to rule file or directory, use embedded rules by default",
        )

    if "signatures" in wanted:
        parser.add_argument(
            "-s",
            "--signatures",
            type=str,
            default=SIGNATURES_PATH_DEFAULT_STRING,
            help="path to .sig/.pat file or directory used to identify library functions, use embedded signatures by default",
        )

    if "tag" in wanted:
        parser.add_argument("-t", "--tag", type=str, help="filter on rule meta field values")


def handle_common_args(args):
    """
    handle the global config specified by `install_common_args`,
    such as configuring logging/coloring/etc.
    the following fields will be overwritten when present:
      - rules: file system path to rule files.
      - signatures: file system path to signature files.

    the following field may be added:
      - is_default_rules: if the default rules were used.

    args:
      args (argparse.Namespace): parsed arguments that included at least `install_common_args` args.
    """
    if args.quiet:
        logging.basicConfig(level=logging.WARNING)
        logging.getLogger().setLevel(logging.WARNING)
    elif args.debug:
        logging.basicConfig(level=logging.DEBUG)
        logging.getLogger().setLevel(logging.DEBUG)
    else:
        logging.basicConfig(level=logging.INFO)
        logging.getLogger().setLevel(logging.INFO)

    # disable vivisect-related logging, it's verbose and not relevant for capa users
    set_vivisect_log_level(logging.CRITICAL)

    if isinstance(sys.stdout, io.TextIOWrapper) or hasattr(sys.stdout, "reconfigure"):
        # from sys.stdout type hint:
        #
        # TextIO is used instead of more specific types for the standard streams,
        # since they are often monkeypatched at runtime. At startup, the objects
        # are initialized to instances of TextIOWrapper.
        #
        # To use methods from TextIOWrapper, use an isinstance check to ensure that
        # the streams have not been overridden:
        #
        # if isinstance(sys.stdout, io.TextIOWrapper):
        #    sys.stdout.reconfigure(...)
        sys.stdout.reconfigure(encoding="utf-8")
    colorama.just_fix_windows_console()

    if args.color == "always":
        colorama.init(strip=False)
    elif args.color == "auto":
        # colorama will detect:
        #  - when on Windows console, and fixup coloring, and
        #  - when not an interactive session, and disable coloring
        # renderers should use coloring and assume it will be stripped out if necessary.
        colorama.init()
    elif args.color == "never":
        colorama.init(strip=True)
    else:
        raise RuntimeError("unexpected --color value: " + args.color)

    if hasattr(args, "sample"):
        args.sample = Path(args.sample)

    if hasattr(args, "rules"):
        rules_paths: List[Path] = []

        if args.rules == [RULES_PATH_DEFAULT_STRING]:
            logger.debug("-" * 80)
            logger.debug(" Using default embedded rules.")
            logger.debug(" To provide your own rules, use the form `capa.exe -r ./path/to/rules/  /path/to/mal.exe`.")
            logger.debug(" You can see the current default rule set here:")
            logger.debug("     https://github.com/mandiant/capa-rules")
            logger.debug("-" * 80)

            default_rule_path = get_default_root() / "rules"

            if not default_rule_path.exists():
                # when a users installs capa via pip,
                # this pulls down just the source code - not the default rules.
                # i'm not sure the default rules should even be written to the library directory,
                # so in this case, we require the user to use -r to specify the rule directory.
                logger.error("default embedded rules not found! (maybe you installed capa as a library?)")
                logger.error("provide your own rule set via the `-r` option.")
                return E_MISSING_RULES

            rules_paths.append(default_rule_path)
            args.is_default_rules = True
        else:
            for rule in args.rules:
                if RULES_PATH_DEFAULT_STRING != rule:
                    rules_paths.append(Path(rule))

            for rule_path in rules_paths:
                logger.debug("using rules path: %s", rule_path)

            args.is_default_rules = False

        args.rules = rules_paths

    if hasattr(args, "signatures"):
        if args.signatures == SIGNATURES_PATH_DEFAULT_STRING:
            logger.debug("-" * 80)
            logger.debug(" Using default embedded signatures.")
            logger.debug(
                " To provide your own signatures, use the form `capa.exe --signature ./path/to/signatures/  /path/to/mal.exe`."
            )
            logger.debug("-" * 80)

            sigs_path = get_default_root() / "sigs"

            if not sigs_path.exists():
                logger.error(
                    "Using default signature path, but it doesn't exist. "  # noqa: G003 [logging statement uses +]
                    + "Please install the signatures first: "
                    + "https://github.com/mandiant/capa/blob/master/doc/installation.md#method-2-using-capa-as-a-python-library."
                )
                raise IOError(f"signatures path {sigs_path} does not exist or cannot be accessed")
        else:
            sigs_path = Path(args.signatures)
            logger.debug("using signatures path: %s", sigs_path)

        args.signatures = sigs_path


def main(argv=None):
    if sys.version_info < (3, 8):
        raise UnsupportedRuntimeError("This version of capa can only be used with Python 3.8+")

    if argv is None:
        argv = sys.argv[1:]

    desc = "The FLARE team's open-source tool to identify capabilities in executable files."
    epilog = textwrap.dedent(
        """
        By default, capa uses a default set of embedded rules.
        You can see the rule set here:
          https://github.com/mandiant/capa-rules

        To provide your own rule set, use the `-r` flag:
          capa  --rules /path/to/rules  suspicious.exe
          capa  -r      /path/to/rules  suspicious.exe

        examples:
          identify capabilities in a binary
            capa suspicious.exe

          identify capabilities in 32-bit shellcode, see `-f` for all supported formats
            capa -f sc32 shellcode.bin

          report match locations
            capa -v suspicious.exe

          report all feature match details
            capa -vv suspicious.exe

          filter rules by meta fields, e.g. rule name or namespace
            capa -t "create TCP socket" suspicious.exe
         """
    )

    parser = argparse.ArgumentParser(
        description=desc, epilog=epilog, formatter_class=argparse.RawDescriptionHelpFormatter
    )
    install_common_args(parser, {"sample", "format", "backend", "os", "signatures", "rules", "tag"})
    parser.add_argument("-j", "--json", action="store_true", help="emit JSON instead of text")
    args = parser.parse_args(args=argv)
    ret = handle_common_args(args)
    if ret is not None and ret != 0:
        return ret

    try:
        _ = get_file_taste(args.sample)
    except IOError as e:
        # per our research there's not a programmatic way to render the IOError with non-ASCII filename unless we
        # handle the IOError separately and reach into the args
        logger.error("%s", e.args[0])
        return E_MISSING_FILE

    format_ = args.format
    if format_ == FORMAT_AUTO:
        try:
            format_ = get_auto_format(args.sample)
        except PEFormatError as e:
            logger.error("Input file '%s' is not a valid PE file: %s", args.sample, str(e))
            return E_CORRUPT_FILE
        except UnsupportedFormatError:
            log_unsupported_format_error()
            return E_INVALID_FILE_TYPE

    try:
        if is_running_standalone() and args.is_default_rules:
            cache_dir = get_default_root() / "cache"
        else:
            cache_dir = capa.rules.cache.get_default_cache_directory()

        rules = get_rules(args.rules, cache_dir=cache_dir)

        logger.debug(
            "successfully loaded %s rules",
            # during the load of the RuleSet, we extract subscope statements into their own rules
            # that are subsequently `match`ed upon. this inflates the total rule count.
            # so, filter out the subscope rules when reporting total number of loaded rules.
            len(list(filter(lambda r: not r.is_subscope_rule(), rules.rules.values()))),
        )
        if args.tag:
            rules = rules.filter_rules_by_meta(args.tag)
            logger.debug("selected %d rules", len(rules))
            for i, r in enumerate(rules.rules, 1):
                logger.debug(" %d. %s", i, r)

    except (IOError, capa.rules.InvalidRule, capa.rules.InvalidRuleSet) as e:
        logger.error("%s", str(e))
        logger.error(
            "Make sure your file directory contains properly formatted capa rules. You can download the standard "  # noqa: G003 [logging statement uses +]
            + "collection of capa rules from https://github.com/mandiant/capa-rules/releases."
        )
        logger.error(
            "Please ensure you're using the rules that correspond to your major version of capa (%s)",
            capa.version.get_major_version(),
        )
        logger.error(
            "Or, for more details, see the rule set documentation here: %s",
            "https://github.com/mandiant/capa/blob/master/doc/rules.md",
        )
        return E_INVALID_RULE

    # file feature extractors are pretty lightweight: they don't do any code analysis.
    # so we can fairly quickly determine if the given file has "pure" file-scope rules
    # that indicate a limitation (like "file is packed based on section names")
    # and avoid doing a full code analysis on difficult/impossible binaries.
    #
    # this pass can inspect multiple file extractors, e.g., dotnet and pe to identify
    # various limitations
    try:
        file_extractors = get_file_extractors(args.sample, format_)
    except PEFormatError as e:
        logger.error("Input file '%s' is not a valid PE file: %s", args.sample, str(e))
        return E_CORRUPT_FILE
    except (ELFError, OverflowError) as e:
        logger.error("Input file '%s' is not a valid ELF file: %s", args.sample, str(e))
        return E_CORRUPT_FILE

    for file_extractor in file_extractors:
        try:
            pure_file_capabilities, _ = find_file_capabilities(rules, file_extractor, {})
        except PEFormatError as e:
            logger.error("Input file '%s' is not a valid PE file: %s", args.sample, str(e))
            return E_CORRUPT_FILE
        except (ELFError, OverflowError) as e:
            logger.error("Input file '%s' is not a valid ELF file: %s", args.sample, str(e))
            return E_CORRUPT_FILE

        # file limitations that rely on non-file scope won't be detected here.
        # nor on FunctionName features, because pefile doesn't support this.
        if has_file_limitation(rules, pure_file_capabilities):
            # bail if capa encountered file limitation e.g. a packed binary
            # do show the output in verbose mode, though.
            if not (args.verbose or args.vverbose or args.json):
                logger.debug("file limitation short circuit, won't analyze fully.")
                return E_FILE_LIMITATION

    meta: rdoc.Metadata
    capabilities: MatchResults
    counts: Dict[str, Any]

    if format_ == FORMAT_RESULT:
        # result document directly parses into meta, capabilities
        result_doc = capa.render.result_document.ResultDocument.parse_file(args.sample)
        meta, capabilities = result_doc.to_capa()

    else:
        # all other formats we must create an extractor
        # and use that to extract meta and capabilities

        if format_ == FORMAT_FREEZE:
            # freeze format deserializes directly into an extractor
            extractor = frz.load(Path(args.sample).read_bytes())
        else:
            # all other formats we must create an extractor,
            # such as viv, binary ninja, etc. workspaces
            # and use those for extracting.

            try:
                if format_ == FORMAT_PE:
                    sig_paths = get_signatures(args.signatures)
                else:
                    sig_paths = []
                    logger.debug("skipping library code matching: only have native PE signatures")
            except IOError as e:
                logger.error("%s", str(e))
                return E_INVALID_SIG

            should_save_workspace = os.environ.get("CAPA_SAVE_WORKSPACE") not in ("0", "no", "NO", "n", None)

            try:
                extractor = get_extractor(
                    args.sample,
                    format_,
                    args.os,
                    args.backend,
                    sig_paths,
                    should_save_workspace,
                    disable_progress=args.quiet,
                )
            except UnsupportedFormatError:
                log_unsupported_format_error()
                return E_INVALID_FILE_TYPE
            except UnsupportedArchError:
                log_unsupported_arch_error()
                return E_INVALID_FILE_ARCH
            except UnsupportedOSError:
                log_unsupported_os_error()
                return E_INVALID_FILE_OS

        meta = collect_metadata(argv, args.sample, args.format, args.os, args.rules, extractor)

        capabilities, counts = find_capabilities(rules, extractor, disable_progress=args.quiet)

        meta.analysis.feature_counts = counts["feature_counts"]
        meta.analysis.library_functions = counts["library_functions"]
        meta.analysis.layout = compute_layout(rules, extractor, capabilities)

        if has_file_limitation(rules, capabilities):
            # bail if capa encountered file limitation e.g. a packed binary
            # do show the output in verbose mode, though.
            if not (args.verbose or args.vverbose or args.json):
                return E_FILE_LIMITATION
    if args.json:
        print(capa.render.json.render(meta, rules, capabilities))
    elif args.vverbose:
        print(capa.render.vverbose.render(meta, rules, capabilities))
    elif args.verbose:
        print(capa.render.verbose.render(meta, rules, capabilities))
    else:
        print(capa.render.default.render(meta, rules, capabilities))
    colorama.deinit()

    logger.debug("done.")

    return 0


def ida_main():
    import capa.rules
    import capa.ida.helpers
    import capa.render.default
    import capa.features.extractors.ida.extractor

    logging.basicConfig(level=logging.INFO)
    logging.getLogger().setLevel(logging.INFO)

    if not capa.ida.helpers.is_supported_ida_version():
        return E_UNSUPPORTED_IDA_VERSION

    if not capa.ida.helpers.is_supported_file_type():
        return E_INVALID_FILE_TYPE

    logger.debug("-" * 80)
    logger.debug(" Using default embedded rules.")
    logger.debug(" ")
    logger.debug(" You can see the current default rule set here:")
    logger.debug("     https://github.com/mandiant/capa-rules")
    logger.debug("-" * 80)

    rules_path = get_default_root() / "rules"
    logger.debug("rule path: %s", rules_path)
    rules = get_rules([rules_path])

    meta = capa.ida.helpers.collect_metadata([rules_path])

    capabilities, counts = find_capabilities(rules, capa.features.extractors.ida.extractor.IdaFeatureExtractor())

    meta.analysis.feature_counts = counts["feature_counts"]
    meta.analysis.library_functions = counts["library_functions"]

    if has_file_limitation(rules, capabilities, is_standalone=False):
        capa.ida.helpers.inform_user_ida_ui("capa encountered warnings during analysis")

    colorama.init(strip=True)
    print(capa.render.default.render(meta, rules, capabilities))


def ghidra_main():
    import capa.rules
    import capa.features.extractors.ghidra.file

    # import capa.render.default
    # import capa.features.extractors.ghidra.extractor
    import capa.features.extractors.ghidra.global_
    import capa.features.extractors.ghidra.helpers
    import capa.features.extractors.ghidra.function
    from capa.features.common import Feature

    logging.basicConfig(level=logging.INFO)
    logging.getLogger().setLevel(logging.INFO)

    logger.debug("-" * 80)
    logger.debug(" Using default embedded rules.")
    logger.debug(" ")
    logger.debug(" You can see the current default rule set here:")
    logger.debug("     https://github.com/mandiant/capa-rules")
    logger.debug("-" * 80)

    # rules_path = os.path.join(get_default_root(), "rules")
    # logger.debug("rule path: %s", rules_path)
    # rules = get_rules([rules_path])

    # temp test for ghidra CI
    ghidra_features: List[Tuple[Feature, Address]] = []
    ghidra_features.extend(capa.features.extractors.ghidra.global_.extract_os())
    ghidra_features.extend(capa.features.extractors.ghidra.global_.extract_arch())
    ghidra_features.extend(capa.features.extractors.ghidra.file.extract_features())
    for fhandle in capa.features.extractors.ghidra.helpers.get_function_symbols():
        ghidra_features.extend(list(capa.features.extractors.ghidra.function.extract_features(fhandle)))
<<<<<<< HEAD

    import pprint

=======

    import pprint

>>>>>>> eeb0f785
    pprint.pprint(ghidra_features)


def is_runtime_ida():
    try:
        import idc
    except ImportError:
        return False
    else:
        return True


def is_runtime_ghidra():
    try:
        import ghidra.program.flatapi
    except ImportError:
        return False
    else:
        return True


if __name__ == "__main__":
    if capa.helpers.is_runtime_ida():
        ida_main()
    elif is_runtime_ghidra():
        ghidra_main()
    else:
        sys.exit(main())<|MERGE_RESOLUTION|>--- conflicted
+++ resolved
@@ -1350,15 +1350,9 @@
     ghidra_features.extend(capa.features.extractors.ghidra.file.extract_features())
     for fhandle in capa.features.extractors.ghidra.helpers.get_function_symbols():
         ghidra_features.extend(list(capa.features.extractors.ghidra.function.extract_features(fhandle)))
-<<<<<<< HEAD
 
     import pprint
 
-=======
-
-    import pprint
-
->>>>>>> eeb0f785
     pprint.pprint(ghidra_features)
 
 
