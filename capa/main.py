--- conflicted
+++ resolved
@@ -85,12 +85,9 @@
     FORMAT_FREEZE,
     FORMAT_RESULT,
     FORMAT_DRAKVUF,
-<<<<<<< HEAD
-    FORMAT_BINEXPORT2,
-=======
     STATIC_FORMATS,
     DYNAMIC_FORMATS,
->>>>>>> 6c883f37
+    FORMAT_BINEXPORT2,
 )
 from capa.capabilities.common import find_capabilities, has_file_limitation, find_file_capabilities
 from capa.features.extractors.base_extractor import (
