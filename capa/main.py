#!/usr/bin/env python3
"""
Copyright (C) 2020 Mandiant, Inc. All Rights Reserved.
Licensed under the Apache License, Version 2.0 (the "License");
 you may not use this file except in compliance with the License.
You may obtain a copy of the License at: [package root]/LICENSE.txt
Unless required by applicable law or agreed to in writing, software distributed under the License
 is distributed on an "AS IS" BASIS, WITHOUT WARRANTIES OR CONDITIONS OF ANY KIND, either express or implied.
See the License for the specific language governing permissions and limitations under the License.
"""
import os
import sys
import time
import hashlib
import logging
import os.path
import argparse
import datetime
import textwrap
import itertools
import contextlib
import collections
from typing import Any, Dict, List, Tuple, Callable

import halo
import tqdm
import colorama
from pefile import PEFormatError
from elftools.common.exceptions import ELFError

import capa.perf
import capa.rules
import capa.engine
import capa.version
import capa.render.json
import capa.rules.cache
import capa.render.default
import capa.render.verbose
import capa.features.common
import capa.features.freeze
import capa.render.vverbose
import capa.features.extractors
import capa.features.extractors.common
import capa.features.extractors.pefile
import capa.features.extractors.dnfile_
import capa.features.extractors.elffile
import capa.features.extractors.dotnetfile
import capa.features.extractors.base_extractor
from capa.rules import Rule, Scope, RuleSet
from capa.engine import FeatureSet, MatchResults
from capa.helpers import (
    get_format,
    get_file_taste,
    get_auto_format,
    log_unsupported_os_error,
    log_unsupported_arch_error,
    log_unsupported_format_error,
)
from capa.exceptions import UnsupportedOSError, UnsupportedArchError, UnsupportedFormatError, UnsupportedRuntimeError
from capa.features.common import (
    FORMAT_PE,
    FORMAT_ELF,
    FORMAT_AUTO,
    FORMAT_SC32,
    FORMAT_SC64,
    FORMAT_DOTNET,
    FORMAT_FREEZE,
    OS_AUTO,
    OS_LINUX,
    OS_MACOS,
    OS_WINDOWS
)
from capa.features.address import NO_ADDRESS, Address
from capa.features.extractors.base_extractor import BBHandle, InsnHandle, FunctionHandle, FeatureExtractor

RULES_PATH_DEFAULT_STRING = "(embedded rules)"
SIGNATURES_PATH_DEFAULT_STRING = "(embedded signatures)"
BACKEND_VIV = "vivisect"
BACKEND_DOTNET = "dotnet"

E_MISSING_RULES = 10
E_MISSING_FILE = 11
E_INVALID_RULE = 12
E_CORRUPT_FILE = 13
E_FILE_LIMITATION = 14
E_INVALID_SIG = 15
E_INVALID_FILE_TYPE = 16
E_INVALID_FILE_ARCH = 17
E_INVALID_FILE_OS = 18
E_UNSUPPORTED_IDA_VERSION = 19

logger = logging.getLogger("capa")


@contextlib.contextmanager
def timing(msg: str):
    t0 = time.time()
    yield
    t1 = time.time()
    logger.debug("perf: %s: %0.2fs", msg, t1 - t0)


def set_vivisect_log_level(level):
    logging.getLogger("vivisect").setLevel(level)
    logging.getLogger("vivisect.base").setLevel(level)
    logging.getLogger("vivisect.impemu").setLevel(level)
    logging.getLogger("vtrace").setLevel(level)
    logging.getLogger("envi").setLevel(level)
    logging.getLogger("envi.codeflow").setLevel(level)
    logging.getLogger("Elf").setLevel(level)


def find_instruction_capabilities(
    ruleset: RuleSet, extractor: FeatureExtractor, f: FunctionHandle, bb: BBHandle, insn: InsnHandle
) -> Tuple[FeatureSet, MatchResults]:
    """
    find matches for the given rules for the given instruction.

    returns: tuple containing (features for instruction, match results for instruction)
    """
    # all features found for the instruction.
    features = collections.defaultdict(set)  # type: FeatureSet

    for feature, addr in itertools.chain(
        extractor.extract_insn_features(f, bb, insn), extractor.extract_global_features()
    ):
        features[feature].add(addr)

    # matches found at this instruction.
    _, matches = ruleset.match(Scope.INSTRUCTION, features, insn.address)

    for rule_name, res in matches.items():
        rule = ruleset[rule_name]
        for addr, _ in res:
            capa.engine.index_rule_matches(features, rule, [addr])

    return features, matches


def find_basic_block_capabilities(
    ruleset: RuleSet, extractor: FeatureExtractor, f: FunctionHandle, bb: BBHandle
) -> Tuple[FeatureSet, MatchResults, MatchResults]:
    """
    find matches for the given rules within the given basic block.

    returns: tuple containing (features for basic block, match results for basic block, match results for instructions)
    """
    # all features found within this basic block,
    # includes features found within instructions.
    features = collections.defaultdict(set)  # type: FeatureSet

    # matches found at the instruction scope.
    # might be found at different instructions, thats ok.
    insn_matches = collections.defaultdict(list)  # type: MatchResults

    for insn in extractor.get_instructions(f, bb):
        ifeatures, imatches = find_instruction_capabilities(ruleset, extractor, f, bb, insn)
        for feature, vas in ifeatures.items():
            features[feature].update(vas)

        for rule_name, res in imatches.items():
            insn_matches[rule_name].extend(res)

    for feature, va in itertools.chain(
        extractor.extract_basic_block_features(f, bb), extractor.extract_global_features()
    ):
        features[feature].add(va)

    # matches found within this basic block.
    _, matches = ruleset.match(Scope.BASIC_BLOCK, features, bb.address)

    for rule_name, res in matches.items():
        rule = ruleset[rule_name]
        for va, _ in res:
            capa.engine.index_rule_matches(features, rule, [va])

    return features, matches, insn_matches


def find_code_capabilities(
    ruleset: RuleSet, extractor: FeatureExtractor, fh: FunctionHandle
) -> Tuple[MatchResults, MatchResults, MatchResults, int]:
    """
    find matches for the given rules within the given function.

    returns: tuple containing (match results for function, match results for basic blocks, match results for instructions, number of features)
    """
    # all features found within this function,
    # includes features found within basic blocks (and instructions).
    function_features = collections.defaultdict(set)  # type: FeatureSet

    # matches found at the basic block scope.
    # might be found at different basic blocks, thats ok.
    bb_matches = collections.defaultdict(list)  # type: MatchResults

    # matches found at the instruction scope.
    # might be found at different instructions, thats ok.
    insn_matches = collections.defaultdict(list)  # type: MatchResults

    for bb in extractor.get_basic_blocks(fh):
        features, bmatches, imatches = find_basic_block_capabilities(ruleset, extractor, fh, bb)
        for feature, vas in features.items():
            function_features[feature].update(vas)

        for rule_name, res in bmatches.items():
            bb_matches[rule_name].extend(res)

        for rule_name, res in imatches.items():
            insn_matches[rule_name].extend(res)

    for feature, va in itertools.chain(extractor.extract_function_features(fh), extractor.extract_global_features()):
        function_features[feature].add(va)

    _, function_matches = ruleset.match(Scope.FUNCTION, function_features, fh.address)
    return function_matches, bb_matches, insn_matches, len(function_features)


def find_file_capabilities(ruleset: RuleSet, extractor: FeatureExtractor, function_features: FeatureSet):
    file_features = collections.defaultdict(set)  # type: FeatureSet

    for feature, va in itertools.chain(extractor.extract_file_features(), extractor.extract_global_features()):
        # not all file features may have virtual addresses.
        # if not, then at least ensure the feature shows up in the index.
        # the set of addresses will still be empty.
        if va:
            file_features[feature].add(va)
        else:
            if feature not in file_features:
                file_features[feature] = set()

    logger.debug("analyzed file and extracted %d features", len(file_features))

    file_features.update(function_features)

    _, matches = ruleset.match(Scope.FILE, file_features, NO_ADDRESS)
    return matches, len(file_features)


def find_capabilities(ruleset: RuleSet, extractor: FeatureExtractor, disable_progress=None) -> Tuple[MatchResults, Any]:
    all_function_matches = collections.defaultdict(list)  # type: MatchResults
    all_bb_matches = collections.defaultdict(list)  # type: MatchResults
    all_insn_matches = collections.defaultdict(list)  # type: MatchResults

    meta = {
        "feature_counts": {
            "file": 0,
            "functions": {},
        },
        "library_functions": {},
    }  # type: Dict[str, Any]

    pbar = tqdm.tqdm
    if disable_progress:
        # do not use tqdm to avoid unnecessary side effects when caller intends
        # to disable progress completely
        pbar = lambda s, *args, **kwargs: s

    functions = list(extractor.get_functions())
    n_funcs = len(functions)

    pb = pbar(functions, desc="matching", unit=" functions", postfix="skipped 0 library functions")
    for f in pb:
        if extractor.is_library_function(f.address):
            function_name = extractor.get_function_name(f.address)
            logger.debug("skipping library function 0x%x (%s)", f.address, function_name)
            meta["library_functions"][f.address] = function_name
            n_libs = len(meta["library_functions"])
            percentage = round(100 * (n_libs / n_funcs))
            if isinstance(pb, tqdm.tqdm):
                pb.set_postfix_str(f"skipped {n_libs} library functions ({percentage}%)")
            continue

        function_matches, bb_matches, insn_matches, feature_count = find_code_capabilities(ruleset, extractor, f)
        meta["feature_counts"]["functions"][f.address] = feature_count
        logger.debug("analyzed function 0x%x and extracted %d features", f.address, feature_count)

        for rule_name, res in function_matches.items():
            all_function_matches[rule_name].extend(res)
        for rule_name, res in bb_matches.items():
            all_bb_matches[rule_name].extend(res)
        for rule_name, res in insn_matches.items():
            all_insn_matches[rule_name].extend(res)

    # collection of features that captures the rule matches within function, BB, and instruction scopes.
    # mapping from feature (matched rule) to set of addresses at which it matched.
    function_and_lower_features: FeatureSet = collections.defaultdict(set)
    for rule_name, results in itertools.chain(
        all_function_matches.items(), all_bb_matches.items(), all_insn_matches.items()
    ):
        locations = set(map(lambda p: p[0], results))
        rule = ruleset[rule_name]
        capa.engine.index_rule_matches(function_and_lower_features, rule, locations)

    all_file_matches, feature_count = find_file_capabilities(ruleset, extractor, function_and_lower_features)
    meta["feature_counts"]["file"] = feature_count

    matches = {
        rule_name: results
        for rule_name, results in itertools.chain(
            # each rule exists in exactly one scope,
            # so there won't be any overlap among these following MatchResults,
            # and we can merge the dictionaries naively.
            all_insn_matches.items(),
            all_bb_matches.items(),
            all_function_matches.items(),
            all_file_matches.items(),
        )
    }

    return matches, meta


# TODO move all to helpers?
def has_rule_with_namespace(rules, capabilities, rule_cat):
    for rule_name in capabilities.keys():
        if rules.rules[rule_name].meta.get("namespace", "").startswith(rule_cat):
            return True
    return False


def is_internal_rule(rule: Rule) -> bool:
    return rule.meta.get("namespace", "").startswith("internal/")


def is_file_limitation_rule(rule: Rule) -> bool:
    return rule.meta.get("namespace", "") == "internal/limitation/file"


def has_file_limitation(rules: RuleSet, capabilities: MatchResults, is_standalone=True) -> bool:
    file_limitation_rules = list(filter(is_file_limitation_rule, rules.rules.values()))

    for file_limitation_rule in file_limitation_rules:
        if file_limitation_rule.name not in capabilities:
            continue

        logger.warning("-" * 80)
        for line in file_limitation_rule.meta.get("description", "").split("\n"):
            logger.warning(" %s", line)
        logger.warning(" Identified via rule: %s", file_limitation_rule.name)
        if is_standalone:
            logger.warning(" ")
            logger.warning(" Use -v or -vv if you really want to see the capabilities identified by capa.")
        logger.warning("-" * 80)

        # bail on first file limitation
        return True

    return False


def is_supported_format(sample: str) -> bool:
    """
    Return if this is a supported file based on magic header values
    """
    with open(sample, "rb") as f:
        taste = f.read(0x100)

    return len(list(capa.features.extractors.common.extract_format(taste))) == 1


def is_supported_arch(sample: str) -> bool:
    with open(sample, "rb") as f:
        buf = f.read()

    return len(list(capa.features.extractors.common.extract_arch(buf))) == 1


def get_arch(sample: str) -> str:
    with open(sample, "rb") as f:
        buf = f.read()

    for feature, _ in capa.features.extractors.common.extract_arch(buf):
        assert isinstance(feature.value, str)
        return feature.value

    return "unknown"


def is_supported_os(sample: str) -> bool:
    with open(sample, "rb") as f:
        buf = f.read()

    return len(list(capa.features.extractors.common.extract_os(buf))) == 1


def get_os(sample: str) -> str:
    with open(sample, "rb") as f:
        buf = f.read()

    for feature, _ in capa.features.extractors.common.extract_os(buf):
        assert isinstance(feature.value, str)
        return feature.value

    return "unknown"


def get_meta_str(vw):
    """
    Return workspace meta information string
    """
    meta = []
    for k in ["Format", "Platform", "Architecture"]:
        if k in vw.metadata:
            meta.append(f"{k.lower()}: {vw.metadata[k]}")
    return f"{', '.join(meta)}, number of functions: {len(vw.getFunctions())}"


def is_running_standalone() -> bool:
    """
    are we running from a PyInstaller'd executable?
    if so, then we'll be able to access `sys._MEIPASS` for the packaged resources.
    """
    return hasattr(sys, "frozen") and hasattr(sys, "_MEIPASS")


def get_default_root() -> str:
    """
    get the file system path to the default resources directory.
    under PyInstaller, this comes from _MEIPASS.
    under source, this is the root directory of the project.
    """
    if is_running_standalone():
        # pylance/mypy don't like `sys._MEIPASS` because this isn't standard.
        # its injected by pyinstaller.
        # so we'll fetch this attribute dynamically.
        return getattr(sys, "_MEIPASS")
    else:
        return os.path.join(os.path.dirname(__file__), "..")


def get_default_signatures() -> List[str]:
    """
    compute a list of file system paths to the default FLIRT signatures.
    """
    sigs_path = os.path.join(get_default_root(), "sigs")
    logger.debug("signatures path: %s", sigs_path)

    ret = []
    for root, _, files in os.walk(sigs_path):
        for file in files:
            if not (file.endswith(".pat") or file.endswith(".pat.gz") or file.endswith(".sig")):
                continue

            ret.append(os.path.join(root, file))

    return ret


def get_workspace(path, format_, sigpaths):
    """
    load the program at the given path into a vivisect workspace using the given format.
    also apply the given FLIRT signatures.

    supported formats:
      - pe
      - elf
      - shellcode 32-bit
      - shellcode 64-bit
      - auto

    this creates and analyzes the workspace; however, it does *not* save the workspace.
    this is the responsibility of the caller.
    """

    # lazy import enables us to not require viv if user wants SMDA, for example.
    import viv_utils
    import viv_utils.flirt

    logger.debug("generating vivisect workspace for: %s", path)
    # TODO should not be auto at this point, anymore
    if format_ == FORMAT_AUTO:
        if not is_supported_format(path):
            raise UnsupportedFormatError()

        # don't analyze, so that we can add our Flirt function analyzer first.
        vw = viv_utils.getWorkspace(path, analyze=False, should_save=False)
    elif format_ in {FORMAT_PE, FORMAT_ELF}:
        vw = viv_utils.getWorkspace(path, analyze=False, should_save=False)
    elif format_ == FORMAT_SC32:
        # these are not analyzed nor saved.
        vw = viv_utils.getShellcodeWorkspaceFromFile(path, arch="i386", analyze=False)
    elif format_ == FORMAT_SC64:
        vw = viv_utils.getShellcodeWorkspaceFromFile(path, arch="amd64", analyze=False)
    else:
        raise ValueError("unexpected format: " + format_)

    viv_utils.flirt.register_flirt_signature_analyzers(vw, sigpaths)

    vw.analyze()

    logger.debug("%s", get_meta_str(vw))
    return vw


# TODO get_extractors -> List[FeatureExtractor]?
def get_extractor(
    path: str, format_: str, os: str, backend: str, sigpaths: List[str], should_save_workspace=False, disable_progress=False
) -> FeatureExtractor:
    """
    raises:
      UnsupportedFormatError
      UnsupportedArchError
      UnsupportedOSError
    """
    if format_ not in (FORMAT_SC32, FORMAT_SC64):
        if not is_supported_format(path):
            raise UnsupportedFormatError()

        if not is_supported_arch(path):
            raise UnsupportedArchError()

        if os == OS_AUTO and not is_supported_os(path):
            raise UnsupportedOSError()

    if format_ == FORMAT_DOTNET:
        import capa.features.extractors.dnfile.extractor

        return capa.features.extractors.dnfile.extractor.DnfileFeatureExtractor(path)

    # default to use vivisect backend
    else:
        import capa.features.extractors.viv.extractor

        with halo.Halo(text="analyzing program", spinner="simpleDots", stream=sys.stderr, enabled=not disable_progress):
            vw = get_workspace(path, format_, sigpaths)

            if should_save_workspace:
                logger.debug("saving workspace")
                try:
                    vw.saveWorkspace()
                except IOError:
                    # see #168 for discussion around how to handle non-writable directories
                    logger.info("source directory is not writable, won't save intermediate workspace")
            else:
                logger.debug("CAPA_SAVE_WORKSPACE unset, not saving workspace")

        return capa.features.extractors.viv.extractor.VivisectFeatureExtractor(vw, path, os)


def get_file_extractors(sample: str, format_: str) -> List[FeatureExtractor]:
    file_extractors: List[FeatureExtractor] = list()

    if format_ == FORMAT_PE:
        file_extractors.append(capa.features.extractors.pefile.PefileFeatureExtractor(sample))

    elif format_ == FORMAT_DOTNET:
        file_extractors.append(capa.features.extractors.pefile.PefileFeatureExtractor(sample))
        file_extractors.append(capa.features.extractors.dnfile_.DnfileFeatureExtractor(sample))

    elif format_ == capa.features.extractors.common.FORMAT_ELF:
        file_extractors.append(capa.features.extractors.elffile.ElfFeatureExtractor(sample))

    return file_extractors


def is_nursery_rule_path(path: str) -> bool:
    """
    The nursery is a spot for rules that have not yet been fully polished.
    For example, they may not have references to public example of a technique.
    Yet, we still want to capture and report on their matches.
    The nursery is currently a subdirectory of the rules directory with that name.

    When nursery rules are loaded, their metadata section should be updated with:
      `nursery=True`.
    """
    return "nursery" in path


def collect_rule_file_paths(rule_paths: List[str]) -> List[str]:
    """
    collect all rule file paths, including those in subdirectories.
    """
    rule_file_paths = []
    for rule_path in rule_paths:
        if not os.path.exists(rule_path):
            raise IOError(f"rule path {rule_path} does not exist or cannot be accessed")

        if os.path.isfile(rule_path):
            rule_file_paths.append(rule_path)
        elif os.path.isdir(rule_path):
            logger.debug("reading rules from directory %s", rule_path)
            for root, _, files in os.walk(rule_path):
                if ".git" in root:
                    # the .github directory contains CI config in capa-rules
                    # this includes some .yml files
                    # these are not rules
                    # additionally, .git has files that are not .yml and generate the warning
                    # skip those too
                    continue
                for file in files:
                    if not file.endswith(".yml"):
                        if not (file.startswith(".git") or file.endswith((".git", ".md", ".txt"))):
                            # expect to see .git* files, readme.md, format.md, and maybe a .git directory
                            # other things maybe are rules, but are mis-named.
                            logger.warning("skipping non-.yml file: %s", file)
                        continue
                    rule_path = os.path.join(root, file)
                    rule_file_paths.append(rule_path)

    return rule_file_paths


# TypeAlias. note: using `foo: TypeAlias = bar` is Python 3.10+
RulePath = str


def on_load_rule_default(_path: RulePath, i: int, _total: int) -> None:
    return


def get_rules(
    rule_paths: List[RulePath],
    cache_dir=None,
    on_load_rule: Callable[[RulePath, int, int], None] = on_load_rule_default,
) -> RuleSet:
    """
    args:
      rule_paths: list of paths to rules files or directories containing rules files
      cache_dir: directory to use for caching rules, or will use the default detected cache directory if None
      on_load_rule: callback to invoke before a rule is loaded, use for progress or cancellation
    """
    if cache_dir is None:
        cache_dir = capa.rules.cache.get_default_cache_directory()

    # rule_paths may contain directory paths,
    # so search for file paths recursively.
    rule_file_paths = collect_rule_file_paths(rule_paths)

    # this list is parallel to `rule_file_paths`:
    # rule_file_paths[i] corresponds to rule_contents[i].
    rule_contents = []
    for file_path in rule_file_paths:
        with open(file_path, "rb") as f:
            rule_contents.append(f.read())

    ruleset = capa.rules.cache.load_cached_ruleset(cache_dir, rule_contents)
    if ruleset is not None:
        return ruleset

    rules = []  # type: List[Rule]

    total_rule_count = len(rule_file_paths)
    for i, (path, content) in enumerate(zip(rule_file_paths, rule_contents)):
        on_load_rule(path, i, total_rule_count)

        try:
            rule = capa.rules.Rule.from_yaml(content.decode("utf-8"))
        except capa.rules.InvalidRule:
            raise
        else:
            rule.meta["capa/path"] = path
            if is_nursery_rule_path(path):
                rule.meta["capa/nursery"] = True

            rules.append(rule)
            logger.debug("loaded rule: '%s' with scope: %s", rule.name, rule.scope)

    ruleset = capa.rules.RuleSet(rules)

    capa.rules.cache.cache_ruleset(cache_dir, ruleset)

    return ruleset


def get_signatures(sigs_path):
    if not os.path.exists(sigs_path):
        raise IOError(f"signatures path {sigs_path} does not exist or cannot be accessed")

    paths = []
    if os.path.isfile(sigs_path):
        paths.append(sigs_path)
    elif os.path.isdir(sigs_path):
        logger.debug("reading signatures from directory %s", os.path.abspath(os.path.normpath(sigs_path)))
        for root, _, files in os.walk(sigs_path):
            for file in files:
                if file.endswith((".pat", ".pat.gz", ".sig")):
                    sig_path = os.path.join(root, file)
                    paths.append(sig_path)

    # nicely normalize and format path so that debugging messages are clearer
    paths = [os.path.abspath(os.path.normpath(path)) for path in paths]

    # load signatures in deterministic order: the alphabetic sorting of filename.
    # this means that `0_sigs.pat` loads before `1_sigs.pat`.
    paths = sorted(paths, key=os.path.basename)

    for path in paths:
        logger.debug("found signature file: %s", path)

    return paths


def collect_metadata(
    argv: List[str],
    sample_path: str,
    format_: str,
    os_: str,
    rules_path: List[str],
    extractor: capa.features.extractors.base_extractor.FeatureExtractor,
):
    md5 = hashlib.md5()
    sha1 = hashlib.sha1()
    sha256 = hashlib.sha256()

    with open(sample_path, "rb") as f:
        buf = f.read()

    md5.update(buf)
    sha1.update(buf)
    sha256.update(buf)

    if rules_path != [RULES_PATH_DEFAULT_STRING]:
        rules_path = [os.path.abspath(os.path.normpath(r)) for r in rules_path]

    format_ = get_format(sample_path) if format_ == FORMAT_AUTO else f"{format_} (manual)"
    arch = get_arch(sample_path)
    os_ = get_os(sample_path) if os_ == OS_AUTO else f"{os_} (manual)"

    return {
        "timestamp": datetime.datetime.now().isoformat(),
        "version": capa.version.__version__,
        "argv": argv,
        "sample": {
            "md5": md5.hexdigest(),
            "sha1": sha1.hexdigest(),
            "sha256": sha256.hexdigest(),
            "path": os.path.normpath(sample_path),
        },
        "analysis": {
            "format": format_,
            "arch": arch,
            "os": os_,
            "extractor": extractor.__class__.__name__,
            "rules": rules_path,
            "base_address": extractor.get_base_address(),
            "layout": {
                # this is updated after capabilities have been collected.
                # will look like:
                #
                # "functions": { 0x401000: { "matched_basic_blocks": [ 0x401000, 0x401005, ... ] }, ... }
            },
        },
    }


def compute_layout(rules, extractor, capabilities):
    """
    compute a metadata structure that links basic blocks
    to the functions in which they're found.

    only collect the basic blocks at which some rule matched.
    otherwise, we may pollute the json document with
    a large amount of un-referenced data.
    """
    functions_by_bb: Dict[Address, Address] = {}
    bbs_by_function: Dict[Address, List[Address]] = {}
    for f in extractor.get_functions():
        bbs_by_function[f.address] = []
        for bb in extractor.get_basic_blocks(f):
            functions_by_bb[bb.address] = f.address
            bbs_by_function[f.address].append(bb.address)

    matched_bbs = set()
    for rule_name, matches in capabilities.items():
        rule = rules[rule_name]
        if rule.meta.get("scope") == capa.rules.BASIC_BLOCK_SCOPE:
            for addr, _ in matches:
                assert addr in functions_by_bb
                matched_bbs.add(addr)

    layout = {
        "functions": {
            f: {
                "matched_basic_blocks": [bb for bb in bbs if bb in matched_bbs]
                # this object is open to extension in the future,
                # such as with the function name, etc.
            }
            for f, bbs in bbs_by_function.items()
        }
    }

    return layout


def install_common_args(parser, wanted=None):
    """
    register a common set of command line arguments for re-use by main & scripts.
    these are things like logging/coloring/etc.
    also enable callers to opt-in to common arguments, like specifying the input sample.

    this routine lets many script use the same language for cli arguments.
    see `handle_common_args` to do common configuration.

    args:
      parser (argparse.ArgumentParser): a parser to update in place, adding common arguments.
      wanted (Set[str]): collection of arguments to opt-into, including:
        - "sample": required positional argument to input file.
        - "format": flag to override file format.
        - "os": flag to override file operating system.
        - "backend": flag to override analysis backend.
        - "rules": flag to override path to capa rules.
        - "tag": flag to override/specify which rules to match.
    """
    if wanted is None:
        wanted = set()

    #
    # common arguments that all scripts will have
    #

    parser.add_argument("--version", action="version", version="%(prog)s {:s}".format(capa.version.__version__))
    parser.add_argument(
        "-v", "--verbose", action="store_true", help="enable verbose result document (no effect with --json)"
    )
    parser.add_argument(
        "-vv", "--vverbose", action="store_true", help="enable very verbose result document (no effect with --json)"
    )
    parser.add_argument("-d", "--debug", action="store_true", help="enable debugging output on STDERR")
    parser.add_argument("-q", "--quiet", action="store_true", help="disable all output but errors")
    parser.add_argument(
        "--color",
        type=str,
        choices=("auto", "always", "never"),
        default="auto",
        help="enable ANSI color codes in results, default: only during interactive session",
    )

    #
    # arguments that may be opted into:
    #
    #   - sample
    #   - format
    #   - os 
    #   - rules
    #   - tag
    #

    if "sample" in wanted:
        parser.add_argument(
            "sample",
            type=str,
            help="path to sample to analyze",
        )

    if "format" in wanted:
        formats = [
            (FORMAT_AUTO, "(default) detect file type automatically"),
            (FORMAT_PE, "Windows PE file"),
            (FORMAT_DOTNET, ".NET PE file"),
            (FORMAT_ELF, "Executable and Linkable Format"),
            (FORMAT_SC32, "32-bit shellcode"),
            (FORMAT_SC64, "64-bit shellcode"),
            (FORMAT_FREEZE, "features previously frozen by capa"),
        ]
        format_help = ", ".join([f"{f[0]}: {f[1]}" for f in formats])
        parser.add_argument(
            "-f",
            "--format",
            choices=[f[0] for f in formats],
            default=FORMAT_AUTO,
            help=f"select sample format, {format_help}",
        )

<<<<<<< HEAD
        if "backend" in wanted:
            parser.add_argument(
                "-b",
                "--backend",
                type=str,
                help="select the backend to use",
                choices=(BACKEND_VIV,),
                default=BACKEND_VIV,
            )
    
    if "os" in wanted:
        oses = [
            (OS_AUTO, "detect OS automatically - default"),
            (OS_LINUX,),
            (OS_MACOS,),
            (OS_WINDOWS,),
        ]
        os_help = ", ".join(["%s (%s)" % (o[0], o[1]) if len(o) == 2 else o[0] for o in oses])
        parser.add_argument(
            "--os",
            choices=[o[0] for o in oses],
            default=OS_AUTO,
            help="select sample OS: %s" % os_help,
=======
    if "backend" in wanted:
        parser.add_argument(
            "-b",
            "--backend",
            type=str,
            help="select the backend to use",
            choices=(BACKEND_VIV,),
            default=BACKEND_VIV,
>>>>>>> b420d6bb
        )

    if "rules" in wanted:
        parser.add_argument(
            "-r",
            "--rules",
            type=str,
            default=[RULES_PATH_DEFAULT_STRING],
            action="append",
            help="path to rule file or directory, use embedded rules by default",
        )

    if "signatures" in wanted:
        parser.add_argument(
            "-s",
            "--signatures",
            type=str,
            default=SIGNATURES_PATH_DEFAULT_STRING,
            help="path to .sig/.pat file or directory used to identify library functions, use embedded signatures by default",
        )

    if "tag" in wanted:
        parser.add_argument("-t", "--tag", type=str, help="filter on rule meta field values")


def handle_common_args(args):
    """
    handle the global config specified by `install_common_args`,
    such as configuring logging/coloring/etc.
    the following fields will be overwritten when present:
      - rules: file system path to rule files.
      - signatures: file system path to signature files.

    the following field may be added:
      - is_default_rules: if the default rules were used.

    args:
      args (argparse.Namespace): parsed arguments that included at least `install_common_args` args.
    """
    if args.quiet:
        logging.basicConfig(level=logging.WARNING)
        logging.getLogger().setLevel(logging.WARNING)
    elif args.debug:
        logging.basicConfig(level=logging.DEBUG)
        logging.getLogger().setLevel(logging.DEBUG)
    else:
        logging.basicConfig(level=logging.INFO)
        logging.getLogger().setLevel(logging.INFO)

    # disable vivisect-related logging, it's verbose and not relevant for capa users
    set_vivisect_log_level(logging.CRITICAL)

    # Since Python 3.8 cp65001 is an alias to utf_8, but not for Python < 3.8
    # TODO: remove this code when only supporting Python 3.8+
    # https://stackoverflow.com/a/3259271/87207
    import codecs

    codecs.register(lambda name: codecs.lookup("utf-8") if name == "cp65001" else None)

    if args.color == "always":
        colorama.init(strip=False)
    elif args.color == "auto":
        # colorama will detect:
        #  - when on Windows console, and fixup coloring, and
        #  - when not an interactive session, and disable coloring
        # renderers should use coloring and assume it will be stripped out if necessary.
        colorama.init()
    elif args.color == "never":
        colorama.init(strip=True)
    else:
        raise RuntimeError("unexpected --color value: " + args.color)

    if hasattr(args, "rules"):
        rules_paths: List[str] = []

        if args.rules == [RULES_PATH_DEFAULT_STRING]:
            logger.debug("-" * 80)
            logger.debug(" Using default embedded rules.")
            logger.debug(" To provide your own rules, use the form `capa.exe -r ./path/to/rules/  /path/to/mal.exe`.")
            logger.debug(" You can see the current default rule set here:")
            logger.debug("     https://github.com/mandiant/capa-rules")
            logger.debug("-" * 80)

            default_rule_path = os.path.join(get_default_root(), "rules")

            if not os.path.exists(default_rule_path):
                # when a users installs capa via pip,
                # this pulls down just the source code - not the default rules.
                # i'm not sure the default rules should even be written to the library directory,
                # so in this case, we require the user to use -r to specify the rule directory.
                logger.error("default embedded rules not found! (maybe you installed capa as a library?)")
                logger.error("provide your own rule set via the `-r` option.")
                return E_MISSING_RULES

            rules_paths.append(default_rule_path)
            args.is_default_rules = True
        else:
            rules_paths = args.rules

            if RULES_PATH_DEFAULT_STRING in rules_paths:
                rules_paths.remove(RULES_PATH_DEFAULT_STRING)

            for rule_path in rules_paths:
                logger.debug("using rules path: %s", rule_path)

            args.is_default_rules = False

        args.rules = rules_paths

    if hasattr(args, "signatures"):
        if args.signatures == SIGNATURES_PATH_DEFAULT_STRING:
            logger.debug("-" * 80)
            logger.debug(" Using default embedded signatures.")
            logger.debug(
                " To provide your own signatures, use the form `capa.exe --signature ./path/to/signatures/  /path/to/mal.exe`."
            )
            logger.debug("-" * 80)

            sigs_path = os.path.join(get_default_root(), "sigs")
        else:
            sigs_path = args.signatures
            logger.debug("using signatures path: %s", sigs_path)

        args.signatures = sigs_path


def main(argv=None):
    if sys.version_info < (3, 7):
        raise UnsupportedRuntimeError("This version of capa can only be used with Python 3.7+")

    if argv is None:
        argv = sys.argv[1:]

    desc = "The FLARE team's open-source tool to identify capabilities in executable files."
    epilog = textwrap.dedent(
        """
        By default, capa uses a default set of embedded rules.
        You can see the rule set here:
          https://github.com/mandiant/capa-rules

        To provide your own rule set, use the `-r` flag:
          capa  --rules /path/to/rules  suspicious.exe
          capa  -r      /path/to/rules  suspicious.exe

        examples:
          identify capabilities in a binary
            capa suspicious.exe

          identify capabilities in 32-bit shellcode, see `-f` for all supported formats
            capa -f sc32 shellcode.bin

          report match locations
            capa -v suspicious.exe

          report all feature match details
            capa -vv suspicious.exe

          filter rules by meta fields, e.g. rule name or namespace
            capa -t "create TCP socket" suspicious.exe
         """
    )

    parser = argparse.ArgumentParser(
        description=desc, epilog=epilog, formatter_class=argparse.RawDescriptionHelpFormatter
    )
    install_common_args(parser, {"sample", "format", "backend", "os", "signatures", "rules", "tag"})
    parser.add_argument("-j", "--json", action="store_true", help="emit JSON instead of text")
    args = parser.parse_args(args=argv)
    ret = handle_common_args(args)
    if ret is not None and ret != 0:
        return ret

    try:
        _ = get_file_taste(args.sample)
    except IOError as e:
        # per our research there's not a programmatic way to render the IOError with non-ASCII filename unless we
        # handle the IOError separately and reach into the args
        logger.error("%s", e.args[0])
        return E_MISSING_FILE

    format_ = args.format
    if format_ == FORMAT_AUTO:
        try:
            format_ = get_auto_format(args.sample)
        except PEFormatError as e:
            logger.error("Input file '%s' is not a valid PE file: %s", args.sample, str(e))
            return E_CORRUPT_FILE
        except UnsupportedFormatError:
            log_unsupported_format_error()
            return E_INVALID_FILE_TYPE

    try:
        if is_running_standalone() and args.is_default_rules:
            cache_dir = os.path.join(get_default_root(), "cache")
        else:
            cache_dir = capa.rules.cache.get_default_cache_directory()

        rules = get_rules(args.rules, cache_dir=cache_dir)

        logger.debug(
            "successfully loaded %s rules",
            # during the load of the RuleSet, we extract subscope statements into their own rules
            # that are subsequently `match`ed upon. this inflates the total rule count.
            # so, filter out the subscope rules when reporting total number of loaded rules.
            len(list(filter(lambda r: not r.is_subscope_rule(), rules.rules.values()))),
        )
        if args.tag:
            rules = rules.filter_rules_by_meta(args.tag)
            logger.debug("selected %d rules", len(rules))
            for i, r in enumerate(rules.rules, 1):
                # TODO don't display subscope rules?
                logger.debug(" %d. %s", i, r)
    except (IOError, capa.rules.InvalidRule, capa.rules.InvalidRuleSet) as e:
        logger.error("%s", str(e))
        logger.error(
            "Make sure your file directory contains properly formatted capa rules. You can download the standard "
            "collection of capa rules from https://github.com/mandiant/capa-rules/releases."
        )
        logger.error(
            "Please ensure you're using the rules that correspond to your major version of capa (%s)",
            capa.version.get_major_version(),
        )
        logger.error(
            "Or, for more details, see the rule set documentation here: %s",
            "https://github.com/mandiant/capa/blob/master/doc/rules.md",
        )
        return E_INVALID_RULE

    # file feature extractors are pretty lightweight: they don't do any code analysis.
    # so we can fairly quickly determine if the given file has "pure" file-scope rules
    # that indicate a limitation (like "file is packed based on section names")
    # and avoid doing a full code analysis on difficult/impossible binaries.
    #
    # this pass can inspect multiple file extractors, e.g., dotnet and pe to identify
    # various limitations
    try:
        file_extractors = get_file_extractors(args.sample, format_)
    except PEFormatError as e:
        logger.error("Input file '%s' is not a valid PE file: %s", args.sample, str(e))
        return E_CORRUPT_FILE
    except (ELFError, OverflowError) as e:
        logger.error("Input file '%s' is not a valid ELF file: %s", args.sample, str(e))
        return E_CORRUPT_FILE

    for file_extractor in file_extractors:
        try:
            pure_file_capabilities, _ = find_file_capabilities(rules, file_extractor, {})
        except PEFormatError as e:
            logger.error("Input file '%s' is not a valid PE file: %s", args.sample, str(e))
            return E_CORRUPT_FILE
        except (ELFError, OverflowError) as e:
            logger.error("Input file '%s' is not a valid ELF file: %s", args.sample, str(e))
            return E_CORRUPT_FILE

        # file limitations that rely on non-file scope won't be detected here.
        # nor on FunctionName features, because pefile doesn't support this.
        if has_file_limitation(rules, pure_file_capabilities):
            # bail if capa encountered file limitation e.g. a packed binary
            # do show the output in verbose mode, though.
            if not (args.verbose or args.vverbose or args.json):
                logger.debug("file limitation short circuit, won't analyze fully.")
                return E_FILE_LIMITATION

    if format_ == FORMAT_FREEZE:
        with open(args.sample, "rb") as f:
            extractor = capa.features.freeze.load(f.read())
    else:
        try:
            if format_ == FORMAT_PE:
                sig_paths = get_signatures(args.signatures)
            else:
                sig_paths = []
                logger.debug("skipping library code matching: only have native PE signatures")
        except IOError as e:
            logger.error("%s", str(e))
            return E_INVALID_SIG

        should_save_workspace = os.environ.get("CAPA_SAVE_WORKSPACE") not in ("0", "no", "NO", "n", None)

        try:
            extractor = get_extractor(
                args.sample, format_, args.os, args.backend, sig_paths, should_save_workspace, disable_progress=args.quiet
            )
        except UnsupportedFormatError:
            log_unsupported_format_error()
            return E_INVALID_FILE_TYPE
        except UnsupportedArchError:
            log_unsupported_arch_error()
            return E_INVALID_FILE_ARCH
        except UnsupportedOSError:
            log_unsupported_os_error()
            return E_INVALID_FILE_OS

    meta = collect_metadata(argv, args.sample, args.format, args.os, args.rules, extractor)

    capabilities, counts = find_capabilities(rules, extractor, disable_progress=args.quiet)
    meta["analysis"].update(counts)
    meta["analysis"]["layout"] = compute_layout(rules, extractor, capabilities)

    if has_file_limitation(rules, capabilities):
        # bail if capa encountered file limitation e.g. a packed binary
        # do show the output in verbose mode, though.
        if not (args.verbose or args.vverbose or args.json):
            return E_FILE_LIMITATION

    if args.json:
        print(capa.render.json.render(meta, rules, capabilities))
    elif args.vverbose:
        print(capa.render.vverbose.render(meta, rules, capabilities))
    elif args.verbose:
        print(capa.render.verbose.render(meta, rules, capabilities))
    else:
        print(capa.render.default.render(meta, rules, capabilities))
    colorama.deinit()

    logger.debug("done.")

    return 0


def ida_main():
    import capa.rules
    import capa.ida.helpers
    import capa.render.default
    import capa.features.extractors.ida.extractor

    logging.basicConfig(level=logging.INFO)
    logging.getLogger().setLevel(logging.INFO)

    if not capa.ida.helpers.is_supported_ida_version():
        return E_UNSUPPORTED_IDA_VERSION

    if not capa.ida.helpers.is_supported_file_type():
        return E_INVALID_FILE_TYPE

    logger.debug("-" * 80)
    logger.debug(" Using default embedded rules.")
    logger.debug(" ")
    logger.debug(" You can see the current default rule set here:")
    logger.debug("     https://github.com/mandiant/capa-rules")
    logger.debug("-" * 80)

    rules_path = os.path.join(get_default_root(), "rules")
    logger.debug("rule path: %s", rules_path)
    rules = get_rules([rules_path])

    meta = capa.ida.helpers.collect_metadata([rules_path])

    capabilities, counts = find_capabilities(rules, capa.features.extractors.ida.extractor.IdaFeatureExtractor())
    meta["analysis"].update(counts)

    if has_file_limitation(rules, capabilities, is_standalone=False):
        capa.ida.helpers.inform_user_ida_ui("capa encountered warnings during analysis")

    colorama.init(strip=True)
    print(capa.render.default.render(meta, rules, capabilities))


def is_runtime_ida():
    try:
        import idc
    except ImportError:
        return False
    else:
        return True


if __name__ == "__main__":
    if is_runtime_ida():
        ida_main()
    else:
        sys.exit(main())<|MERGE_RESOLUTION|>--- conflicted
+++ resolved
@@ -861,16 +861,15 @@
             help=f"select sample format, {format_help}",
         )
 
-<<<<<<< HEAD
-        if "backend" in wanted:
-            parser.add_argument(
-                "-b",
-                "--backend",
-                type=str,
-                help="select the backend to use",
-                choices=(BACKEND_VIV,),
-                default=BACKEND_VIV,
-            )
+    if "backend" in wanted:
+        parser.add_argument(
+            "-b",
+            "--backend",
+            type=str,
+            help="select the backend to use",
+            choices=(BACKEND_VIV,),
+            default=BACKEND_VIV,
+        )
     
     if "os" in wanted:
         oses = [
@@ -885,17 +884,6 @@
             choices=[o[0] for o in oses],
             default=OS_AUTO,
             help="select sample OS: %s" % os_help,
-=======
-    if "backend" in wanted:
-        parser.add_argument(
-            "-b",
-            "--backend",
-            type=str,
-            help="select the backend to use",
-            choices=(BACKEND_VIV,),
-            default=BACKEND_VIV,
->>>>>>> b420d6bb
-        )
 
     if "rules" in wanted:
         parser.add_argument(
