--- conflicted
+++ resolved
@@ -44,16 +44,18 @@
 from capa.engine import MatchResults
 from capa.loader import (
     BACKEND_VIV,
+   
     BACKEND_CAPE,
+   
     BACKEND_BINJA,
+   
     BACKEND_DOTNET,
+   
     BACKEND_FREEZE,
+   
     BACKEND_PEFILE,
-<<<<<<< HEAD
+    BACKEND_DRAKVUF,
     BACKEND_BINEXPORT2,
-=======
-    BACKEND_DRAKVUF,
->>>>>>> 13d14f6c
 )
 from capa.helpers import (
     get_file_taste,
@@ -86,11 +88,8 @@
     FORMAT_DOTNET,
     FORMAT_FREEZE,
     FORMAT_RESULT,
-<<<<<<< HEAD
+    FORMAT_DRAKVUF,
     FORMAT_BINEXPORT2,
-=======
-    FORMAT_DRAKVUF,
->>>>>>> 13d14f6c
 )
 from capa.capabilities.common import find_capabilities, has_file_limitation, find_file_capabilities
 from capa.features.extractors.base_extractor import FeatureExtractor, StaticFeatureExtractor, DynamicFeatureExtractor
