--- conflicted
+++ resolved
@@ -15,11 +15,6 @@
 import binascii
 import collections
 from enum import Enum
-<<<<<<< HEAD
-from typing import Any, Set, Dict, List, Tuple, Union, Iterator, Optional
-from pathlib import Path
-from functools import lru_cache
-=======
 from pathlib import Path
 
 from capa.helpers import assert_never
@@ -33,7 +28,6 @@
 
 from typing import Any, Set, Dict, List, Tuple, Union, Callable, Iterator, Optional
 from dataclasses import asdict, dataclass
->>>>>>> 2ddb6b07
 
 import yaml
 import pydantic
@@ -50,11 +44,7 @@
 import capa.features.common
 import capa.features.basicblock
 from capa.engine import Statement, FeatureSet
-<<<<<<< HEAD
-from capa.helpers import assert_never
-=======
 from capa.features.com import ComType
->>>>>>> 2ddb6b07
 from capa.features.common import MAX_BYTES_FEATURE_SIZE, Feature
 from capa.features.address import Address
 
