--- conflicted
+++ resolved
@@ -11,11 +11,7 @@
 import logging
 import contextlib
 import importlib.util
-<<<<<<< HEAD
-from typing import List, NoReturn
-=======
-from typing import Dict, Union, BinaryIO, Iterator, NoReturn
->>>>>>> cf3494d4
+from typing import Dict, Union, BinaryIO, Iterator, List, NoReturn
 from pathlib import Path
 from zipfile import ZipFile
 
@@ -38,13 +34,10 @@
 
 EXTENSIONS_SHELLCODE_32 = ("sc32", "raw32")
 EXTENSIONS_SHELLCODE_64 = ("sc64", "raw64")
-<<<<<<< HEAD
-EXTENSIONS_DYNAMIC = ("json", "json_", "json.gz", ".zip")
-=======
-# CAPE extensions: .json, .json_, .json.gz
-# DRAKVUF Sandbox extensions: .log, .log.gz
-EXTENSIONS_DYNAMIC = ("json", "json_", "json.gz", "log", ".log.gz")
->>>>>>> cf3494d4
+# CAPE (.json, .json_, .json.gz)
+# DRAKVUF (.log, .log.gz)
+# VMRay (.zip)
+EXTENSIONS_DYNAMIC = ("json", "json_", "json.gz", "log", ".log.gz", ".zip")
 EXTENSIONS_ELF = "elf_"
 EXTENSIONS_FREEZE = "frz"
 
@@ -129,39 +122,24 @@
 
 
 def get_format_from_report(sample: Path) -> str:
-<<<<<<< HEAD
-    if not sample.name.endswith(".zip"):
-        report = load_json_from_path(sample)
-        if "CAPE" in report:
-            return FORMAT_CAPE
-
-        if "target" in report and "info" in report and "behavior" in report:
-            # CAPE report that's missing the "CAPE" key,
-            # which is not going to be much use, but its correct.
-            return FORMAT_CAPE
-    else:
+    if sample.name.endswith((".log", "log.gz")):
+        line = load_one_jsonl_from_path(sample)
+        if "Plugin" in line:
+            return FORMAT_DRAKVUF
+    elif sample.name.endswith(".zip"):
         with ZipFile(sample, "r") as zipfile:
             namelist: List[str] = zipfile.namelist()
             if "logs/summary_v2.json" in namelist and "logs/flog.xml" in namelist:
                 # assume VMRay zipfile at a minimum has these files
                 return FORMAT_VMRAY
-=======
-    if sample.name.endswith((".log", "log.gz")):
-        line = load_one_jsonl_from_path(sample)
-        if "Plugin" in line:
-            return FORMAT_DRAKVUF
-        return FORMAT_UNKNOWN
-
-    report = load_json_from_path(sample)
-    if "CAPE" in report:
-        return FORMAT_CAPE
-
-    if "target" in report and "info" in report and "behavior" in report:
-        # CAPE report that's missing the "CAPE" key,
-        # which is not going to be much use, but its correct.
-        return FORMAT_CAPE
->>>>>>> cf3494d4
-
+    else:
+        report = load_json_from_path(sample)
+        if "CAPE" in report:
+            return FORMAT_CAPE
+        if "target" in report and "info" in report and "behavior" in report:
+            # CAPE report that's missing the "CAPE" key,
+            # which is not going to be much use, but its correct.
+            return FORMAT_CAPE
     return FORMAT_UNKNOWN
 
 
