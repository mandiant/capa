# Copyright (C) 2020 Mandiant, Inc. All Rights Reserved.
# Licensed under the Apache License, Version 2.0 (the "License");
#  you may not use this file except in compliance with the License.
# You may obtain a copy of the License at: [package root]/LICENSE.txt
# Unless required by applicable law or agreed to in writing, software distributed under the License
#  is distributed on an "AS IS" BASIS, WITHOUT WARRANTIES OR CONDITIONS OF ANY KIND, either express or implied.
# See the License for the specific language governing permissions and limitations under the License.
import sys
import gzip
import inspect
import logging
import contextlib
import importlib.util
from typing import Dict, Union, BinaryIO, Iterator, NoReturn
from pathlib import Path

import tqdm
import msgspec.json

from capa.exceptions import UnsupportedFormatError
from capa.features.common import (
    FORMAT_PE,
    FORMAT_CAPE,
    FORMAT_SC32,
    FORMAT_SC64,
    FORMAT_DOTNET,
    FORMAT_FREEZE,
    FORMAT_DRAKVUF,
    FORMAT_UNKNOWN,
    FORMAT_BINEXPORT2,
    Format,
)

EXTENSIONS_SHELLCODE_32 = ("sc32", "raw32")
EXTENSIONS_SHELLCODE_64 = ("sc64", "raw64")
<<<<<<< HEAD
EXTENSIONS_BINEXPORT2 = ("BinExport", "BinExport2")
EXTENSIONS_DYNAMIC = ("json", "json_", "json.gz")
=======
# CAPE extensions: .json, .json_, .json.gz
# DRAKVUF Sandbox extensions: .log, .log.gz
EXTENSIONS_DYNAMIC = ("json", "json_", "json.gz", "log", ".log.gz")
>>>>>>> 13d14f6c
EXTENSIONS_ELF = "elf_"
EXTENSIONS_FREEZE = "frz"

logger = logging.getLogger("capa")


def hex(n: int) -> str:
    """render the given number using upper case hex, like: 0x123ABC"""
    if n < 0:
        return f"-0x{(-n):X}"
    else:
        return f"0x{(n):X}"


def get_file_taste(sample_path: Path) -> bytes:
    if not sample_path.exists():
        raise IOError(f"sample path {sample_path} does not exist or cannot be accessed")
    taste = sample_path.open("rb").read(8)
    return taste


def is_runtime_ida():
    return importlib.util.find_spec("idc") is not None


def is_runtime_ghidra():
    try:
        currentProgram  # type: ignore [name-defined] # noqa: F821
    except NameError:
        return False
    return True


def assert_never(value) -> NoReturn:
    # careful: python -O will remove this assertion.
    # but this is only used for type checking, so it's ok.
    assert False, f"Unhandled value: {value} ({type(value).__name__})"  # noqa: B011


def load_json_from_path(json_path: Path):
    with gzip.open(json_path, "r") as compressed_report:
        try:
            report_json = compressed_report.read()
        except gzip.BadGzipFile:
            report = msgspec.json.decode(json_path.read_text(encoding="utf-8"))
        else:
            report = msgspec.json.decode(report_json)
    return report


def decode_json_lines(fd: Union[BinaryIO, gzip.GzipFile]):
    for line in fd:
        try:
            line_s = line.strip().decode()
            obj = msgspec.json.decode(line_s)
            yield obj
        except (msgspec.DecodeError, UnicodeDecodeError):
            # sometimes DRAKVUF reports bad method names and/or malformed JSON
            logger.debug("bad DRAKVUF log line: %s", line)


def load_jsonl_from_path(jsonl_path: Path) -> Iterator[Dict]:
    try:
        with gzip.open(jsonl_path, "rb") as fg:
            yield from decode_json_lines(fg)
    except gzip.BadGzipFile:
        with jsonl_path.open(mode="rb") as f:
            yield from decode_json_lines(f)


def load_one_jsonl_from_path(jsonl_path: Path):
    # this loads one json line to avoid the overhead of loading the entire file
    try:
        with gzip.open(jsonl_path, "rb") as f:
            line = next(iter(f))
    except gzip.BadGzipFile:
        with jsonl_path.open(mode="rb") as f:
            line = next(iter(f))
    finally:
        line = msgspec.json.decode(line.decode(errors="ignore"))
    return line


def get_format_from_report(sample: Path) -> str:
    if sample.name.endswith((".log", "log.gz")):
        line = load_one_jsonl_from_path(sample)
        if "Plugin" in line:
            return FORMAT_DRAKVUF
        return FORMAT_UNKNOWN

    report = load_json_from_path(sample)
    if "CAPE" in report:
        return FORMAT_CAPE

    if "target" in report and "info" in report and "behavior" in report:
        # CAPE report that's missing the "CAPE" key,
        # which is not going to be much use, but its correct.
        return FORMAT_CAPE

    return FORMAT_UNKNOWN


def get_format_from_extension(sample: Path) -> str:
    format_ = FORMAT_UNKNOWN
    if sample.name.endswith(EXTENSIONS_SHELLCODE_32):
        format_ = FORMAT_SC32
    elif sample.name.endswith(EXTENSIONS_SHELLCODE_64):
        format_ = FORMAT_SC64
    elif sample.name.endswith(EXTENSIONS_DYNAMIC):
        format_ = get_format_from_report(sample)
    elif sample.name.endswith(EXTENSIONS_FREEZE):
        format_ = FORMAT_FREEZE
    elif sample.name.endswith(EXTENSIONS_BINEXPORT2):
        format_ = FORMAT_BINEXPORT2
    return format_


def get_auto_format(path: Path) -> str:
    format_ = get_format(path)
    if format_ == FORMAT_UNKNOWN:
        format_ = get_format_from_extension(path)
    if format_ == FORMAT_UNKNOWN:
        raise UnsupportedFormatError()
    return format_


def get_format(sample: Path) -> str:
    # imported locally to avoid import cycle
    from capa.features.extractors.common import extract_format
    from capa.features.extractors.dotnetfile import DotnetFileFeatureExtractor

    buf = sample.read_bytes()

    for feature, _ in extract_format(buf):
        if feature == Format(FORMAT_PE):
            dnfile_extractor = DotnetFileFeatureExtractor(sample)
            if dnfile_extractor.is_dotnet_file():
                feature = Format(FORMAT_DOTNET)

        assert isinstance(feature.value, str)
        return feature.value

    return FORMAT_UNKNOWN


@contextlib.contextmanager
def redirecting_print_to_tqdm(disable_progress):
    """
    tqdm (progress bar) expects to have fairly tight control over console output.
    so calls to `print()` will break the progress bar and make things look bad.
    so, this context manager temporarily replaces the `print` implementation
    with one that is compatible with tqdm.
    via: https://stackoverflow.com/a/42424890/87207
    """
    old_print = print  # noqa: T202 [reserved word print used]

    def new_print(*args, **kwargs):
        # If tqdm.tqdm.write raises error, use builtin print
        if disable_progress:
            old_print(*args, **kwargs)
        else:
            try:
                tqdm.tqdm.write(*args, **kwargs)
            except Exception:
                old_print(*args, **kwargs)

    try:
        # Globally replace print with new_print.
        # Verified this works manually on Python 3.11:
        #     >>> import inspect
        #     >>> inspect.builtins
        #     <module 'builtins' (built-in)>
        inspect.builtins.print = new_print  # type: ignore
        yield
    finally:
        inspect.builtins.print = old_print  # type: ignore


def log_unsupported_format_error():
    logger.error("-" * 80)
    logger.error(" Input file does not appear to be a supported file.")
    logger.error(" ")
    logger.error(" See all supported file formats via capa's help output (-h).")
    logger.error(" If you don't know the input file type,")
    logger.error(" you can try using the `file` utility to guess it.")
    logger.error("-" * 80)


def log_unsupported_cape_report_error(error: str):
    logger.error("-" * 80)
    logger.error(" Input file is not a valid CAPE report: %s", error)
    logger.error(" ")
    logger.error(" capa currently only analyzes CAPE reports in JSON format.")
    logger.error(" Please make sure your report file is in the")
    logger.error(" standard format and contains both the static and dynamic sections.")
    logger.error("-" * 80)


def log_unsupported_drakvuf_report_error(error: str):
    logger.error("-" * 80)
    logger.error(" Input file is not a valid DRAKVUF output file: %s", error)
    logger.error(" ")
    logger.error(" capa currently only supports analyzing standard DRAKVUF outputs in JSONL format.")
    logger.error(
        " Please make sure your report file is in the standard format and contains both the static and dynamic sections."
    )
    logger.error("-" * 80)


def log_empty_sandbox_report_error(error: str, sandbox_name: str):
    logger.error("-" * 80)
    logger.error(" %s report is empty or only contains little useful data: %s", sandbox_name, error)
    logger.error(" ")
    logger.error(" Please make sure the sandbox run captures useful behaviour of your sample.")
    logger.error("-" * 80)


def log_unsupported_os_error():
    logger.error("-" * 80)
    logger.error(" Input file does not appear to target a supported OS.")
    logger.error(" ")
    logger.error(" capa currently only analyzes executables for some operating systems")
    logger.error(" (including Windows and Linux).")
    logger.error("-" * 80)


def log_unsupported_arch_error():
    logger.error("-" * 80)
    logger.error(" Input file does not appear to target a supported architecture.")
    logger.error(" ")
    logger.error(" capa currently only supports analyzing x86 (32- and 64-bit).")
    logger.error("-" * 80)


def log_unsupported_runtime_error():
    logger.error("-" * 80)
    logger.error(" Unsupported runtime or Python interpreter.")
    logger.error(" ")
    logger.error(" capa supports running under Python 3.8 and higher.")
    logger.error(" ")
    logger.error(" If you're seeing this message on the command line,")
    logger.error(" please ensure you're running a supported Python version.")
    logger.error("-" * 80)


def is_running_standalone() -> bool:
    """
    are we running from a PyInstaller'd executable?
    if so, then we'll be able to access `sys._MEIPASS` for the packaged resources.
    """
    # typically we only expect capa.main to be packaged via PyInstaller.
    # therefore, this *should* be in capa.main; however,
    # the Binary Ninja extractor uses this to resolve the BN API code,
    # so we keep this in a common area.
    # generally, other library code should not use this function.
    return hasattr(sys, "frozen") and hasattr(sys, "_MEIPASS")<|MERGE_RESOLUTION|>--- conflicted
+++ resolved
@@ -33,14 +33,9 @@
 
 EXTENSIONS_SHELLCODE_32 = ("sc32", "raw32")
 EXTENSIONS_SHELLCODE_64 = ("sc64", "raw64")
-<<<<<<< HEAD
-EXTENSIONS_BINEXPORT2 = ("BinExport", "BinExport2")
-EXTENSIONS_DYNAMIC = ("json", "json_", "json.gz")
-=======
 # CAPE extensions: .json, .json_, .json.gz
 # DRAKVUF Sandbox extensions: .log, .log.gz
 EXTENSIONS_DYNAMIC = ("json", "json_", "json.gz", "log", ".log.gz")
->>>>>>> 13d14f6c
 EXTENSIONS_ELF = "elf_"
 EXTENSIONS_FREEZE = "frz"
 
@@ -233,9 +228,10 @@
     logger.error("-" * 80)
     logger.error(" Input file is not a valid CAPE report: %s", error)
     logger.error(" ")
-    logger.error(" capa currently only analyzes CAPE reports in JSON format.")
-    logger.error(" Please make sure your report file is in the")
-    logger.error(" standard format and contains both the static and dynamic sections.")
+    logger.error(" capa currently only supports analyzing standard CAPE reports in JSON format.")
+    logger.error(
+        " Please make sure your report file is in the standard format and contains both the static and dynamic sections."
+    )
     logger.error("-" * 80)
 
 
