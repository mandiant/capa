--- conflicted
+++ resolved
@@ -87,11 +87,7 @@
     meta.analysis.library_functions = capabilities.library_functions
     meta.analysis.layout = capa.loader.compute_layout(rules, extractor, capabilities.matches)
 
-<<<<<<< HEAD
     if capa.capabilities.common.has_static_limitation(rules, capabilities, is_standalone=True):
-=======
-    if capa.capabilities.common.has_file_limitation(rules, capabilities.matches, is_standalone=True):
->>>>>>> 83ec75c4
         logger.info("capa encountered warnings during analysis")
 
     if args.json:
@@ -141,11 +137,7 @@
     meta.analysis.library_functions = capabilities.library_functions
     meta.analysis.layout = capa.loader.compute_layout(rules, extractor, capabilities.matches)
 
-<<<<<<< HEAD
     if capa.capabilities.common.has_static_limitation(rules, capabilities, is_standalone=False):
-=======
-    if capa.capabilities.common.has_file_limitation(rules, capabilities.matches, is_standalone=False):
->>>>>>> 83ec75c4
         logger.info("capa encountered warnings during analysis")
 
     if verbose == "vverbose":
