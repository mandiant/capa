--- conflicted
+++ resolved
@@ -5,11 +5,7 @@
 # Unless required by applicable law or agreed to in writing, software distributed under the License
 #  is distributed on an "AS IS" BASIS, WITHOUT WARRANTIES OR CONDITIONS OF ANY KIND, either express or implied.
 # See the License for the specific language governing permissions and limitations under the License.
-<<<<<<< HEAD
 import copy
-=======
-from typing import Dict, List, Tuple
->>>>>>> efd02915
 
 import capa.rules
 import capa.engine
