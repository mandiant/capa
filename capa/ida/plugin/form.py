--- conflicted
+++ resolved
@@ -770,20 +770,11 @@
 
                 try:
                     meta = capa.ida.helpers.collect_metadata([settings.user[CAPA_SETTINGS_RULE_PATH]])
-<<<<<<< HEAD
-                    capabilities, counts = capa.main.find_capabilities(
-                        ruleset, self.feature_extractor, disable_progress=True
-                    )
-                    meta["analysis"].update(counts)
-                    meta["analysis"]["layout"] = capa.main.compute_layout(ruleset, self.feature_extractor, capabilities)
-=======
                     capabilities, counts = capa.main.find_capabilities(ruleset, extractor, disable_progress=True)
 
                     meta.analysis.feature_counts = counts["feature_counts"]
                     meta.analysis.library_functions = counts["library_functions"]
                     meta.analysis.layout = capa.main.compute_layout(ruleset, extractor, capabilities)
-
->>>>>>> 28629b35
                 except UserCancelledError:
                     logger.info("User cancelled analysis.")
                     return False
