--- conflicted
+++ resolved
@@ -530,15 +530,6 @@
         try:
             # resolve rules directory - check self and settings first, then ask user
             if not os.path.exists(settings.user.get(CAPA_SETTINGS_RULE_PATH, "")):
-<<<<<<< HEAD
-                idaapi.info("Please select a file directory containing capa rules.")
-                path: str = self.ask_user_directory()
-                if path == "":
-                    logger.warning(
-                        "You must select a file directory containing capa rules before analysis can be run. The standard collection of capa rules can be downloaded from https://github.com/mandiant/capa-rules."
-                    )
-                    return False
-=======
                 # configure rules selection messagebox
                 rules_message = QtWidgets.QMessageBox()
                 rules_message.setIcon(QtWidgets.QMessageBox.Information)
@@ -560,7 +551,6 @@
                 if not path:
                     raise UserCancelledError()
 
->>>>>>> 90591811
                 settings.user[CAPA_SETTINGS_RULE_PATH] = path
         except UserCancelledError as e:
             capa.ida.helpers.inform_user_ida_ui("Analysis requires capa rules")
@@ -763,12 +753,8 @@
 
             self.model_data.render_capa_doc(self.resdoc_cache, self.view_show_results_by_function.isChecked())
             self.set_view_status_label(
-<<<<<<< HEAD
-                "capa rules directory: %s (%d rules)"
+                "capa rules: %s (%d rules)"
                 % (settings.user[CAPA_SETTINGS_RULE_PATH], len(self.ruleset_cache.rules))
-=======
-                "capa rules: %s (%d rules)" % (settings.user[CAPA_SETTINGS_RULE_PATH], len(self.rules_cache))
->>>>>>> 90591811
             )
         except Exception as e:
             logger.error("Failed to render results (error: %s)", e, exc_info=True)
@@ -813,11 +799,7 @@
             if not self.load_capa_rules():
                 return False
         else:
-<<<<<<< HEAD
-            logger.info('Using cached rule set, click "Reset" to reload rules from disk.')
-=======
             logger.info('Using cached capa rules, click "Reset" to load rules from disk.')
->>>>>>> 90591811
 
         # cache is set or generated directly above
         assert self.ruleset_cache is not None
@@ -988,14 +970,8 @@
         self.view_rulegen_status_label.clear()
 
         if not is_analyze:
-<<<<<<< HEAD
             # clear rules and ruleset cache only if user clicked "Reset"
-=======
-            # clear rules and rule set cache only if user clicked "Reset"
-            self.rules_cache = None
->>>>>>> 90591811
             self.ruleset_cache = None
-
             self.set_view_status_label("Click Analyze to get started...")
 
         logger.info("Reset completed.")
