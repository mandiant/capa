--- conflicted
+++ resolved
@@ -461,11 +461,8 @@
 FORMAT_SC32 = "sc32"
 FORMAT_SC64 = "sc64"
 FORMAT_CAPE = "cape"
-<<<<<<< HEAD
+FORMAT_DRAKVUF = "drakvuf"
 FORMAT_VMRAY = "vmray"
-=======
-FORMAT_DRAKVUF = "drakvuf"
->>>>>>> cf3494d4
 FORMAT_FREEZE = "freeze"
 FORMAT_RESULT = "result"
 STATIC_FORMATS = {
@@ -479,11 +476,8 @@
 }
 DYNAMIC_FORMATS = {
     FORMAT_CAPE,
-<<<<<<< HEAD
+    FORMAT_DRAKVUF,
     FORMAT_VMRAY,
-=======
-    FORMAT_DRAKVUF,
->>>>>>> cf3494d4
     FORMAT_FREEZE,
     FORMAT_RESULT,
 }
