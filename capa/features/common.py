--- conflicted
+++ resolved
@@ -412,11 +412,7 @@
 ARCH_AARCH64 = "aarch64"
 # dotnet
 ARCH_ANY = "any"
-<<<<<<< HEAD
-VALID_ARCH = (ARCH_I386, ARCH_AMD64, ARCH_ANY, ARCH_AARCH64)
-=======
 VALID_ARCH = (ARCH_I386, ARCH_AMD64, ARCH_AARCH64, ARCH_ANY)
->>>>>>> 1888d0e7
 
 
 class Arch(Feature):
