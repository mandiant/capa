--- conflicted
+++ resolved
@@ -463,11 +463,8 @@
 FORMAT_SC64 = "sc64"
 FORMAT_CAPE = "cape"
 FORMAT_DRAKVUF = "drakvuf"
-<<<<<<< HEAD
+FORMAT_VMRAY = "vmray"
 FORMAT_BINEXPORT2 = "binexport2"
-=======
-FORMAT_VMRAY = "vmray"
->>>>>>> 44e6594a
 FORMAT_FREEZE = "freeze"
 FORMAT_RESULT = "result"
 STATIC_FORMATS = {
