from typing import Union, Iterator
from pathlib import Path

<<<<<<< HEAD

from capa.features.extractors.frida.models import FridaReport, Call
from capa.features.common import (
    Feature, 
    String, 
    OS, 
    Arch, 
    Format, 
    OS_ANDROID,
    ARCH_AARCH64,
    ARCH_AMD64,
    ARCH_I386,
    FORMAT_APK
)
=======
from models import FridaReport, Call
from capa.features.common import Feature, String, OS, Arch, Format, FORMAT_APK
>>>>>>> 20839a09
from capa.features.insn import API, Number
from capa.features.address import (
    NO_ADDRESS,
    Address,
    ThreadAddress,
    ProcessAddress,
    DynamicCallAddress,
    _NoAddress
)
from capa.features.extractors.base_extractor import (
    CallHandle,
    SampleHashes,
    ThreadHandle,
    ProcessHandle,
    DynamicFeatureExtractor,
)


class FridaExtractor(DynamicFeatureExtractor):
    """
    Frida dynamic analysis feature extractor for Android applications.
    
    Processes JSON output from Frida instrumentation to extract behavioral features.
    """
    def __init__(self, report: FridaReport):
        # TODO: From what I’ve found, Frida cannot access original APK file to compute hashes at runtime.
        # we may need to require users to provide both the Frida-generated log file and original file to capa,
        # like we do with other extractors e.g. BinExport, VMRay, etc..
        super().__init__(
            hashes=SampleHashes(md5="", sha1="", sha256="")
        )
        self.report: FridaReport = report


    def get_base_address(self) -> Union[_NoAddress, None]:
        return NO_ADDRESS

    def extract_global_features(self) -> Iterator[tuple[Feature, Address]]:
        """Basic global features"""
        yield OS(OS_ANDROID), NO_ADDRESS  

        if self.report.processes:
            process = self.report.processes[0]
            
            if process.arch:
                arch_mapping = {
                    "arm64": ARCH_AARCH64,
                    "arm": ARCH_ARM,
                    "x64": ARCH_AMD64, 
                    "ia32": ARCH_I386
                }
                capa_arch = arch_mapping.get(process.arch, process.arch)
                yield Arch(capa_arch), NO_ADDRESS
            
<<<<<<< HEAD
        yield Format(FORMAT_APK), NO_ADDRESS
=======
            if process.platform:
                yield Format(FORMAT_APK), NO_ADDRESS
>>>>>>> 20839a09
        
    def extract_file_features(self) -> Iterator[tuple[Feature, Address]]:
        """Basic file features"""
        yield String(self.report.package_name), NO_ADDRESS

    def get_processes(self) -> Iterator[ProcessHandle]:
        """Get all processes from the report"""
        for process in self.report.processes:
            addr = ProcessAddress(pid=process.pid, ppid=0)
            yield ProcessHandle(address=addr, inner=process)

    def extract_process_features(self, ph: ProcessHandle) -> Iterator[tuple[Feature, Address]]:
        # TODO: we have not identified process-specific features for Frida yet
        yield from []

    def get_process_name(self, ph: ProcessHandle) -> str:
        return ph.inner.package_name

    def get_threads(self, ph: ProcessHandle) -> Iterator[ThreadHandle]:
        """Get all threads by grouping calls by thread_id"""
        thread_ids = set()
        for call in ph.inner.calls:
            thread_ids.add(call.thread_id)

        for tid in thread_ids:
            addr = ThreadAddress(process=ph.address, tid=tid)
            yield ThreadHandle(address=addr, inner={"tid": tid})
            
    def extract_thread_features(self, ph: ProcessHandle, th: ThreadHandle) -> Iterator[tuple[Feature, Address]]:
        # TODO: we have not identified thread-specific features for Frida yet
        yield from []

    def get_calls(self, ph: ProcessHandle, th: ThreadHandle) -> Iterator[CallHandle]:
        """Get all API calls in a specific thread"""
        for call in ph.inner.calls:
            if call.thread_id == th.address.tid:
                addr = DynamicCallAddress(thread=th.address, id=call.call_id)
                yield CallHandle(address=addr, inner=call)

    def extract_call_features(self, ph: ProcessHandle, th: ThreadHandle, ch: CallHandle
    ) -> Iterator[tuple[Feature, Address]]:
        """Extract features from individual API calls"""
        call: Call = ch.inner

        yield API(call.api_name), ch.address

        if call.arguments:
            for arg_obj in call.arguments:
                arg_value = arg_obj.value
                if isinstance(arg_value, (int, float, bool)):
                    yield Number(arg_value), ch.address
                elif isinstance(arg_value, str):
                    yield String(arg_value), ch.address

    def get_call_name(self, ph: ProcessHandle, th: ThreadHandle, ch: CallHandle) -> str:
        """Format API call name and parameters"""
        call: Call = ch.inner
        
        parts = []
        parts.append(call.api_name)
        parts.append("(")
        
        if call.arguments:
            args_display = []
            for arg_obj in call.arguments: 
                display_value = str(arg_obj.value)
                # Current implementation: Display name=value, since we have arg name
                args_display.append(f"{arg_obj.name}={display_value}")
            parts.append(", ".join(args_display))
        
        parts.append(")")
            
        return "".join(parts)
    
    @classmethod
    def from_json_file(cls, json_path: Path) -> "FridaExtractor":
        """Entry point: Create an extractor from a JSON file""" 
        report = FridaReport.from_json_file(json_path)
        return cls(report)<|MERGE_RESOLUTION|>--- conflicted
+++ resolved
@@ -1,7 +1,5 @@
 from typing import Union, Iterator
 from pathlib import Path
-
-<<<<<<< HEAD
 
 from capa.features.extractors.frida.models import FridaReport, Call
 from capa.features.common import (
@@ -16,10 +14,6 @@
     ARCH_I386,
     FORMAT_APK
 )
-=======
-from models import FridaReport, Call
-from capa.features.common import Feature, String, OS, Arch, Format, FORMAT_APK
->>>>>>> 20839a09
 from capa.features.insn import API, Number
 from capa.features.address import (
     NO_ADDRESS,
@@ -74,12 +68,7 @@
                 capa_arch = arch_mapping.get(process.arch, process.arch)
                 yield Arch(capa_arch), NO_ADDRESS
             
-<<<<<<< HEAD
         yield Format(FORMAT_APK), NO_ADDRESS
-=======
-            if process.platform:
-                yield Format(FORMAT_APK), NO_ADDRESS
->>>>>>> 20839a09
         
     def extract_file_features(self) -> Iterator[tuple[Feature, Address]]:
         """Basic file features"""
