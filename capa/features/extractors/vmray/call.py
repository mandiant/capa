--- conflicted
+++ resolved
@@ -12,20 +12,13 @@
 from capa.features.insn import API, Number
 from capa.features.common import String, Feature
 from capa.features.address import Address
-<<<<<<< HEAD
+
 from capa.features.extractors.vmray.models import Analysis, FunctionCall, Param, In, Out
-=======
-from capa.features.extractors.base_extractor import CallHandle, ThreadHandle, ProcessHandle
->>>>>>> 9be35f9a
 
 logger = logging.getLogger(__name__)
 
+def extract_function_calls(fncall: FunctionCall) -> Iterator[Tuple[Feature, Address]]:
 
-<<<<<<< HEAD
-def extract_function_calls(fncall: FunctionCall) -> Iterator[Tuple[Feature, Address]]:
-=======
-def extract_call_features(ph: ProcessHandle, th: ThreadHandle, ch: CallHandle) -> Iterator[Tuple[Feature, Address]]:
->>>>>>> 9be35f9a
     """
     this method extracts the given call's features (such as API name and arguments),
     and returns them as API, Number, and String features.
