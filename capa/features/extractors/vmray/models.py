--- conflicted
+++ resolved
@@ -10,72 +10,6 @@
 
 from pydantic import Field, BaseModel
 
-
-<<<<<<< HEAD
-### models for flog.xml
-class Param(BaseXmlModel, tag="param"):
-    name: str = attr()
-    type: str = attr()
-    value: Optional[str] = attr(default=None)
-
-
-# or see https://pydantic-xml.readthedocs.io/en/latest/pages/quickstart.html#wrapper
-class In(BaseXmlModel, tag="in"):
-    params: List[Param] = element(name="in")
-
-
-class Out(BaseXmlModel, tag="out"):
-    params: List[Param] = element(name="out")
-
-
-class FunctionCall(BaseXmlModel, tag="fncall"):
-    ts: int = attr()
-    fncall_id: int = attr()
-    process_id: int = attr()
-    thread_id: int = attr()
-    name: str = attr()  # API call name?
-    address: str = attr(name="addr")
-    from_: str = attr(name="from")
-    in_: Optional[In] = element(tag="in", default=None)
-    out_: Optional[Out] = element(tag="out", default=None)
-
-
-# note that not all fncalls always have an associated fnret, e.g. exit or WaitForSingleObject
-class FunctionReturn(BaseXmlModel, tag="fnret"):
-    ts: int = attr()
-    fncall_id: int = attr()
-    address: str = attr(name="addr")  
-    from_: str = attr(name="from")  
-
-
-# TODO check multiple are there
-class MonitorProcess(BaseXmlModel, tag="monitor_process"):
-    ts: int = attr()
-    process_id: int = attr()
-    image_name: str = attr()
-
-
-# TODO check multiple are there
-class MonitorThread(BaseXmlModel, tag="monitor_thread"):
-    ts: int = attr()
-    thread_id: int = attr()
-    process_id: int = attr()
-    os_tid: str = attr()  # TODO hex
-
-
-class NewRegion(BaseXmlModel, tag="new_region"):
-    ts: int = attr()
-    region_id: int = attr()
-    process_id: int = attr()
-    start_va: str = attr()
-    end_va: str = attr()
-    entry_point: str = attr()
-
-
-class RemoveRegion(BaseXmlModel, tag="remove_region"):
-    ts: int = attr()
-    region_id: int = attr()
-=======
 # models flog.xml files
 class FunctionCall(BaseModel):
     ts: str
@@ -85,8 +19,6 @@
     name: str
     addr: str
     from_addr: str = Field(alias="from")
->>>>>>> 9be35f9a
-
 
 class FunctionReturn(BaseModel):
     ts: str
