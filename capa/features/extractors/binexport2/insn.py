--- conflicted
+++ resolved
@@ -387,11 +387,7 @@
 INSTRUCTION_HANDLERS = (
     extract_insn_api_features,
     extract_insn_number_features,
-<<<<<<< HEAD
-    # extract_insn_bytes_features,
-=======
     extract_insn_bytes_features,
->>>>>>> 87604811
     extract_insn_string_features,
     extract_insn_offset_features,
     extract_insn_nzxor_characteristic_features,
