--- conflicted
+++ resolved
@@ -80,7 +80,6 @@
     yield from currentProgram.getFunctionManager().getFunctionsNoStubs(True)  # type: ignore [name-defined] # noqa: F821
 
 
-<<<<<<< HEAD
 def get_function_blocks(fh: ghidra.program.database.function.FunctionDB) -> Iterator[BBHandle]:
     """yield BBHandle for each bb in a given function"""
 
@@ -99,10 +98,7 @@
             yield InsnHandle(address=AbsoluteVirtualAddress(insn.getAddress().getOffset()), inner=insn)
 
 
-def get_file_imports() -> Dict[int, Any]:
-=======
 def get_file_imports() -> Dict[int, List[str]]:
->>>>>>> b68adc26
     """get all import names & addrs"""
 
     import_dict: Dict[int, List[str]] = {}
