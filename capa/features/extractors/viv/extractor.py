# Copyright (C) 2023 Mandiant, Inc. All Rights Reserved.
# Licensed under the Apache License, Version 2.0 (the "License");
#  you may not use this file except in compliance with the License.
# You may obtain a copy of the License at: [package root]/LICENSE.txt
# Unless required by applicable law or agreed to in writing, software distributed under the License
#  is distributed on an "AS IS" BASIS, WITHOUT WARRANTIES OR CONDITIONS OF ANY KIND, either express or implied.
# See the License for the specific language governing permissions and limitations under the License.
import logging
from typing import Any, Dict, List, Tuple, Iterator
from pathlib import Path

import viv_utils
import viv_utils.flirt

import capa.features.extractors.common
import capa.features.extractors.viv.file
import capa.features.extractors.viv.insn
import capa.features.extractors.viv.global_
import capa.features.extractors.viv.function
import capa.features.extractors.viv.basicblock
from capa.features.common import Feature
from capa.features.address import Address, AbsoluteVirtualAddress
from capa.features.extractors.base_extractor import (
    BBHandle,
    InsnHandle,
    SampleHashes,
    FunctionHandle,
    StaticFeatureExtractor,
)

logger = logging.getLogger(__name__)


class VivisectFeatureExtractor(StaticFeatureExtractor):
    def __init__(self, vw, path: Path, os):
        super().__init__()
        self.vw = vw
        self.path = path
<<<<<<< HEAD
        with open(path, "rb") as f:
            self.buf = f.read()
            self.sample_hashes = SampleHashes.from_sample(self.buf)
=======
        self.buf = path.read_bytes()
>>>>>>> 5ae588de

        # pre-compute these because we'll yield them at *every* scope.
        self.global_features: List[Tuple[Feature, Address]] = []
        self.global_features.extend(capa.features.extractors.viv.file.extract_file_format(self.buf))
        self.global_features.extend(capa.features.extractors.common.extract_os(self.buf, os))
        self.global_features.extend(capa.features.extractors.viv.global_.extract_arch(self.vw))

    def get_base_address(self):
        # assume there is only one file loaded into the vw
        return AbsoluteVirtualAddress(list(self.vw.filemeta.values())[0]["imagebase"])

    def get_sample_hashes(self):
        return tuple(self.sample_hashes)

    def extract_global_features(self):
        yield from self.global_features

    def extract_file_features(self):
        yield from capa.features.extractors.viv.file.extract_features(self.vw, self.buf)

    def get_functions(self) -> Iterator[FunctionHandle]:
        cache: Dict[str, Any] = {}
        for va in sorted(self.vw.getFunctions()):
            yield FunctionHandle(
                address=AbsoluteVirtualAddress(va), inner=viv_utils.Function(self.vw, va), ctx={"cache": cache}
            )

    def extract_function_features(self, fh: FunctionHandle) -> Iterator[Tuple[Feature, Address]]:
        yield from capa.features.extractors.viv.function.extract_features(fh)

    def get_basic_blocks(self, fh: FunctionHandle) -> Iterator[BBHandle]:
        f: viv_utils.Function = fh.inner
        for bb in f.basic_blocks:
            yield BBHandle(address=AbsoluteVirtualAddress(bb.va), inner=bb)

    def extract_basic_block_features(self, fh: FunctionHandle, bbh) -> Iterator[Tuple[Feature, Address]]:
        yield from capa.features.extractors.viv.basicblock.extract_features(fh, bbh)

    def get_instructions(self, fh: FunctionHandle, bbh: BBHandle) -> Iterator[InsnHandle]:
        bb: viv_utils.BasicBlock = bbh.inner
        for insn in bb.instructions:
            yield InsnHandle(address=AbsoluteVirtualAddress(insn.va), inner=insn)

    def extract_insn_features(
        self, fh: FunctionHandle, bbh: BBHandle, ih: InsnHandle
    ) -> Iterator[Tuple[Feature, Address]]:
        yield from capa.features.extractors.viv.insn.extract_features(fh, bbh, ih)

    def is_library_function(self, addr):
        return viv_utils.flirt.is_library_function(self.vw, addr)

    def get_function_name(self, addr):
        return viv_utils.get_function_name(self.vw, addr)<|MERGE_RESOLUTION|>--- conflicted
+++ resolved
@@ -36,13 +36,8 @@
         super().__init__()
         self.vw = vw
         self.path = path
-<<<<<<< HEAD
-        with open(path, "rb") as f:
-            self.buf = f.read()
-            self.sample_hashes = SampleHashes.from_sample(self.buf)
-=======
         self.buf = path.read_bytes()
->>>>>>> 5ae588de
+        self.sample_hashes = SampleHashes.from_sample(self.buf)
 
         # pre-compute these because we'll yield them at *every* scope.
         self.global_features: List[Tuple[Feature, Address]] = []
