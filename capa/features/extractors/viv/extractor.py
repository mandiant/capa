--- conflicted
+++ resolved
@@ -25,13 +25,8 @@
 logger = logging.getLogger(__name__)
 
 
-<<<<<<< HEAD
-class VivisectFeatureExtractor(FeatureExtractor):
+class VivisectFeatureExtractor(StaticFeatureExtractor):
     def __init__(self, vw, path: Path, os):
-=======
-class VivisectFeatureExtractor(StaticFeatureExtractor):
-    def __init__(self, vw, path, os):
->>>>>>> ce15a2b0
         super().__init__()
         self.vw = vw
         self.path = path
