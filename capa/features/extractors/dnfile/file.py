--- conflicted
+++ resolved
@@ -12,13 +12,8 @@
 
 if TYPE_CHECKING:
     import dnfile
-<<<<<<< HEAD
-    from capa.features.common import Feature, Format
+    from capa.features.common import Feature, Format, String
     from capa.features.file import Import, FunctionName
-=======
-    from capa.features.common import Feature, Format, String
-    from capa.features.file import Import
->>>>>>> 24c42158
 
 import capa.features.extractors
 
@@ -31,13 +26,12 @@
     yield from capa.features.extractors.dotnetfile.extract_file_format(pe=pe)
 
 
-<<<<<<< HEAD
 def extract_file_function_names(pe: dnfile.dnPE) -> Iterator[Tuple[FunctionName, int]]:
     yield from capa.features.extractors.dotnetfile.extract_file_function_names(pe=pe)
-=======
+
+    
 def extract_file_strings(pe: dnfile.dnPE) -> Iterator[Tuple[String, int]]:
     yield from capa.features.extractors.dotnetfile.extract_file_strings(pe=pe)
->>>>>>> 24c42158
 
 
 def extract_features(pe: dnfile.dnPE) -> Iterator[Tuple[Feature, int]]:
@@ -48,12 +42,7 @@
 
 FILE_HANDLERS = (
     extract_file_import_names,
-<<<<<<< HEAD
-    # TODO extract_file_strings,
     extract_file_function_names,
-=======
     extract_file_strings,
-    # TODO extract_file_function_names,
->>>>>>> 24c42158
     extract_file_format,
 )