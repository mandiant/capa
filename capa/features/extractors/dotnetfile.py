import logging
from typing import Tuple, Iterator, cast

import dnfile
import pefile

import capa.features.extractors.helpers
from capa.features.file import Import, FunctionName
from capa.features.common import (
    OS,
    OS_ANY,
    ARCH_ANY,
    ARCH_I386,
    ARCH_AMD64,
    FORMAT_DOTNET,
    Arch,
    Class,
    Format,
    String,
    Feature,
    Namespace,
    Characteristic,
)
from capa.features.address import NO_ADDRESS, Address, DNTokenAddress
from capa.features.extractors.base_extractor import FeatureExtractor
from capa.features.extractors.dnfile.helpers import (
    DnType,
    iter_dotnet_table,
    is_dotnet_mixed_mode,
    get_dotnet_managed_imports,
    get_dotnet_managed_methods,
    calculate_dotnet_token_value,
    get_dotnet_unmanaged_imports,
)

logger = logging.getLogger(__name__)


def extract_file_format(**kwargs) -> Iterator[Tuple[Format, Address]]:
    yield Format(FORMAT_DOTNET), NO_ADDRESS


def extract_file_import_names(pe: dnfile.dnPE, **kwargs) -> Iterator[Tuple[Import, Address]]:
    for method in get_dotnet_managed_imports(pe):
        # like System.IO.File::OpenRead
        yield Import(str(method)), DNTokenAddress(method.token)

    for imp in get_dotnet_unmanaged_imports(pe):
        # like kernel32.CreateFileA
        for name in capa.features.extractors.helpers.generate_symbols(imp.module, imp.method):
            yield Import(name), DNTokenAddress(imp.token)


def extract_file_function_names(pe: dnfile.dnPE, **kwargs) -> Iterator[Tuple[FunctionName, Address]]:
    for method in get_dotnet_managed_methods(pe):
        yield FunctionName(str(method)), DNTokenAddress(method.token)


def extract_file_namespace_features(pe: dnfile.dnPE, **kwargs) -> Iterator[Tuple[Namespace, Address]]:
    """emit namespace features from TypeRef and TypeDef tables"""

    # namespaces may be referenced multiple times, so we need to filter
    namespaces = set()

    for (_, type_def) in iter_dotnet_table(pe, dnfile.mdtable.TypeDef.number):
        type_def = cast(dnfile.mdtable.TypeDefRow, type_def)
        namespaces.add(type_def.TypeNamespace)

    for (_, type_ref) in iter_dotnet_table(pe, dnfile.mdtable.TypeRef.number):
        type_ref = cast(dnfile.mdtable.TypeRefRow, type_ref)
        namespaces.add(type_ref.TypeNamespace)

    # namespaces may be empty, discard
    namespaces.discard("")

    for namespace in namespaces:
        # namespace do not have an associated token, so we yield 0x0
        yield Namespace(namespace), NO_ADDRESS


def extract_file_class_features(pe: dnfile.dnPE, **kwargs) -> Iterator[Tuple[Class, Address]]:
    """emit class features from TypeRef and TypeDef tables"""
<<<<<<< HEAD
    for (rid, type_def) in iter_dotnet_table(pe, dnfile.mdtable.TypeDef.number):
        type_def = cast(dnfile.mdtable.TypeDefRow, type_def)
=======
    assert pe.net is not None
    assert pe.net.mdtables is not None
    assert pe.net.mdtables.TypeDef is not None
    assert pe.net.mdtables.TypeRef is not None

    for (rid, row) in enumerate(iter_dotnet_table(pe, "TypeDef")):
        token = calculate_dotnet_token_value(pe.net.mdtables.TypeDef.number, rid + 1)
        yield Class(DnType.format_name(row.TypeName, namespace=row.TypeNamespace)), DNTokenAddress(token)
>>>>>>> d7548c0b

        token = calculate_dotnet_token_value(dnfile.mdtable.TypeDef.number, rid)
        yield Class(DnType.format_name(type_def.TypeName, namespace=type_def.TypeNamespace)), DNTokenAddress(token)

    for (rid, type_ref) in iter_dotnet_table(pe, dnfile.mdtable.TypeRef.number):
        type_ref = cast(dnfile.mdtable.TypeRefRow, type_ref)

        token = calculate_dotnet_token_value(dnfile.mdtable.TypeRef.number, rid)
        yield Class(DnType.format_name(type_ref.TypeName, namespace=type_ref.TypeNamespace)), DNTokenAddress(token)


def extract_file_os(**kwargs) -> Iterator[Tuple[OS, Address]]:
    yield OS(OS_ANY), NO_ADDRESS


def extract_file_arch(pe: dnfile.dnPE, **kwargs) -> Iterator[Tuple[Arch, Address]]:
    # to distinguish in more detail, see https://stackoverflow.com/a/23614024/10548020
    # .NET 4.5 added option: any CPU, 32-bit preferred
    assert pe.net is not None
    assert pe.net.Flags is not None

    if pe.net.Flags.CLR_32BITREQUIRED and pe.PE_TYPE == pefile.OPTIONAL_HEADER_MAGIC_PE:
        yield Arch(ARCH_I386), NO_ADDRESS
    elif not pe.net.Flags.CLR_32BITREQUIRED and pe.PE_TYPE == pefile.OPTIONAL_HEADER_MAGIC_PE_PLUS:
        yield Arch(ARCH_AMD64), NO_ADDRESS
    else:
        yield Arch(ARCH_ANY), NO_ADDRESS


def extract_file_strings(pe: dnfile.dnPE, **kwargs) -> Iterator[Tuple[String, Address]]:
    yield from capa.features.extractors.common.extract_file_strings(pe.__data__)


def extract_file_mixed_mode_characteristic_features(
    pe: dnfile.dnPE, **kwargs
) -> Iterator[Tuple[Characteristic, Address]]:
    if is_dotnet_mixed_mode(pe):
        yield Characteristic("mixed mode"), NO_ADDRESS


def extract_file_features(pe: dnfile.dnPE) -> Iterator[Tuple[Feature, Address]]:
    for file_handler in FILE_HANDLERS:
        for feature, addr in file_handler(pe=pe):  # type: ignore
            yield feature, addr


FILE_HANDLERS = (
    extract_file_import_names,
    extract_file_function_names,
    extract_file_strings,
    extract_file_format,
    extract_file_mixed_mode_characteristic_features,
    extract_file_namespace_features,
    extract_file_class_features,
)


def extract_global_features(pe: dnfile.dnPE) -> Iterator[Tuple[Feature, Address]]:
    for handler in GLOBAL_HANDLERS:
        for feature, va in handler(pe=pe):  # type: ignore
            yield feature, va


GLOBAL_HANDLERS = (
    extract_file_os,
    extract_file_arch,
)


class DotnetFileFeatureExtractor(FeatureExtractor):
    def __init__(self, path: str):
        super().__init__()
        self.path: str = path
        self.pe: dnfile.dnPE = dnfile.dnPE(path)

    def get_base_address(self):
        return NO_ADDRESS

    def get_entry_point(self) -> int:
        # self.pe.net.Flags.CLT_NATIVE_ENTRYPOINT
        #  True: native EP: Token
        #  False: managed EP: RVA
        assert self.pe.net is not None
        assert self.pe.net.struct is not None

        return self.pe.net.struct.EntryPointTokenOrRva

    def extract_global_features(self):
        yield from extract_global_features(self.pe)

    def extract_file_features(self):
        yield from extract_file_features(self.pe)

    def is_dotnet_file(self) -> bool:
        return bool(self.pe.net)

    def is_mixed_mode(self) -> bool:
        return is_dotnet_mixed_mode(self.pe)

    def get_runtime_version(self) -> Tuple[int, int]:
        assert self.pe.net is not None
        assert self.pe.net.struct is not None
        assert self.pe.net.struct.MajorRuntimeVersion is not None
        assert self.pe.net.struct.MinorRuntimeVersion is not None

        return self.pe.net.struct.MajorRuntimeVersion, self.pe.net.struct.MinorRuntimeVersion

    def get_meta_version_string(self) -> str:
        assert self.pe.net is not None
        assert self.pe.net.metadata is not None
        assert self.pe.net.metadata.struct is not None
        assert self.pe.net.metadata.struct.Version is not None

        vbuf = self.pe.net.metadata.struct.Version
        assert isinstance(vbuf, bytes)

        return vbuf.rstrip(b"\x00").decode("utf-8")

    def get_functions(self):
        raise NotImplementedError("DotnetFileFeatureExtractor can only be used to extract file features")

    def extract_function_features(self, f):
        raise NotImplementedError("DotnetFileFeatureExtractor can only be used to extract file features")

    def get_basic_blocks(self, f):
        raise NotImplementedError("DotnetFileFeatureExtractor can only be used to extract file features")

    def extract_basic_block_features(self, f, bb):
        raise NotImplementedError("DotnetFileFeatureExtractor can only be used to extract file features")

    def get_instructions(self, f, bb):
        raise NotImplementedError("DotnetFileFeatureExtractor can only be used to extract file features")

    def extract_insn_features(self, f, bb, insn):
        raise NotImplementedError("DotnetFileFeatureExtractor can only be used to extract file features")

    def is_library_function(self, va):
        raise NotImplementedError("DotnetFileFeatureExtractor can only be used to extract file features")

    def get_function_name(self, va):
        raise NotImplementedError("DotnetFileFeatureExtractor can only be used to extract file features")<|MERGE_RESOLUTION|>--- conflicted
+++ resolved
@@ -80,28 +80,19 @@
 
 def extract_file_class_features(pe: dnfile.dnPE, **kwargs) -> Iterator[Tuple[Class, Address]]:
     """emit class features from TypeRef and TypeDef tables"""
-<<<<<<< HEAD
-    for (rid, type_def) in iter_dotnet_table(pe, dnfile.mdtable.TypeDef.number):
-        type_def = cast(dnfile.mdtable.TypeDefRow, type_def)
-=======
-    assert pe.net is not None
-    assert pe.net.mdtables is not None
-    assert pe.net.mdtables.TypeDef is not None
-    assert pe.net.mdtables.TypeRef is not None
-
-    for (rid, row) in enumerate(iter_dotnet_table(pe, "TypeDef")):
-        token = calculate_dotnet_token_value(pe.net.mdtables.TypeDef.number, rid + 1)
-        yield Class(DnType.format_name(row.TypeName, namespace=row.TypeNamespace)), DNTokenAddress(token)
->>>>>>> d7548c0b
+    for (rid, typedef) in iter_dotnet_table(pe, dnfile.mdtable.TypeDef.number):
+        # emit internal .NET classes
+        assert isinstance(typedef, dnfile.mdtable.TypeDefRow)
 
         token = calculate_dotnet_token_value(dnfile.mdtable.TypeDef.number, rid)
-        yield Class(DnType.format_name(type_def.TypeName, namespace=type_def.TypeNamespace)), DNTokenAddress(token)
-
-    for (rid, type_ref) in iter_dotnet_table(pe, dnfile.mdtable.TypeRef.number):
-        type_ref = cast(dnfile.mdtable.TypeRefRow, type_ref)
+        yield Class(DnType.format_name(typedef.TypeName, namespace=typedef.TypeNamespace)), DNTokenAddress(token)
+
+    for (rid, typeref) in iter_dotnet_table(pe, dnfile.mdtable.TypeRef.number):
+        # emit external .NET classes
+        assert isinstance(typeref, dnfile.mdtable.TypeRefRow)
 
         token = calculate_dotnet_token_value(dnfile.mdtable.TypeRef.number, rid)
-        yield Class(DnType.format_name(type_ref.TypeName, namespace=type_ref.TypeNamespace)), DNTokenAddress(token)
+        yield Class(DnType.format_name(typeref.TypeName, namespace=typeref.TypeNamespace)), DNTokenAddress(token)
 
 
 def extract_file_os(**kwargs) -> Iterator[Tuple[OS, Address]]:
