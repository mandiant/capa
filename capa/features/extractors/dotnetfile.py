import logging
from typing import Tuple, Iterator

import dnfile
import pefile

import capa.features.extractors.helpers
<<<<<<< HEAD
from capa.features.file import Import, FunctionName
from capa.features.common import OS, OS_ANY, ARCH_ANY, ARCH_I386, ARCH_AMD64, FORMAT_DOTNET, Arch, Format, Feature
=======
from capa.features.file import Import
from capa.features.common import (
    OS,
    OS_ANY,
    ARCH_ANY,
    ARCH_I386,
    ARCH_AMD64,
    FORMAT_DOTNET,
    Arch,
    Format,
    String,
    Feature,
)
>>>>>>> 24c42158
from capa.features.extractors.base_extractor import FeatureExtractor
from capa.features.extractors.dnfile.helpers import (
    get_dotnet_managed_imports,
    calculate_dotnet_token_value,
    get_dotnet_unmanaged_imports,
    get_dotnet_managed_method_names,
)

logger = logging.getLogger(__name__)


def extract_file_format(**kwargs) -> Iterator[Tuple[Format, int]]:
    yield Format(FORMAT_DOTNET), 0x0


def extract_file_import_names(pe: dnfile.dnPE, **kwargs) -> Iterator[Tuple[Import, int]]:
    for (token, name) in get_dotnet_managed_imports(pe):
        # like System.IO.File::OpenRead
        yield Import(name), token

    for (token, name) in get_dotnet_unmanaged_imports(pe):
        # like kernel32.CreateFileA
        dll, _, symbol = name.rpartition(".")
        for name_variant in capa.features.extractors.helpers.generate_symbols(dll, symbol):
            yield Import(name_variant), token


def extract_file_function_names(pe: dnfile.dnPE, **kwargs) -> Iterator[Tuple[FunctionName, int]]:
    for (token, name) in get_dotnet_managed_method_names(pe):
        yield FunctionName(name), token


def extract_file_os(**kwargs) -> Iterator[Tuple[OS, int]]:
    yield OS(OS_ANY), 0x0


def extract_file_arch(pe: dnfile.dnPE, **kwargs) -> Iterator[Tuple[Arch, int]]:
    # to distinguish in more detail, see https://stackoverflow.com/a/23614024/10548020
    # .NET 4.5 added option: any CPU, 32-bit preferred
    if pe.net.Flags.CLR_32BITREQUIRED and pe.PE_TYPE == pefile.OPTIONAL_HEADER_MAGIC_PE:
        yield Arch(ARCH_I386), 0x0
    elif not pe.net.Flags.CLR_32BITREQUIRED and pe.PE_TYPE == pefile.OPTIONAL_HEADER_MAGIC_PE_PLUS:
        yield Arch(ARCH_AMD64), 0x0
    else:
        yield Arch(ARCH_ANY), 0x0


def extract_file_strings(pe: dnfile.dnPE, **kwargs) -> Iterator[Tuple[String, int]]:
    yield from capa.features.extractors.common.extract_file_strings(pe.__data__)


def extract_file_features(pe: dnfile.dnPE) -> Iterator[Tuple[Feature, int]]:
    for file_handler in FILE_HANDLERS:
        for feature, va in file_handler(pe=pe):  # type: ignore
            yield feature, va


FILE_HANDLERS = (
    extract_file_import_names,
<<<<<<< HEAD
    # TODO extract_file_strings,
    extract_file_function_names,
=======
    extract_file_strings,
    # TODO extract_file_function_names,
>>>>>>> 24c42158
    extract_file_format,
)


def extract_global_features(pe: dnfile.dnPE) -> Iterator[Tuple[Feature, int]]:
    for handler in GLOBAL_HANDLERS:
        for feature, va in handler(pe=pe):  # type: ignore
            yield feature, va


GLOBAL_HANDLERS = (
    extract_file_os,
    extract_file_arch,
)


class DotnetFileFeatureExtractor(FeatureExtractor):
    def __init__(self, path: str):
        super(DotnetFileFeatureExtractor, self).__init__()
        self.path: str = path
        self.pe: dnfile.dnPE = dnfile.dnPE(path)

    def get_base_address(self) -> int:
        return 0x0

    def get_entry_point(self) -> int:
        # self.pe.net.Flags.CLT_NATIVE_ENTRYPOINT
        #  True: native EP: Token
        #  False: managed EP: RVA
        return self.pe.net.struct.EntryPointTokenOrRva

    def extract_global_features(self):
        yield from extract_global_features(self.pe)

    def extract_file_features(self):
        yield from extract_file_features(self.pe)

    def is_dotnet_file(self) -> bool:
        return bool(self.pe.net)

    def is_mixed_mode(self) -> bool:
        return not bool(self.pe.net.Flags.CLR_ILONLY)

    def get_runtime_version(self) -> Tuple[int, int]:
        return self.pe.net.struct.MajorRuntimeVersion, self.pe.net.struct.MinorRuntimeVersion

    def get_meta_version_string(self) -> str:
        return self.pe.net.metadata.struct.Version.rstrip(b"\x00").decode("utf-8")

    def get_functions(self):
        raise NotImplementedError("DotnetFileFeatureExtractor can only be used to extract file features")

    def extract_function_features(self, f):
        raise NotImplementedError("DotnetFileFeatureExtractor can only be used to extract file features")

    def get_basic_blocks(self, f):
        raise NotImplementedError("DotnetFileFeatureExtractor can only be used to extract file features")

    def extract_basic_block_features(self, f, bb):
        raise NotImplementedError("DotnetFileFeatureExtractor can only be used to extract file features")

    def get_instructions(self, f, bb):
        raise NotImplementedError("DotnetFileFeatureExtractor can only be used to extract file features")

    def extract_insn_features(self, f, bb, insn):
        raise NotImplementedError("DotnetFileFeatureExtractor can only be used to extract file features")

    def is_library_function(self, va):
        raise NotImplementedError("DotnetFileFeatureExtractor can only be used to extract file features")

    def get_function_name(self, va):
        raise NotImplementedError("DotnetFileFeatureExtractor can only be used to extract file features")<|MERGE_RESOLUTION|>--- conflicted
+++ resolved
@@ -5,11 +5,7 @@
 import pefile
 
 import capa.features.extractors.helpers
-<<<<<<< HEAD
 from capa.features.file import Import, FunctionName
-from capa.features.common import OS, OS_ANY, ARCH_ANY, ARCH_I386, ARCH_AMD64, FORMAT_DOTNET, Arch, Format, Feature
-=======
-from capa.features.file import Import
 from capa.features.common import (
     OS,
     OS_ANY,
@@ -22,7 +18,6 @@
     String,
     Feature,
 )
->>>>>>> 24c42158
 from capa.features.extractors.base_extractor import FeatureExtractor
 from capa.features.extractors.dnfile.helpers import (
     get_dotnet_managed_imports,
@@ -82,13 +77,8 @@
 
 FILE_HANDLERS = (
     extract_file_import_names,
-<<<<<<< HEAD
-    # TODO extract_file_strings,
     extract_file_function_names,
-=======
     extract_file_strings,
-    # TODO extract_file_function_names,
->>>>>>> 24c42158
     extract_file_format,
 )
 
