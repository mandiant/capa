# Copyright (C) 2023 Mandiant, Inc. All Rights Reserved.
# Licensed under the Apache License, Version 2.0 (the "License");
#  you may not use this file except in compliance with the License.
# You may obtain a copy of the License at: [package root]/LICENSE.txt
# Unless required by applicable law or agreed to in writing, software distributed under the License
#  is distributed on an "AS IS" BASIS, WITHOUT WARRANTIES OR CONDITIONS OF ANY KIND, either express or implied.
# See the License for the specific language governing permissions and limitations under the License.

[build-system]
requires = ["setuptools", "setuptools-scm"]
build-backend = "setuptools.build_meta"

[project]
name = "flare-capa"
authors = [
    {name = "Willi Ballenthin", email = "william.ballenthin@mandiant.com"},
    {name = "Moritz Raabe", email = "moritz.raabe@mandiant.com"},
    {name = "Mike Hunhoff", email = "michael.hunhoff@mandiant.com"},
]
description = "The FLARE team's open-source tool to identify capabilities in executable files."
readme = {file = "README.md", content-type = "text/markdown"}
license = {file = "LICENSE.txt"}
requires-python = ">=3.8"
keywords = ["malware analysis", "reverse engineering", "capability detection", "software behaviors", "capa", "FLARE"]
classifiers = [
    "Development Status :: 5 - Production/Stable",
    "Intended Audience :: Developers",
    "Intended Audience :: Information Technology",
    "License :: OSI Approved :: Apache Software License",
    "Natural Language :: English",
    "Programming Language :: Python :: 3",
    "Topic :: Security",
]
dependencies = [
<<<<<<< HEAD
    "tqdm==4.66.3",
    "pyyaml==6.0.1",
    "tabulate==0.9.0",
    "colorama==0.4.6",
    "termcolor==2.4.0",
    "wcwidth==0.2.13",
    "ida-settings==2.1.0",
    "viv-utils[flirt]==0.7.9",
    "halo==0.0.31",
    "networkx==3.1",
    "ruamel.yaml==0.18.6",
    "vivisect==1.1.1",
    "pefile==2023.2.7",
    "pyelftools==0.31",
    "dnfile==0.15.0",
    "dncil==1.0.2",
    "pydantic==2.7.1",
    "protobuf==5.26.1",
=======
    # ---------------------------------------
    # As a library, capa uses lower version bounds
    # when specifying its dependencies. This lets
    # other programs that use capa (and other libraries)
    # to find a compatible set of dependency versions.
    #
    # We can optionally pin to specific versions or
    # limit the upper bound when there's a good reason;
    # but the default is to assume all greater versions
    # probably work with capa until proven otherwise.
    #
    # The following link provides good background:
    # https://iscinumpy.dev/post/bound-version-constraints/
    #
    # When we develop capa, and when we distribute it as
    # a standalone binary, we'll use specific versions
    # that are pinned in requirements.txt.
    # But the requirements for a library are specified here
    # and are looser.
    #
    # Related discussions:
    # 
    #   - https://github.com/mandiant/capa/issues/2053
    #   - https://github.com/mandiant/capa/pull/2059
    #   - https://github.com/mandiant/capa/pull/2079
    #
    # ---------------------------------------
    # The following dependency versions were imported
    # during June 2024 by truncating specific versions to
    # their major-most version (major version when possible, 
    # or minor otherwise).
    # As specific constraints are identified, please provide
    # comments and context.
    "tqdm>=4",
    "pyyaml>=6",
    "tabulate>=0.9",
    "colorama>=0.4",
    "termcolor>=2",
    "wcwidth>=0.2",
    "ida-settings>=2",
    "ruamel.yaml>=0.18",
    "pefile>=2023.2.7",
    "pyelftools>=0.31",
    "pydantic>=2",
    "rich>=13",
    "humanize>=4",
    "protobuf>=5",

    # ---------------------------------------
    # Dependencies that we develop
    #
    # These dependencies are often actively influenced by capa,
    # so we provide a minimum patch version that includes the
    # latest bug fixes we need here.
    "viv-utils[flirt]>=0.7.9",
    "vivisect>=1.1.1",
    "dncil>=1.0.2",

    # ---------------------------------------
    # Dependencies with version caps
    #
    # These dependencies must not exceed the version cap,
    # typically due to dropping support for python releases
    # we still support.

    # TODO(williballenthin): networkx 3.2 doesn't support python 3.8 while capa does.
    # https://github.com/mandiant/capa/issues/1966
    "networkx>=3,<3.2",

    # TODO(williballenthin): dnfile 0.15 changes UserString API and we havent updated yet.
    # https://github.com/mandiant/capa/pull/2037
    "dnfile>=0.14.1,<0.15",
>>>>>>> c97d2d72
]
dynamic = ["version"]

[tool.setuptools.dynamic]
version = {attr = "capa.version.__version__"}

[tool.setuptools.packages.find]
include = ["capa*"]
namespaces = false

[project.optional-dependencies]
dev = [
    # Dev and build dependencies are not relaxed because
    # we want all developer environments to be consistent.
    # These dependencies are not used in production environments
    # and should not conflict with other libraries/tooling.
    "pre-commit==3.5.0",
    "pytest==8.0.0",
    "pytest-sugar==1.0.0",
    "pytest-instafail==0.5.0",
    "pytest-cov==5.0.0",
    "flake8==7.0.0",
    "flake8-bugbear==24.4.26",
    "flake8-encodings==0.5.1",
    "flake8-comprehensions==3.14.0",
    "flake8-logging-format==0.9.0",
    "flake8-no-implicit-concat==0.3.5",
    "flake8-print==5.0.0",
    "flake8-todos==0.3.1",
    "flake8-simplify==0.21.0",
    "flake8-use-pathlib==0.3.0",
    "flake8-copyright==0.2.4",
    "ruff==0.4.7",
    "black==24.4.2",
    "isort==5.13.2",
    "mypy==1.10.0",
    "psutil==5.9.2",
    "stix2==3.0.1",
    "requests==2.31.0",
    "mypy-protobuf==3.6.0",
    # type stubs for mypy
    "types-backports==0.1.3",
    "types-colorama==0.4.15.11",
    "types-PyYAML==6.0.8",
    "types-tabulate==0.9.0.20240106",
    "types-termcolor==1.1.4",
    "types-psutil==5.8.23",
    "types_requests==2.32.0.20240602",
    "types-protobuf==5.26.0.20240422",
    "deptry==0.16.1"
]
build = [
    # Dev and build dependencies are not relaxed because
    # we want all developer environments to be consistent.
    # These dependencies are not used in production environments
    # and should not conflict with other libraries/tooling.
    "pyinstaller==6.8.0",
    "setuptools==69.5.1",
    "build==1.2.1"
]

[tool.deptry]
extend_exclude = [
    "sigs",
    "tests"
]

# dependencies marked as first party, to inform deptry that they are local
known_first_party = [
    "backports",
    "binaryninja",
    "flirt",
    "ghidra",
    "ida_bytes",
    "ida_entry",
    "ida_funcs",
    "ida_kernwin",
    "ida_loader",
    "ida_nalt",
    "ida_segment",
    "idaapi",
    "idautils",
    "idc",
    "java",
    "netnode",
    "PyQt5"
]

[tool.deptry.per_rule_ignores]
# dependencies defined but not used in the codebase
DEP002 = [
    "black",
    "build",
    "deptry",
    "flake8",
    "flake8-bugbear",
    "flake8-comprehensions",
    "flake8-copyright",
    "flake8-encodings",
    "flake8-logging-format",
    "flake8-no-implicit-concat",
    "flake8-print",
    "flake8-simplify",
    "flake8-todos",
    "flake8-use-pathlib",
    "isort",
    "mypy",
    "mypy-protobuf",
    "pre-commit",
    "pyinstaller",
    "pytest",
    "pytest-cov",
    "pytest-instafail",
    "pytest-sugar",
    "ruff",
    "setuptools",
    "types-backports",
    "types-colorama",
    "types-protobuf",
    "types-psutil",
    "types-PyYAML",
    "types-tabulate",
    "types-termcolor",
    "types_requests",
    "wcwidth"
]

# dependencies imported but missing from definitions
DEP003 = [
    "typing_extensions" # TODO(s-ff): remove when Python 3.9 is deprecated, see #1699
]

[project.urls]
Homepage = "https://github.com/mandiant/capa"
Repository = "https://github.com/mandiant/capa.git"
Documentation = "https://github.com/mandiant/capa/tree/master/doc"
Rules = "https://github.com/mandiant/capa-rules"
"Rules Documentation" = "https://github.com/mandiant/capa-rules/tree/master/doc"

[project.scripts]
capa = "capa.main:main"<|MERGE_RESOLUTION|>--- conflicted
+++ resolved
@@ -32,26 +32,6 @@
     "Topic :: Security",
 ]
 dependencies = [
-<<<<<<< HEAD
-    "tqdm==4.66.3",
-    "pyyaml==6.0.1",
-    "tabulate==0.9.0",
-    "colorama==0.4.6",
-    "termcolor==2.4.0",
-    "wcwidth==0.2.13",
-    "ida-settings==2.1.0",
-    "viv-utils[flirt]==0.7.9",
-    "halo==0.0.31",
-    "networkx==3.1",
-    "ruamel.yaml==0.18.6",
-    "vivisect==1.1.1",
-    "pefile==2023.2.7",
-    "pyelftools==0.31",
-    "dnfile==0.15.0",
-    "dncil==1.0.2",
-    "pydantic==2.7.1",
-    "protobuf==5.26.1",
-=======
     # ---------------------------------------
     # As a library, capa uses lower version bounds
     # when specifying its dependencies. This lets
@@ -121,10 +101,7 @@
     # https://github.com/mandiant/capa/issues/1966
     "networkx>=3,<3.2",
 
-    # TODO(williballenthin): dnfile 0.15 changes UserString API and we havent updated yet.
-    # https://github.com/mandiant/capa/pull/2037
-    "dnfile>=0.14.1,<0.15",
->>>>>>> c97d2d72
+    "dnfile>=0.15.0",
 ]
 dynamic = ["version"]
 
