--- conflicted
+++ resolved
@@ -32,28 +32,6 @@
     "Topic :: Security",
 ]
 dependencies = [
-<<<<<<< HEAD
-    "tqdm==4.66.4",
-    "pyyaml==6.0.1",
-    "tabulate==0.9.0",
-    "colorama==0.4.6",
-    "termcolor==2.4.0",
-    "wcwidth==0.2.13",
-    "ida-settings==2.1.0",
-    "viv-utils[flirt]==0.7.9",
-    "networkx==3.1",
-    "ruamel.yaml==0.18.6",
-    "vivisect==1.1.1",
-    "pefile==2023.2.7",
-    "pyelftools==0.31",
-    "dnfile==0.14.1",
-    "dncil==1.0.2",
-    "pydantic==2.7.1",
-    "rich==13.7.1",
-    "humanize==4.9.0",
-    "protobuf==5.27.0",
-    "msgspec==0.18.6"
-=======
     # ---------------------------------------
     # As a library, capa uses lower version bounds
     # when specifying its dependencies. This lets
@@ -101,6 +79,7 @@
     "rich>=13",
     "humanize>=4",
     "protobuf>=5",
+    "msgspec>=0.18.6",
 
     # ---------------------------------------
     # Dependencies that we develop
@@ -124,7 +103,6 @@
     "networkx>=3,<3.2",
 
     "dnfile>=0.15.0",
->>>>>>> 1975b645
 ]
 dynamic = ["version"]
 
