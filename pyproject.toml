# Copyright 2023 Google LLC
#
# Licensed under the Apache License, Version 2.0 (the "License");
# you may not use this file except in compliance with the License.
# You may obtain a copy of the License at
#
#     http://www.apache.org/licenses/LICENSE-2.0
#
# Unless required by applicable law or agreed to in writing, software
# distributed under the License is distributed on an "AS IS" BASIS,
# WITHOUT WARRANTIES OR CONDITIONS OF ANY KIND, either express or implied.
# See the License for the specific language governing permissions and
# limitations under the License.


[build-system]
requires = ["setuptools", "setuptools-scm"]
build-backend = "setuptools.build_meta"

[project]
name = "flare-capa"
authors = [
    {name = "Willi Ballenthin", email = "william.ballenthin@mandiant.com"},
    {name = "Moritz Raabe", email = "moritz.raabe@mandiant.com"},
    {name = "Mike Hunhoff", email = "michael.hunhoff@mandiant.com"},
]
description = "The FLARE team's open-source tool to identify capabilities in executable files."
readme = {file = "README.md", content-type = "text/markdown"}
license = {file = "LICENSE.txt"}
requires-python = ">=3.10"
keywords = ["malware analysis", "reverse engineering", "capability detection", "software behaviors", "capa", "FLARE"]
classifiers = [
    "Development Status :: 5 - Production/Stable",
    "Intended Audience :: Developers",
    "Intended Audience :: Information Technology",
    "License :: OSI Approved :: Apache Software License",
    "Natural Language :: English",
    "Programming Language :: Python :: 3",
    "Topic :: Security",
]
dependencies = [
    # ---------------------------------------
    # As a library, capa uses lower version bounds
    # when specifying its dependencies. This lets
    # other programs that use capa (and other libraries)
    # to find a compatible set of dependency versions.
    #
    # We can optionally pin to specific versions or
    # limit the upper bound when there's a good reason;
    # but the default is to assume all greater versions
    # probably work with capa until proven otherwise.
    #
    # The following link provides good background:
    # https://iscinumpy.dev/post/bound-version-constraints/
    #
    # When we develop capa, and when we distribute it as
    # a standalone binary, we'll use specific versions
    # that are pinned in requirements.txt.
    # But the requirements for a library are specified here
    # and are looser.
    #
    # Related discussions:
    # 
    #   - https://github.com/mandiant/capa/issues/2053
    #   - https://github.com/mandiant/capa/pull/2059
    #   - https://github.com/mandiant/capa/pull/2079
    #
    # ---------------------------------------
    # The following dependency versions were imported
    # during June 2024 by truncating specific versions to
    # their major-most version (major version when possible, 
    # or minor otherwise).
    # As specific constraints are identified, please provide
    # comments and context.
    "pyyaml>=6",
    "colorama>=0.4",
    "ida-settings>=2",
    "ruamel.yaml>=0.18",
    "pefile>=2023.2.7",
    "pyelftools>=0.31",
    "pydantic>=2",
    "rich>=13",
    "humanize>=4",
    "protobuf>=5",
    "msgspec>=0.18.6",
    "xmltodict>=0.13.0",

    # ---------------------------------------
    # Dependencies that we develop
    #
    # These dependencies are often actively influenced by capa,
    # so we provide a minimum patch version that includes the
    # latest bug fixes we need here.
    "viv-utils[flirt]>=0.7.9",
    "vivisect>=1.1.1",
    "dncil>=1.0.2",

    # ---------------------------------------
    # Dependencies with version caps
    #
    # These dependencies must not exceed the version cap,
    # typically due to dropping support for python releases
    # we still support.

    "networkx>=3",

    "dnfile>=0.15.0",
]
dynamic = ["version"]

[tool.setuptools.dynamic]
version = {attr = "capa.version.__version__"}

[tool.setuptools.packages.find]
include = ["capa*"]
namespaces = false

[project.optional-dependencies]
dev = [
    # Dev and build dependencies are not relaxed because
    # we want all developer environments to be consistent.
    # These dependencies are not used in production environments
    # and should not conflict with other libraries/tooling.
    "pre-commit==4.1.0",
    "pytest==8.0.0",
    "pytest-sugar==1.0.0",
    "pytest-instafail==0.5.0",
    "flake8==7.1.1",
    "flake8-bugbear==24.12.12",
    "flake8-encodings==0.5.1",
    "flake8-comprehensions==3.16.0",
    "flake8-logging-format==0.9.0",
    "flake8-no-implicit-concat==0.3.5",
    "flake8-print==5.0.0",
    "flake8-todos==0.3.1",
    "flake8-simplify==0.21.0",
    "flake8-use-pathlib==0.3.0",
    "flake8-copyright==0.2.4",
    "ruff==0.9.2",
<<<<<<< HEAD
    "black==25.1.0",
    "isort==5.13.2",
=======
    "black==24.10.0",
    "isort==6.0.0",
>>>>>>> ef6bff32
    "mypy==1.14.1",
    "mypy-protobuf==3.6.0",
    "PyGithub==2.5.0",
    # type stubs for mypy
    "types-backports==0.1.3",
    "types-colorama==0.4.15.11",
    "types-PyYAML==6.0.8",
    "types-psutil==6.1.0.20241102",
    "types_requests==2.32.0.20240712",
    "types-protobuf==5.29.1.20241207",
    "deptry==0.23.0"
]
build = [
    # Dev and build dependencies are not relaxed because
    # we want all developer environments to be consistent.
    # These dependencies are not used in production environments
    # and should not conflict with other libraries/tooling.
    "pyinstaller==6.11.1",
    "setuptools==75.8.0",
    "build==1.2.2"
]
scripts = [
    "jschema_to_python==1.2.3",
    "psutil==6.1.0",
    "stix2==3.0.1",
    "sarif_om==1.0.4",
    "requests==2.32.3",
]

[tool.deptry]
extend_exclude = [
    "sigs",
    "tests",
    "web",
]

# dependencies marked as first party, to inform deptry that they are local
known_first_party = [
    "backports",
    "binaryninja",
    "flirt",
    "ghidra",
    "idapro",
    "ida_ida",
    "ida_auto",
    "ida_bytes",
    "ida_entry",
    "ida_funcs",
    "ida_kernwin",
    "ida_loader",
    "ida_nalt",
    "ida_segment",
    "ida_ua",
    "idaapi",
    "idautils",
    "idc",
    "java",
    "netnode",
    "PyQt5"
]

[tool.deptry.per_rule_ignores]
# dependencies defined but not used in the codebase
DEP002 = [
    "black",
    "build",
    "deptry",
    "flake8",
    "flake8-bugbear",
    "flake8-comprehensions",
    "flake8-copyright",
    "flake8-encodings",
    "flake8-logging-format",
    "flake8-no-implicit-concat",
    "flake8-print",
    "flake8-simplify",
    "flake8-todos",
    "flake8-use-pathlib",
    "isort",
    "mypy",
    "mypy-protobuf",
    "pre-commit",
    "PyGithub",
    "pyinstaller",
    "pytest",
    "pytest-instafail",
    "pytest-sugar",
    "ruff",
    "setuptools",
    "types-backports",
    "types-colorama",
    "types-protobuf",
    "types-psutil",
    "types-PyYAML",
    "types_requests",
]

# dependencies imported but missing from definitions
DEP003 = [
    "typing_extensions" # TODO(s-ff): remove when Python 3.10 is deprecated, see #1699
]

[tool.deptry.package_module_name_map]
PyGithub = "github"

[project.urls]
Homepage = "https://github.com/mandiant/capa"
Repository = "https://github.com/mandiant/capa.git"
Documentation = "https://github.com/mandiant/capa/tree/master/doc"
Rules = "https://github.com/mandiant/capa-rules"
"Rules Documentation" = "https://github.com/mandiant/capa-rules/tree/master/doc"

[project.scripts]
capa = "capa.main:main"<|MERGE_RESOLUTION|>--- conflicted
+++ resolved
@@ -137,13 +137,8 @@
     "flake8-use-pathlib==0.3.0",
     "flake8-copyright==0.2.4",
     "ruff==0.9.2",
-<<<<<<< HEAD
     "black==25.1.0",
-    "isort==5.13.2",
-=======
-    "black==24.10.0",
     "isort==6.0.0",
->>>>>>> ef6bff32
     "mypy==1.14.1",
     "mypy-protobuf==3.6.0",
     "PyGithub==2.5.0",
