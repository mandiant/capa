# Copyright (C) 2023 Mandiant, Inc. All Rights Reserved.
# Licensed under the Apache License, Version 2.0 (the "License");
#  you may not use this file except in compliance with the License.
# You may obtain a copy of the License at: [package root]/LICENSE.txt
# Unless required by applicable law or agreed to in writing, software distributed under the License
#  is distributed on an "AS IS" BASIS, WITHOUT WARRANTIES OR CONDITIONS OF ANY KIND, either express or implied.
# See the License for the specific language governing permissions and limitations under the License.

[build-system]
requires = ["setuptools", "setuptools-scm"]
build-backend = "setuptools.build_meta"

[project]
name = "flare-capa"
authors = [
    {name = "Willi Ballenthin", email = "william.ballenthin@mandiant.com"},
    {name = "Moritz Raabe", email = "moritz.raabe@mandiant.com"},
    {name = "Mike Hunhoff", email = "michael.hunhoff@mandiant.com"},
]
description = "The FLARE team's open-source tool to identify capabilities in executable files."
readme = {file = "README.md", content-type = "text/markdown"}
license = {file = "LICENSE.txt"}
requires-python = ">=3.8"
keywords = ["malware analysis", "reverse engineering", "capability detection", "software behaviors", "capa", "FLARE"]
classifiers = [
    "Development Status :: 5 - Production/Stable",
    "Intended Audience :: Developers",
    "Intended Audience :: Information Technology",
    "License :: OSI Approved :: Apache Software License",
    "Natural Language :: English",
    "Programming Language :: Python :: 3",
    "Topic :: Security",
]
dependencies = [
    "tqdm==4.66.1",
    "pyyaml==6.0.1",
    "tabulate==0.9.0",
    "colorama==0.4.6",
    "termcolor==2.4.0",
    "wcwidth==0.2.13",
    "ida-settings==2.1.0",
    "viv-utils[flirt]==0.7.9",
    "halo==0.0.31",
    "networkx==3.1",
    "ruamel.yaml==0.18.5",
    "vivisect==1.1.1",
    "pefile==2023.2.7",
    "pyelftools==0.30",
    "dnfile==0.14.1",
    "dncil==1.0.2",
    "pydantic==2.4.0",
    "protobuf==4.23.4",
]
dynamic = ["version"]

[tool.setuptools.dynamic]
version = {attr = "capa.version.__version__"}

[tool.setuptools.packages.find]
include = ["capa*"]
namespaces = false

[project.optional-dependencies]
dev = [
    "pre-commit==3.5.0",
    "pytest==7.4.4",
    "pytest-sugar==0.9.7",
    "pytest-instafail==0.5.0",
    "pytest-cov==4.1.0",
    "flake8==7.0.0",
    "flake8-bugbear==23.12.2",
    "flake8-encodings==0.5.1",
    "flake8-comprehensions==3.14.0",
    "flake8-logging-format==0.9.0",
    "flake8-no-implicit-concat==0.3.5",
    "flake8-print==5.0.0",
    "flake8-todos==0.3.0",
    "flake8-simplify==0.21.0",
    "flake8-use-pathlib==0.3.0",
    "flake8-copyright==0.2.4",
<<<<<<< HEAD
    "isort==5.12.0",
    "ruff==0.1.6",
    "black==23.11.0",
    "isort==5.11.4",
    "mypy==1.7.1",
=======
    "ruff==0.1.14",
    "black==23.12.1",
    "isort==5.13.2",
    "mypy==1.8.0",
>>>>>>> d2e1a471
    "psutil==5.9.2",
    "stix2==3.0.1",
    "requests==2.31.0",
    "mypy-protobuf==3.5.0",
    # type stubs for mypy
    "types-backports==0.1.3",
<<<<<<< HEAD
    "types-colorama==0.4.15.12",
    "types-PyYAML==6.0.12.11",
    "types-tabulate==0.9.0.3",
    "types-termcolor==1.1.4",
    "types-psutil==5.8.23",
    "types-protobuf==4.24.0.1",
=======
    "types-colorama==0.4.15.11",
    "types-PyYAML==6.0.8",
    "types-tabulate==0.9.0.20240106",
    "types-termcolor==1.1.4",
    "types-psutil==5.8.23",
    "types_requests==2.31.0.20240106",
    "types-protobuf==4.23.0.3",
>>>>>>> d2e1a471
]
build = [
    "pyinstaller==6.3.0",
    "setuptools==69.0.3",
    "build==1.0.3"
]

[project.urls]
Homepage = "https://github.com/mandiant/capa"
Repository = "https://github.com/mandiant/capa.git"
Documentation = "https://github.com/mandiant/capa/tree/master/doc"
Rules = "https://github.com/mandiant/capa-rules"
"Rules Documentation" = "https://github.com/mandiant/capa-rules/tree/master/doc"

[project.scripts]
capa = "capa.main:main"<|MERGE_RESOLUTION|>--- conflicted
+++ resolved
@@ -78,40 +78,24 @@
     "flake8-simplify==0.21.0",
     "flake8-use-pathlib==0.3.0",
     "flake8-copyright==0.2.4",
-<<<<<<< HEAD
     "isort==5.12.0",
-    "ruff==0.1.6",
-    "black==23.11.0",
-    "isort==5.11.4",
-    "mypy==1.7.1",
-=======
     "ruff==0.1.14",
     "black==23.12.1",
     "isort==5.13.2",
     "mypy==1.8.0",
->>>>>>> d2e1a471
     "psutil==5.9.2",
     "stix2==3.0.1",
     "requests==2.31.0",
     "mypy-protobuf==3.5.0",
     # type stubs for mypy
     "types-backports==0.1.3",
-<<<<<<< HEAD
     "types-colorama==0.4.15.12",
     "types-PyYAML==6.0.12.11",
     "types-tabulate==0.9.0.3",
     "types-termcolor==1.1.4",
     "types-psutil==5.8.23",
-    "types-protobuf==4.24.0.1",
-=======
-    "types-colorama==0.4.15.11",
-    "types-PyYAML==6.0.8",
-    "types-tabulate==0.9.0.20240106",
-    "types-termcolor==1.1.4",
-    "types-psutil==5.8.23",
     "types_requests==2.31.0.20240106",
     "types-protobuf==4.23.0.3",
->>>>>>> d2e1a471
 ]
 build = [
     "pyinstaller==6.3.0",
