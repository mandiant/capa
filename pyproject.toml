# Copyright (C) 2023 Mandiant, Inc. All Rights Reserved.
# Licensed under the Apache License, Version 2.0 (the "License");
#  you may not use this file except in compliance with the License.
# You may obtain a copy of the License at: [package root]/LICENSE.txt
# Unless required by applicable law or agreed to in writing, software distributed under the License
#  is distributed on an "AS IS" BASIS, WITHOUT WARRANTIES OR CONDITIONS OF ANY KIND, either express or implied.
# See the License for the specific language governing permissions and limitations under the License.

[build-system]
requires = ["setuptools", "setuptools-scm"]
build-backend = "setuptools.build_meta"

[project]
name = "flare-capa"
authors = [
    {name = "Willi Ballenthin", email = "william.ballenthin@mandiant.com"},
    {name = "Moritz Raabe", email = "moritz.raabe@mandiant.com"},
    {name = "Mike Hunhoff", email = "michael.hunhoff@mandiant.com"},
]
description = "The FLARE team's open-source tool to identify capabilities in executable files."
readme = {file = "README.md", content-type = "text/markdown"}
license = {file = "LICENSE.txt"}
requires-python = ">=3.10"
keywords = ["malware analysis", "reverse engineering", "capability detection", "software behaviors", "capa", "FLARE"]
classifiers = [
    "Development Status :: 5 - Production/Stable",
    "Intended Audience :: Developers",
    "Intended Audience :: Information Technology",
    "License :: OSI Approved :: Apache Software License",
    "Natural Language :: English",
    "Programming Language :: Python :: 3",
    "Topic :: Security",
]
dependencies = [
    # ---------------------------------------
    # As a library, capa uses lower version bounds
    # when specifying its dependencies. This lets
    # other programs that use capa (and other libraries)
    # to find a compatible set of dependency versions.
    #
    # We can optionally pin to specific versions or
    # limit the upper bound when there's a good reason;
    # but the default is to assume all greater versions
    # probably work with capa until proven otherwise.
    #
    # The following link provides good background:
    # https://iscinumpy.dev/post/bound-version-constraints/
    #
    # When we develop capa, and when we distribute it as
    # a standalone binary, we'll use specific versions
    # that are pinned in requirements.txt.
    # But the requirements for a library are specified here
    # and are looser.
    #
    # Related discussions:
    # 
    #   - https://github.com/mandiant/capa/issues/2053
    #   - https://github.com/mandiant/capa/pull/2059
    #   - https://github.com/mandiant/capa/pull/2079
    #
    # ---------------------------------------
    # The following dependency versions were imported
    # during June 2024 by truncating specific versions to
    # their major-most version (major version when possible, 
    # or minor otherwise).
    # As specific constraints are identified, please provide
    # comments and context.
    "pyyaml>=6",
    "colorama>=0.4",
    "ida-settings>=2",
    "ruamel.yaml>=0.18",
    "pefile>=2023.2.7",
    "pyelftools>=0.31",
    "pydantic>=2",
    "rich>=13",
    "humanize>=4",
    "protobuf>=5",
    "msgspec>=0.18.6",
    "xmltodict>=0.13.0",

    # ---------------------------------------
    # Dependencies that we develop
    #
    # These dependencies are often actively influenced by capa,
    # so we provide a minimum patch version that includes the
    # latest bug fixes we need here.
    "viv-utils[flirt]>=0.7.9",
    "vivisect>=1.1.1",
    "dncil>=1.0.2",

    # ---------------------------------------
    # Dependencies with version caps
    #
    # These dependencies must not exceed the version cap,
    # typically due to dropping support for python releases
    # we still support.

    "networkx>=3",

    "dnfile>=0.15.0",
]
dynamic = ["version"]

[tool.setuptools.dynamic]
version = {attr = "capa.version.__version__"}

[tool.setuptools.packages.find]
include = ["capa*"]
namespaces = false

[project.optional-dependencies]
dev = [
    # Dev and build dependencies are not relaxed because
    # we want all developer environments to be consistent.
    # These dependencies are not used in production environments
    # and should not conflict with other libraries/tooling.
    "pre-commit==4.0.1",
    "pytest==8.0.0",
    "pytest-sugar==1.0.0",
    "pytest-instafail==0.5.0",
    "pytest-cov==6.0.0",
    "flake8==7.1.1",
    "flake8-bugbear==24.8.19",
    "flake8-encodings==0.5.1",
    "flake8-comprehensions==3.15.0",
    "flake8-logging-format==0.9.0",
    "flake8-no-implicit-concat==0.3.5",
    "flake8-print==5.0.0",
    "flake8-todos==0.3.1",
    "flake8-simplify==0.21.0",
    "flake8-use-pathlib==0.3.0",
    "flake8-copyright==0.2.4",
    "ruff==0.7.1",
    "black==24.10.0",
    "isort==5.13.2",
    "mypy==1.13.0",
    "mypy-protobuf==3.6.0",
    "PyGithub==2.4.0",
    # type stubs for mypy
    "types-backports==0.1.3",
    "types-colorama==0.4.15.11",
    "types-PyYAML==6.0.8",
    "types-psutil==6.1.0.20241102",
    "types_requests==2.32.0.20240712",
    "types-protobuf==5.28.0.20240924",
    "deptry==0.20.0"
]
build = [
    # Dev and build dependencies are not relaxed because
    # we want all developer environments to be consistent.
    # These dependencies are not used in production environments
    # and should not conflict with other libraries/tooling.
<<<<<<< HEAD
    "pyinstaller==6.10.0",
    "setuptools==75.3.0",
=======
    "pyinstaller==6.11.1",
    "setuptools==75.2.0",
>>>>>>> e8ad2072
    "build==1.2.2"
]
scripts = [
    "jschema_to_python==1.2.3",
    "psutil==6.1.0",
    "stix2==3.0.1",
    "sarif_om==1.0.4",
    "requests==2.32.3",
]

[tool.deptry]
extend_exclude = [
    "sigs",
    "tests",
    "web",
]

# dependencies marked as first party, to inform deptry that they are local
known_first_party = [
    "backports",
    "binaryninja",
    "flirt",
    "ghidra",
    "idapro",
    "ida_ida",
    "ida_auto",
    "ida_bytes",
    "ida_entry",
    "ida_funcs",
    "ida_kernwin",
    "ida_loader",
    "ida_nalt",
    "ida_segment",
    "ida_ua",
    "idaapi",
    "idautils",
    "idc",
    "java",
    "netnode",
    "PyQt5"
]

[tool.deptry.per_rule_ignores]
# dependencies defined but not used in the codebase
DEP002 = [
    "black",
    "build",
    "deptry",
    "flake8",
    "flake8-bugbear",
    "flake8-comprehensions",
    "flake8-copyright",
    "flake8-encodings",
    "flake8-logging-format",
    "flake8-no-implicit-concat",
    "flake8-print",
    "flake8-simplify",
    "flake8-todos",
    "flake8-use-pathlib",
    "isort",
    "mypy",
    "mypy-protobuf",
    "pre-commit",
    "PyGithub",
    "pyinstaller",
    "pytest",
    "pytest-cov",
    "pytest-instafail",
    "pytest-sugar",
    "ruff",
    "setuptools",
    "types-backports",
    "types-colorama",
    "types-protobuf",
    "types-psutil",
    "types-PyYAML",
    "types_requests",
]

# dependencies imported but missing from definitions
DEP003 = [
    "typing_extensions" # TODO(s-ff): remove when Python 3.10 is deprecated, see #1699
]

[tool.deptry.package_module_name_map]
PyGithub = "github"

[project.urls]
Homepage = "https://github.com/mandiant/capa"
Repository = "https://github.com/mandiant/capa.git"
Documentation = "https://github.com/mandiant/capa/tree/master/doc"
Rules = "https://github.com/mandiant/capa-rules"
"Rules Documentation" = "https://github.com/mandiant/capa-rules/tree/master/doc"

[project.scripts]
capa = "capa.main:main"<|MERGE_RESOLUTION|>--- conflicted
+++ resolved
@@ -150,13 +150,8 @@
     # we want all developer environments to be consistent.
     # These dependencies are not used in production environments
     # and should not conflict with other libraries/tooling.
-<<<<<<< HEAD
-    "pyinstaller==6.10.0",
+    "pyinstaller==6.11.1",
     "setuptools==75.3.0",
-=======
-    "pyinstaller==6.11.1",
-    "setuptools==75.2.0",
->>>>>>> e8ad2072
     "build==1.2.2"
 ]
 scripts = [
