# Copyright (C) 2023 Mandiant, Inc. All Rights Reserved.
# Licensed under the Apache License, Version 2.0 (the "License");
#  you may not use this file except in compliance with the License.
# You may obtain a copy of the License at: [package root]/LICENSE.txt
# Unless required by applicable law or agreed to in writing, software distributed under the License
#  is distributed on an "AS IS" BASIS, WITHOUT WARRANTIES OR CONDITIONS OF ANY KIND, either express or implied.
# See the License for the specific language governing permissions and limitations under the License.

[build-system]
requires = ["setuptools", "setuptools-scm"]
build-backend = "setuptools.build_meta"

[project]
name = "flare-capa"
authors = [
    {name = "Willi Ballenthin", email = "william.ballenthin@mandiant.com"},
    {name = "Moritz Raabe", email = "moritz.raabe@mandiant.com"},
    {name = "Mike Hunhoff", email = "michael.hunhoff@mandiant.com"},
]
description = "The FLARE team's open-source tool to identify capabilities in executable files."
readme = {file = "README.md", content-type = "text/markdown"}
license = {file = "LICENSE.txt"}
requires-python = ">=3.8"
keywords = ["malware analysis", "reverse engineering", "capability detection", "software behaviors", "capa", "FLARE"]
classifiers = [
    "Development Status :: 5 - Production/Stable",
    "Intended Audience :: Developers",
    "Intended Audience :: Information Technology",
    "License :: OSI Approved :: Apache Software License",
    "Natural Language :: English",
    "Programming Language :: Python :: 3",
    "Topic :: Security",
]
dependencies = [
    "tqdm==4.66.4",
    "pyyaml==6.0.1",
    "tabulate==0.9.0",
    "colorama==0.4.6",
    "termcolor==2.4.0",
    "wcwidth==0.2.13",
    "ida-settings==2.1.0",
    "viv-utils[flirt]==0.7.9",
    "networkx==3.1",
    "ruamel.yaml==0.18.6",
    "vivisect==1.1.1",
    "pefile==2023.2.7",
    "pyelftools==0.31",
    "dnfile==0.14.1",
    "dncil==1.0.2",
    "pydantic==2.7.1",
<<<<<<< HEAD
    "protobuf==5.26.1",
    "rich==13.4.2",
    "humanize==4.9.0",
=======
    "protobuf==5.27.0",
    "rich==13.4.2"
>>>>>>> 0ac21f03
]
dynamic = ["version"]

[tool.setuptools.dynamic]
version = {attr = "capa.version.__version__"}

[tool.setuptools.packages.find]
include = ["capa*"]
namespaces = false

[project.optional-dependencies]
dev = [
    "pre-commit==3.5.0",
    "pytest==8.0.0",
    "pytest-sugar==1.0.0",
    "pytest-instafail==0.5.0",
    "pytest-cov==5.0.0",
    "flake8==7.0.0",
    "flake8-bugbear==24.4.26",
    "flake8-encodings==0.5.1",
    "flake8-comprehensions==3.14.0",
    "flake8-logging-format==0.9.0",
    "flake8-no-implicit-concat==0.3.5",
    "flake8-print==5.0.0",
    "flake8-todos==0.3.1",
    "flake8-simplify==0.21.0",
    "flake8-use-pathlib==0.3.0",
    "flake8-copyright==0.2.4",
    "ruff==0.4.5",
    "black==24.4.2",
    "isort==5.13.2",
    "mypy==1.10.0",
    "psutil==5.9.2",
    "stix2==3.0.1",
    "requests==2.31.0",
    "mypy-protobuf==3.6.0",
    # type stubs for mypy
    "types-backports==0.1.3",
    "types-colorama==0.4.15.11",
    "types-PyYAML==6.0.8",
    "types-tabulate==0.9.0.20240106",
    "types-termcolor==1.1.4",
    "types-psutil==5.8.23",
    "types_requests==2.32.0.20240523",
    "types-protobuf==5.26.0.20240422",
    "deptry==0.14"
]
build = [
    "pyinstaller==6.7.0",
    "setuptools==69.5.1",
    "build==1.2.1"
]

[tool.deptry]
extend_exclude = [
    "sigs",
    "tests"
]

# dependencies marked as first party, to inform deptry that they are local
known_first_party = [
    "backports",
    "binaryninja",
    "flirt",
    "ghidra",
    "ida_bytes",
    "ida_entry",
    "ida_funcs",
    "ida_kernwin",
    "ida_loader",
    "ida_nalt",
    "ida_segment",
    "idaapi",
    "idautils",
    "idc",
    "java",
    "netnode",
    "PyQt5"
]

[tool.deptry.per_rule_ignores]
# dependencies defined but not used in the codebase
DEP002 = [
    "black",
    "build",
    "deptry",
    "flake8",
    "flake8-bugbear",
    "flake8-comprehensions",
    "flake8-copyright",
    "flake8-encodings",
    "flake8-logging-format",
    "flake8-no-implicit-concat",
    "flake8-print",
    "flake8-simplify",
    "flake8-todos",
    "flake8-use-pathlib",
    "isort",
    "mypy",
    "mypy-protobuf",
    "pre-commit",
    "pyinstaller",
    "pytest",
    "pytest-cov",
    "pytest-instafail",
    "pytest-sugar",
    "ruff",
    "setuptools",
    "types-backports",
    "types-colorama",
    "types-protobuf",
    "types-psutil",
    "types-PyYAML",
    "types-tabulate",
    "types-termcolor",
    "types_requests",
    "wcwidth"
]

# dependencies imported but missing from definitions
DEP003 = [
    "typing_extensions" # TODO(s-ff): remove when Python 3.9 is deprecated, see #1699
]

[project.urls]
Homepage = "https://github.com/mandiant/capa"
Repository = "https://github.com/mandiant/capa.git"
Documentation = "https://github.com/mandiant/capa/tree/master/doc"
Rules = "https://github.com/mandiant/capa-rules"
"Rules Documentation" = "https://github.com/mandiant/capa-rules/tree/master/doc"

[project.scripts]
capa = "capa.main:main"<|MERGE_RESOLUTION|>--- conflicted
+++ resolved
@@ -48,14 +48,9 @@
     "dnfile==0.14.1",
     "dncil==1.0.2",
     "pydantic==2.7.1",
-<<<<<<< HEAD
-    "protobuf==5.26.1",
     "rich==13.4.2",
     "humanize==4.9.0",
-=======
     "protobuf==5.27.0",
-    "rich==13.4.2"
->>>>>>> 0ac21f03
 ]
 dynamic = ["version"]
 
