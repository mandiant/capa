# use PyPI trusted publishing, as described here: 
# https://blog.trailofbits.com/2023/05/23/trusted-publishing-a-new-benchmark-for-packaging-security/
name: publish to pypi

on:
  release:
    types: [published]

jobs:
  pypi-publish:
    runs-on: ubuntu-latest
    environment:
      name: release
    permissions:
      id-token: write
    steps:
      - uses: actions/checkout@ac593985615ec2ede58e132d2e21d2b1cbd6127c # v3.3.0
      - name: Set up Python
        uses: actions/setup-python@d27e3f3d7c64b4bbf8e4abfb9b63b83e846e0435 # v4.5.0
        with:
          python-version: '3.8'
      - name: Install dependencies
        run: |
          python -m pip install --upgrade pip
<<<<<<< HEAD
          pip install setuptools wheel
      - name: build package
        run: |
          python setup.py sdist bdist_wheel
      - name: upload package artifacts
        uses: actions/upload-artifact@0b7f8abb1508181956e8e162db84b466c27e18ce # v3.1.2
        with:
          name: ${{ matrix.asset_name }}
          path: dist/*
      - name: upload package to GH Release
        uses: svenstaro/upload-release-action@2728235f7dc9ff598bd86ce3c274b74f802d2208 # v2
        with:
          repo_token: ${{ secrets.GITHUB_TOKEN}}
          file: dist/*
          tag: ${{ github.ref }}
      - name: publish package
        uses: pypa/gh-action-pypi-publish@f5622bde02b04381239da3573277701ceca8f6a0  # release/v1
        with:
          skip-existing: true
          verbose: true
          print-hash: true
=======
          pip install twine
          pip install -e .[build]
      - name: build package
        run: |
          python -m build
      - name: publish package
        env:
          TWINE_USERNAME: ${{ secrets.PYPI_USERNAME }}
          TWINE_PASSWORD: ${{ secrets.PYPI_PASSWORD }}
        run: |
          twine upload --skip-existing dist/*
>>>>>>> ac12d5a7
<|MERGE_RESOLUTION|>--- conflicted
+++ resolved
@@ -22,11 +22,10 @@
       - name: Install dependencies
         run: |
           python -m pip install --upgrade pip
-<<<<<<< HEAD
-          pip install setuptools wheel
+          pip install -e .[build]
       - name: build package
         run: |
-          python setup.py sdist bdist_wheel
+          python -m build
       - name: upload package artifacts
         uses: actions/upload-artifact@0b7f8abb1508181956e8e162db84b466c27e18ce # v3.1.2
         with:
@@ -43,17 +42,4 @@
         with:
           skip-existing: true
           verbose: true
-          print-hash: true
-=======
-          pip install twine
-          pip install -e .[build]
-      - name: build package
-        run: |
-          python -m build
-      - name: publish package
-        env:
-          TWINE_USERNAME: ${{ secrets.PYPI_USERNAME }}
-          TWINE_PASSWORD: ${{ secrets.PYPI_PASSWORD }}
-        run: |
-          twine upload --skip-existing dist/*
->>>>>>> ac12d5a7
+          print-hash: true