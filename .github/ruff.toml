--- conflicted
+++ resolved
@@ -1,5 +1,3 @@
-<<<<<<< HEAD
-=======
 # Enable the pycodestyle (`E`) and Pyflakes (`F`) rules by default.
 # Unlike Flake8, Ruff doesn't enable pycodestyle warnings (`W`) or
 # McCabe complexity (`C901`) by default.
@@ -14,7 +12,6 @@
 # E501 line too long
 lint.ignore = ["E402", "E722", "E501"]
 
->>>>>>> 13d14f6c
 line-length = 120
 
 exclude = [
