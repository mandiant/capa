--- conflicted
+++ resolved
@@ -7,11 +7,7 @@
     const isBundle = mode === "bundle";
 
     return {
-<<<<<<< HEAD
         base: "./",
-=======
-        base: './',
->>>>>>> 401a0ee0
         plugins: isBundle ? [vue(), viteSingleFile()] : [vue()],
         resolve: {
             alias: {
